/*
 * Copyright 2020 The Android Open Source Project
 *
 * Licensed under the Apache License, Version 2.0 (the "License");
 * you may not use this file except in compliance with the License.
 * You may obtain a copy of the License at
 *
 *      http://www.apache.org/licenses/LICENSE-2.0
 *
 * Unless required by applicable law or agreed to in writing, software
 * distributed under the License is distributed on an "AS IS" BASIS,
 * WITHOUT WARRANTIES OR CONDITIONS OF ANY KIND, either express or implied.
 * See the License for the specific language governing permissions and
 * limitations under the License.
 */

package androidx.camera.camera2.internal.compat;

import android.hardware.camera2.CameraCharacteristics;
import android.hardware.camera2.params.StreamConfigurationMap;
import android.os.Build;

import androidx.annotation.GuardedBy;
import androidx.annotation.NonNull;
import androidx.annotation.Nullable;
import androidx.annotation.RequiresApi;
import androidx.annotation.VisibleForTesting;
import androidx.camera.camera2.internal.compat.workaround.OutputSizesCorrector;

import java.util.HashMap;
import java.util.Map;
import java.util.Set;

/**
 * A wrapper for {@link CameraCharacteristics} which caches the retrieved values to optimize
 * the latency and might contain backward compatible fixes for certain parameters.
 */
@RequiresApi(21)
public class CameraCharacteristicsCompat {
    @NonNull
    @GuardedBy("this")
    private final Map<CameraCharacteristics.Key<?>, Object> mValuesCache = new HashMap<>();
    @NonNull
    private final CameraCharacteristicsCompatImpl mCameraCharacteristicsImpl;
    @NonNull
    private final String mCameraId;

    private CameraCharacteristicsCompat(@NonNull CameraCharacteristics cameraCharacteristics,
            @NonNull String cameraId) {
        if (Build.VERSION.SDK_INT >= 28) {
            mCameraCharacteristicsImpl = new CameraCharacteristicsApi28Impl(cameraCharacteristics);
        } else {
            mCameraCharacteristicsImpl = new CameraCharacteristicsBaseImpl(cameraCharacteristics);
        }
        mCameraId = cameraId;
    }

    /**
     * Tests might need to create CameraCharacteristicsCompat directly for convenience. Elsewhere
     * we should get the CameraCharacteristicsCompat instance from {@link CameraManagerCompat}.
     */
    @VisibleForTesting
    @NonNull
    public static CameraCharacteristicsCompat toCameraCharacteristicsCompat(
            @NonNull CameraCharacteristics characteristics, @NonNull String cameraId) {
        return new CameraCharacteristicsCompat(characteristics, cameraId);
    }

    /**
     * Return true if the key should be retrieved from {@link CameraCharacteristics} without
     * caching it.
     */
    private boolean isKeyNonCacheable(@NonNull CameraCharacteristics.Key<?> key) {
        // SENSOR_ORIENTATION value scould change in some circumstances.
        if (key.equals(CameraCharacteristics.SENSOR_ORIENTATION)) {
            return true;
        }
        return false;
    }

    /**
     * Gets a camera characteristics field value and caches the value for later use.
     *
     * <p>It will cache the value once get() is called. If get() is called more than once using
     * the same key, it will return instantly.
     *
     * @param key The characteristics field to read.
     * @return The value of that key, or null if the field is not set.
     */
    @Nullable
    public <T> T get(@NonNull CameraCharacteristics.Key<T> key) {
        // For some keys that will have varying value and cannot be cached, we need to always
        // retrieve the key from the CameraCharacteristics.
        if (isKeyNonCacheable(key)) {
            return mCameraCharacteristicsImpl.get(key);
        }

        synchronized (this) {
            @SuppressWarnings("unchecked") // The value type always matches the key type.
            T value = (T) mValuesCache.get(key);
            if (value != null) {
                return value;
            }

            value = mCameraCharacteristicsImpl.get(key);
            if (value != null) {
                mValuesCache.put(key, value);
            }
            return value;
        }
    }

    /**
     * Returns the physical camera Ids if it is a logical camera. Otherwise it would
     * return an empty set.
     */
    @NonNull
    public Set<String> getPhysicalCameraIds() {
        return mCameraCharacteristicsImpl.getPhysicalCameraIds();
    }

    /**
     * Obtains the {@link StreamConfigurationMapCompat} which contains the output sizes related
     * workarounds in it.
     */
    @NonNull
    public StreamConfigurationMapCompat getStreamConfigurationMapCompat() {
<<<<<<< HEAD
        StreamConfigurationMap map = get(CameraCharacteristics.SCALER_STREAM_CONFIGURATION_MAP);
        if (map == null) {
            throw new IllegalArgumentException("StreamConfigurationMap is null!");
=======
        if (mStreamConfigurationMapCompat == null) {
            StreamConfigurationMap map;
            try {
                map = get(
                        CameraCharacteristics.SCALER_STREAM_CONFIGURATION_MAP);
            } catch (AssertionError e) {
                // Some devices may throw AssertionError when querying stream configuration map
                // from CameraCharacteristics during bindToLifecycle. Catch the AssertionError and
                // throw IllegalArgumentException so app level can decide how to handle.
                throw new IllegalArgumentException(e.getMessage());
            }
            if (map == null) {
                throw new IllegalArgumentException("StreamConfigurationMap is null!");
            }
            OutputSizesCorrector outputSizesCorrector = new OutputSizesCorrector(mCameraId);
            mStreamConfigurationMapCompat =
                    StreamConfigurationMapCompat.toStreamConfigurationMapCompat(map,
                            outputSizesCorrector);
>>>>>>> fdff00cc
        }
        OutputSizesCorrector outputSizesCorrector = new OutputSizesCorrector(mCameraId, this);
        return StreamConfigurationMapCompat.toStreamConfigurationMapCompat(map,
                outputSizesCorrector);
    }

    /**
     * Returns the {@link CameraCharacteristics} represented by this object.
     */
    @NonNull
    public CameraCharacteristics toCameraCharacteristics() {
        return mCameraCharacteristicsImpl.unwrap();
    }

    /**
     * CameraCharacteristic Implementation Interface
     */
    public interface CameraCharacteristicsCompatImpl {
        /**
         * Gets the key/values from the CameraCharacteristics .
         */
        @Nullable
        <T> T get(@NonNull CameraCharacteristics.Key<T> key);

        /**
         * Get physical camera ids.
         */
        @NonNull
        Set<String> getPhysicalCameraIds();

        /**
         * Returns the underlying {@link CameraCharacteristics} instance.
         */
        @NonNull
        CameraCharacteristics unwrap();
    }
}<|MERGE_RESOLUTION|>--- conflicted
+++ resolved
@@ -44,6 +44,9 @@
     private final CameraCharacteristicsCompatImpl mCameraCharacteristicsImpl;
     @NonNull
     private final String mCameraId;
+
+    @Nullable
+    private StreamConfigurationMapCompat mStreamConfigurationMapCompat = null;
 
     private CameraCharacteristicsCompat(@NonNull CameraCharacteristics cameraCharacteristics,
             @NonNull String cameraId) {
@@ -125,11 +128,6 @@
      */
     @NonNull
     public StreamConfigurationMapCompat getStreamConfigurationMapCompat() {
-<<<<<<< HEAD
-        StreamConfigurationMap map = get(CameraCharacteristics.SCALER_STREAM_CONFIGURATION_MAP);
-        if (map == null) {
-            throw new IllegalArgumentException("StreamConfigurationMap is null!");
-=======
         if (mStreamConfigurationMapCompat == null) {
             StreamConfigurationMap map;
             try {
@@ -148,11 +146,9 @@
             mStreamConfigurationMapCompat =
                     StreamConfigurationMapCompat.toStreamConfigurationMapCompat(map,
                             outputSizesCorrector);
->>>>>>> fdff00cc
         }
-        OutputSizesCorrector outputSizesCorrector = new OutputSizesCorrector(mCameraId, this);
-        return StreamConfigurationMapCompat.toStreamConfigurationMapCompat(map,
-                outputSizesCorrector);
+
+        return mStreamConfigurationMapCompat;
     }
 
     /**
