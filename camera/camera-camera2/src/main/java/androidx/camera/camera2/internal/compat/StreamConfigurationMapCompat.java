/*
 * Copyright 2022 The Android Open Source Project
 *
 * Licensed under the Apache License, Version 2.0 (the "License");
 * you may not use this file except in compliance with the License.
 * You may obtain a copy of the License at
 *
 *      http://www.apache.org/licenses/LICENSE-2.0
 *
 * Unless required by applicable law or agreed to in writing, software
 * distributed under the License is distributed on an "AS IS" BASIS,
 * WITHOUT WARRANTIES OR CONDITIONS OF ANY KIND, either express or implied.
 * See the License for the specific language governing permissions and
 * limitations under the License.
 */

package androidx.camera.camera2.internal.compat;

import android.graphics.ImageFormat;
import android.graphics.PixelFormat;
import android.hardware.camera2.params.StreamConfigurationMap;
import android.os.Build;
import android.util.Size;

import androidx.annotation.NonNull;
import androidx.annotation.Nullable;
import androidx.annotation.RequiresApi;
import androidx.camera.camera2.internal.compat.workaround.OutputSizesCorrector;

/**
 * Helper for accessing features in {@link StreamConfigurationMap} in a backwards compatible
 * fashion.
 */
@RequiresApi(21)
public class StreamConfigurationMapCompat {

    private final StreamConfigurationMapCompatImpl mImpl;
    private final OutputSizesCorrector mOutputSizesCorrector;

    private StreamConfigurationMapCompat(@NonNull StreamConfigurationMap map,
            @NonNull OutputSizesCorrector outputSizesCorrector) {
        if (Build.VERSION.SDK_INT >= 23) {
            mImpl = new StreamConfigurationMapCompatApi23Impl(map);
        } else {
            mImpl = new StreamConfigurationMapCompatBaseImpl(map);
        }
        mOutputSizesCorrector = outputSizesCorrector;
    }

    /**
     * Provides a backward-compatible wrapper for {@link StreamConfigurationMap}.
     *
     * @param map {@link StreamConfigurationMap} class to wrap
     * @param outputSizesCorrector {@link OutputSizesCorrector} which can apply the related
     *                                                         workarounds when output sizes are
     *                                                         retrieved.
     * @return wrapped class
     */
    @NonNull
    static StreamConfigurationMapCompat toStreamConfigurationMapCompat(
            @NonNull StreamConfigurationMap map,
            @NonNull OutputSizesCorrector outputSizesCorrector) {
        return new StreamConfigurationMapCompat(map, outputSizesCorrector);
    }

    /**
     * Get a list of sizes compatible with the requested image {@code format}.
     *
     * <p>Output sizes related quirks will be applied onto the returned sizes list.
     *
     * @param format an image format from {@link ImageFormat} or {@link PixelFormat}
     * @return an array of supported sizes, or {@code null} if the {@code format} is not a
     * supported output
     * @see ImageFormat
     * @see PixelFormat
     */
    @Nullable
    public Size[] getOutputSizes(int format) {
<<<<<<< HEAD
        return mOutputSizesCorrector.applyQuirks(mImpl.getOutputSizes(format), format);
=======
        if (mCachedFormatOutputSizes.containsKey(format)) {
            Size[] cachedOutputSizes = mCachedFormatOutputSizes.get(format);
            return cachedOutputSizes == null ? null : mCachedFormatOutputSizes.get(format).clone();
        }

        Size[] outputSizes = mImpl.getOutputSizes(format);

        if (outputSizes == null || outputSizes.length == 0) {
            Logger.w(TAG, "Retrieved output sizes array is null or empty for format " + format);
            return outputSizes;
        }

        outputSizes = mOutputSizesCorrector.applyQuirks(outputSizes, format);
        mCachedFormatOutputSizes.put(format, outputSizes);
        return outputSizes.clone();
>>>>>>> fdff00cc
    }

    /**
     * Get a list of sizes compatible with {@code klass} to use as an output.
     *
     * <p>Output sizes related quirks will be applied onto the returned sizes list.
     *
     * @param klass a non-{@code null} {@link Class} object reference
     * @return an array of supported sizes for {@link ImageFormat#PRIVATE} format,
     * or {@code null} iff the {@code klass} is not a supported output.
     * @throws NullPointerException if {@code klass} was {@code null}
     */
    @Nullable
    public <T> Size[] getOutputSizes(@NonNull Class<T> klass) {
<<<<<<< HEAD
        return mOutputSizesCorrector.applyQuirks(mImpl.getOutputSizes(klass), klass);
=======
        if (mCachedClassOutputSizes.containsKey(klass)) {
            Size[] cachedOutputSizes = mCachedClassOutputSizes.get(klass);
            return cachedOutputSizes == null ? null : mCachedClassOutputSizes.get(klass).clone();
        }

        Size[] outputSizes = mImpl.getOutputSizes(klass);

        if (outputSizes == null || outputSizes.length == 0) {
            Logger.w(TAG, "Retrieved output sizes array is null or empty for class " + klass);
            return outputSizes;
        }

        outputSizes = mOutputSizesCorrector.applyQuirks(outputSizes, klass);
        mCachedClassOutputSizes.put(klass, outputSizes);
        return outputSizes.clone();
    }

    /**
     * Get a list of high resolution sizes compatible with the requested image {@code format}.
     *
     * @param format an image format from {@link ImageFormat} or {@link PixelFormat}
     * @return an array of supported sizes, or {@code null} if the {@code format} is not a
     * supported output
     * @see ImageFormat
     * @see PixelFormat
     */
    @Nullable
    public Size[] getHighResolutionOutputSizes(int format) {
        if (mCachedFormatHighResolutionOutputSizes.containsKey(format)) {
            Size[] cachedOutputSizes = mCachedFormatHighResolutionOutputSizes.get(format);
            return cachedOutputSizes == null ? null : mCachedFormatHighResolutionOutputSizes.get(
                    format).clone();
        }

        Size[] outputSizes = mImpl.getHighResolutionOutputSizes(format);

        // High resolution output sizes can be null.
        if (outputSizes != null && outputSizes.length > 0) {
            outputSizes = mOutputSizesCorrector.applyQuirks(outputSizes, format);
        }

        mCachedFormatHighResolutionOutputSizes.put(format, outputSizes);
        return outputSizes != null ? outputSizes.clone() : null;
>>>>>>> fdff00cc
    }

    /**
     * Returns the {@link StreamConfigurationMap} represented by this object.
     */
    @NonNull
    public StreamConfigurationMap toStreamConfigurationMap() {
        return mImpl.unwrap();
    }

    interface StreamConfigurationMapCompatImpl {

        @Nullable
        Size[] getOutputSizes(int format);

        @Nullable
        <T> Size[] getOutputSizes(@NonNull Class<T> klass);

        /**
         * Returns the underlying {@link StreamConfigurationMap} instance.
         */
        @NonNull
        StreamConfigurationMap unwrap();
    }
}<|MERGE_RESOLUTION|>--- conflicted
+++ resolved
@@ -26,6 +26,10 @@
 import androidx.annotation.Nullable;
 import androidx.annotation.RequiresApi;
 import androidx.camera.camera2.internal.compat.workaround.OutputSizesCorrector;
+import androidx.camera.core.Logger;
+
+import java.util.HashMap;
+import java.util.Map;
 
 /**
  * Helper for accessing features in {@link StreamConfigurationMap} in a backwards compatible
@@ -33,9 +37,13 @@
  */
 @RequiresApi(21)
 public class StreamConfigurationMapCompat {
+    private static final String TAG = "StreamConfigurationMapCompat";
 
     private final StreamConfigurationMapCompatImpl mImpl;
     private final OutputSizesCorrector mOutputSizesCorrector;
+    private final Map<Integer, Size[]> mCachedFormatOutputSizes = new HashMap<>();
+    private final Map<Integer, Size[]> mCachedFormatHighResolutionOutputSizes = new HashMap<>();
+    private final Map<Class<?>, Size[]> mCachedClassOutputSizes = new HashMap<>();
 
     private StreamConfigurationMapCompat(@NonNull StreamConfigurationMap map,
             @NonNull OutputSizesCorrector outputSizesCorrector) {
@@ -76,9 +84,6 @@
      */
     @Nullable
     public Size[] getOutputSizes(int format) {
-<<<<<<< HEAD
-        return mOutputSizesCorrector.applyQuirks(mImpl.getOutputSizes(format), format);
-=======
         if (mCachedFormatOutputSizes.containsKey(format)) {
             Size[] cachedOutputSizes = mCachedFormatOutputSizes.get(format);
             return cachedOutputSizes == null ? null : mCachedFormatOutputSizes.get(format).clone();
@@ -94,7 +99,6 @@
         outputSizes = mOutputSizesCorrector.applyQuirks(outputSizes, format);
         mCachedFormatOutputSizes.put(format, outputSizes);
         return outputSizes.clone();
->>>>>>> fdff00cc
     }
 
     /**
@@ -109,9 +113,6 @@
      */
     @Nullable
     public <T> Size[] getOutputSizes(@NonNull Class<T> klass) {
-<<<<<<< HEAD
-        return mOutputSizesCorrector.applyQuirks(mImpl.getOutputSizes(klass), klass);
-=======
         if (mCachedClassOutputSizes.containsKey(klass)) {
             Size[] cachedOutputSizes = mCachedClassOutputSizes.get(klass);
             return cachedOutputSizes == null ? null : mCachedClassOutputSizes.get(klass).clone();
@@ -155,7 +156,6 @@
 
         mCachedFormatHighResolutionOutputSizes.put(format, outputSizes);
         return outputSizes != null ? outputSizes.clone() : null;
->>>>>>> fdff00cc
     }
 
     /**
@@ -174,6 +174,9 @@
         @Nullable
         <T> Size[] getOutputSizes(@NonNull Class<T> klass);
 
+        @Nullable
+        Size[] getHighResolutionOutputSizes(int format);
+
         /**
          * Returns the underlying {@link StreamConfigurationMap} instance.
          */
