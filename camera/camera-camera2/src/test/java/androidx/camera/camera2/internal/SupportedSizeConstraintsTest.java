/*
 * Copyright 2020 The Android Open Source Project
 *
 * Licensed under the Apache License, Version 2.0 (the "License");
 * you may not use this file except in compliance with the License.
 * You may obtain a copy of the License at
 *
 *      http://www.apache.org/licenses/LICENSE-2.0
 *
 * Unless required by applicable law or agreed to in writing, software
 * distributed under the License is distributed on an "AS IS" BASIS,
 * WITHOUT WARRANTIES OR CONDITIONS OF ANY KIND, either express or implied.
 * See the License for the specific language governing permissions and
 * limitations under the License.
 */

package androidx.camera.camera2.internal;

import static com.google.common.truth.Truth.assertThat;

import static org.mockito.ArgumentMatchers.anyInt;
import static org.mockito.Mockito.mock;
import static org.mockito.Mockito.when;

import android.content.Context;
import android.graphics.ImageFormat;
import android.graphics.SurfaceTexture;
import android.hardware.camera2.CameraCharacteristics;
import android.hardware.camera2.CameraManager;
import android.hardware.camera2.CameraMetadata;
import android.hardware.camera2.params.StreamConfigurationMap;
import android.media.CamcorderProfile;
import android.os.Build;
import android.util.Size;

import androidx.annotation.NonNull;
import androidx.camera.camera2.Camera2Config;
import androidx.camera.camera2.internal.compat.CameraManagerCompat;
import androidx.camera.camera2.internal.compat.workaround.ExcludedSupportedSizesContainer;
import androidx.camera.core.CameraUnavailableException;
import androidx.camera.core.CameraXConfig;
import androidx.camera.core.InitializationException;
import androidx.camera.core.impl.CameraDeviceSurfaceManager;
import androidx.camera.testing.fakes.FakeCamera;
<<<<<<< HEAD
import androidx.camera.testing.fakes.FakeCameraFactory;
import androidx.camera.testing.fakes.FakeUseCase;
import androidx.camera.testing.fakes.FakeUseCaseConfig;
=======
import androidx.camera.testing.impl.CameraUtil;
import androidx.camera.testing.impl.CameraXUtil;
import androidx.camera.testing.impl.fakes.FakeCameraFactory;
>>>>>>> fdff00cc
import androidx.test.core.app.ApplicationProvider;

import org.codehaus.plexus.util.ReflectionUtils;
import org.junit.After;
import org.junit.Before;
import org.junit.Test;
import org.junit.runner.RunWith;
import org.mockito.Mockito;
import org.robolectric.RobolectricTestRunner;
import org.robolectric.annotation.Config;
import org.robolectric.annotation.internal.DoNotInstrument;
import org.robolectric.shadow.api.Shadow;
import org.robolectric.shadows.ShadowCameraCharacteristics;
import org.robolectric.shadows.ShadowCameraManager;

import java.lang.reflect.Field;
import java.util.Arrays;
import java.util.HashMap;
import java.util.List;
import java.util.Map;
import java.util.concurrent.ExecutionException;
import java.util.concurrent.TimeUnit;
import java.util.concurrent.TimeoutException;

/**
 * Unit tests for {@link ExcludedSupportedSizesContainer}'s usage within
 * {@link SupportedSurfaceCombination}.
 */
@RunWith(RobolectricTestRunner.class)
@DoNotInstrument
@Config(minSdk = Build.VERSION_CODES.LOLLIPOP)
public class SupportedSizeConstraintsTest {

    private static final String BACK_CAMERA_ID = "0";
    private static final int DEFAULT_SENSOR_ORIENTATION = 90;
    private static final String TEST_BRAND_NAME = "OnePlus";
    private static final String TEST_DEVICE_NAME = "OnePlus6T";

    private final CamcorderProfileHelper mMockCamcorderProfileHelper =
            Mockito.mock(CamcorderProfileHelper.class);
    private final CamcorderProfile mMockCamcorderProfile = Mockito.mock(CamcorderProfile.class);

    private final Size[] mSupportedSizes =
            new Size[]{
                    new Size(4160, 3120), // will be excluded by some OEM devices for JPEG format.
                    new Size(4032, 3024),
                    new Size(4000, 3000), // will be excluded by some OEM devices for JPEG format.
                    new Size(3840, 2160),
                    new Size(1920, 1440),
                    new Size(1920, 1080),
                    new Size(1280, 960),
                    new Size(1280, 720),
                    new Size(640, 480),
                    new Size(320, 240)
            };

    private final Context mContext = ApplicationProvider.getApplicationContext();
    private final CameraManagerCompat mCameraManagerCompat = CameraManagerCompat.from(mContext);

    @Before
    public void setUp() throws IllegalAccessException {
        when(mMockCamcorderProfileHelper.hasProfile(anyInt(), anyInt())).thenReturn(true);
        ReflectionUtils.setVariableValueInObject(mMockCamcorderProfile, "videoFrameWidth", 3840);
        ReflectionUtils.setVariableValueInObject(mMockCamcorderProfile, "videoFrameHeight", 2160);
        when(mMockCamcorderProfileHelper.get(anyInt(), anyInt())).thenReturn(mMockCamcorderProfile);
    }

    @After
    public void tearDown() throws ExecutionException, InterruptedException, TimeoutException {
        CameraXUtil.shutdown().get(10000, TimeUnit.MILLISECONDS);
    }

    @Test
    public void sizesCanBeExcluded_withProperCaseBrandAndDeviceName() throws Exception {
        sizesCanBeExcluded(TEST_BRAND_NAME, TEST_DEVICE_NAME);
    }

    @Test
    public void sizesCanBeExcluded_withLowerCaseBrandAndDeviceName() throws Exception {
        sizesCanBeExcluded(TEST_BRAND_NAME.toLowerCase(), TEST_DEVICE_NAME.toLowerCase());
    }

    @SuppressWarnings("unchecked")
    private void sizesCanBeExcluded(@NonNull String brand, @NonNull String device)
            throws Exception {
        // Mock the environment to simulate a device that some supported sizes will be excluded.
        Map<Field, Object> fieldSettingsMap = new HashMap<>();
        fieldSettingsMap.put(Build.class.getField("BRAND"), brand);
        fieldSettingsMap.put(Build.class.getField("DEVICE"), device);
        setFakeBuildEnvironments(fieldSettingsMap);

        // Setup fake camera with supported sizes.
        setupCamera();

        final SupportedSurfaceCombination supportedSurfaceCombination =
                new SupportedSurfaceCombination(mContext, BACK_CAMERA_ID, mCameraManagerCompat,
                        mMockCamcorderProfileHelper);

        List<Size> excludedSizes = Arrays.asList(
                new Size[]{new Size(4160, 3120), new Size(4000, 3000)});

        // Check the original mSupportedSizes contains the excluded sizes to avoid
        // mSupportedSizes modified unexpectedly.
        assertThat(Arrays.asList(mSupportedSizes)).containsAtLeastElementsIn(excludedSizes);

        // Make the fake use case have JPEG format since those sizes are excluded for JPEG format.
        final FakeUseCase useCase = new FakeUseCaseConfig.Builder()
                .setBufferFormat(ImageFormat.JPEG)
                .build();
        final List<Size> resultList = supportedSurfaceCombination.getSupportedOutputSizes(
                useCase.getCurrentConfig());
        assertThat(resultList).containsNoneIn(excludedSizes);
    }

    private void setFakeBuildEnvironments(@NonNull Map<Field, Object> fieldSettingsMap)
            throws Exception {
        for (Field field : fieldSettingsMap.keySet()) {
            field.setAccessible(true);
            field.set(null, fieldSettingsMap.get(field));
        }
    }

    private void setupCamera() {
        CameraCharacteristics characteristics =
                ShadowCameraCharacteristics.newCameraCharacteristics();
        ShadowCameraCharacteristics shadowCharacteristics = Shadow.extract(characteristics);
        shadowCharacteristics.set(CameraCharacteristics.LENS_FACING,
                CameraCharacteristics.LENS_FACING_BACK);
        shadowCharacteristics.set(
                CameraCharacteristics.INFO_SUPPORTED_HARDWARE_LEVEL,
                CameraMetadata.INFO_SUPPORTED_HARDWARE_LEVEL_LEGACY);
        shadowCharacteristics.set(
                CameraCharacteristics.SENSOR_ORIENTATION, DEFAULT_SENSOR_ORIENTATION);

        CameraManager cameraManager =
                (CameraManager) mContext.getSystemService(Context.CAMERA_SERVICE);
        ((ShadowCameraManager) Shadow.extract(cameraManager)).addCamera(BACK_CAMERA_ID,
                characteristics);

        StreamConfigurationMap mockMap = mock(StreamConfigurationMap.class);
        when(mockMap.getOutputSizes(anyInt())).thenReturn(mSupportedSizes);

        // ImageFormat.PRIVATE was supported since API level 23. Before that, the supported
        // output sizes need to be retrieved via SurfaceTexture.class.
        when(mockMap.getOutputSizes(SurfaceTexture.class)).thenReturn(mSupportedSizes);
        shadowCharacteristics.set(CameraCharacteristics.SCALER_STREAM_CONFIGURATION_MAP, mockMap);

        int lensFacingEnum = CameraUtil.getLensFacingEnumFromInt(
                CameraCharacteristics.LENS_FACING_BACK);

        final FakeCameraFactory cameraFactory = new FakeCameraFactory();
        cameraFactory.insertCamera(lensFacingEnum, BACK_CAMERA_ID,
                () -> new FakeCamera(BACK_CAMERA_ID, null,
                        new Camera2CameraInfoImpl(BACK_CAMERA_ID, mCameraManagerCompat)));

        initCameraX(cameraFactory);
    }

    private void initCameraX(final FakeCameraFactory cameraFactory) {
        CameraDeviceSurfaceManager.Provider surfaceManagerProvider =
                (context, cameraManager, availableCameraIds) -> {
                    try {
                        return new Camera2DeviceSurfaceManager(context,
                                mMockCamcorderProfileHelper,
                                (CameraManagerCompat) cameraManager, availableCameraIds);
                    } catch (CameraUnavailableException e) {
                        throw new InitializationException(e);
                    }
                };

        CameraXConfig cameraXConfig = CameraXConfig.Builder.fromConfig(
                Camera2Config.defaultConfig())
                .setDeviceSurfaceManagerProvider(surfaceManagerProvider)
                .setCameraFactoryProvider((ignored0, ignored1, ignored2, ignored3) -> cameraFactory)
                .build();
        CameraXUtil.initialize(mContext, cameraXConfig);
    }
}<|MERGE_RESOLUTION|>--- conflicted
+++ resolved
@@ -35,22 +35,18 @@
 
 import androidx.annotation.NonNull;
 import androidx.camera.camera2.Camera2Config;
+import androidx.camera.camera2.internal.compat.CameraCharacteristicsCompat;
 import androidx.camera.camera2.internal.compat.CameraManagerCompat;
+import androidx.camera.camera2.internal.compat.StreamConfigurationMapCompat;
 import androidx.camera.camera2.internal.compat.workaround.ExcludedSupportedSizesContainer;
 import androidx.camera.core.CameraUnavailableException;
 import androidx.camera.core.CameraXConfig;
 import androidx.camera.core.InitializationException;
 import androidx.camera.core.impl.CameraDeviceSurfaceManager;
 import androidx.camera.testing.fakes.FakeCamera;
-<<<<<<< HEAD
-import androidx.camera.testing.fakes.FakeCameraFactory;
-import androidx.camera.testing.fakes.FakeUseCase;
-import androidx.camera.testing.fakes.FakeUseCaseConfig;
-=======
 import androidx.camera.testing.impl.CameraUtil;
 import androidx.camera.testing.impl.CameraXUtil;
 import androidx.camera.testing.impl.fakes.FakeCameraFactory;
->>>>>>> fdff00cc
 import androidx.test.core.app.ApplicationProvider;
 
 import org.codehaus.plexus.util.ReflectionUtils;
@@ -156,12 +152,13 @@
         // mSupportedSizes modified unexpectedly.
         assertThat(Arrays.asList(mSupportedSizes)).containsAtLeastElementsIn(excludedSizes);
 
-        // Make the fake use case have JPEG format since those sizes are excluded for JPEG format.
-        final FakeUseCase useCase = new FakeUseCaseConfig.Builder()
-                .setBufferFormat(ImageFormat.JPEG)
-                .build();
-        final List<Size> resultList = supportedSurfaceCombination.getSupportedOutputSizes(
-                useCase.getCurrentConfig());
+        // These sizes should be excluded when retrieving output sizes via
+        // StreamConfigurationMapCompat#getOutputSizes()
+        CameraCharacteristicsCompat characteristicsCompat =
+                mCameraManagerCompat.getCameraCharacteristicsCompat(BACK_CAMERA_ID);
+        StreamConfigurationMapCompat mapCompat =
+                characteristicsCompat.getStreamConfigurationMapCompat();
+        final List<Size> resultList = Arrays.asList(mapCompat.getOutputSizes(ImageFormat.JPEG));
         assertThat(resultList).containsNoneIn(excludedSizes);
     }
 
