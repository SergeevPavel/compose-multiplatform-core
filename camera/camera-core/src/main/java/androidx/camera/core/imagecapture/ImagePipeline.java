/*
 * Copyright 2022 The Android Open Source Project
 *
 * Licensed under the Apache License, Version 2.0 (the "License");
 * you may not use this file except in compliance with the License.
 * You may obtain a copy of the License at
 *
 *      http://www.apache.org/licenses/LICENSE-2.0
 *
 * Unless required by applicable law or agreed to in writing, software
 * distributed under the License is distributed on an "AS IS" BASIS,
 * WITHOUT WARRANTIES OR CONDITIONS OF ANY KIND, either express or implied.
 * See the License for the specific language governing permissions and
 * limitations under the License.
 */

package androidx.camera.core.imagecapture;

import static androidx.camera.core.CaptureBundles.singleDefaultCaptureBundle;
import static androidx.camera.core.impl.ImageCaptureConfig.OPTION_BUFFER_FORMAT;
import static androidx.camera.core.impl.utils.Threads.checkMainThread;
import static androidx.camera.core.impl.utils.TransformUtils.hasCropping;

import static java.util.Objects.requireNonNull;

import android.graphics.ImageFormat;
import android.media.ImageReader;
import android.os.Build;
import android.util.Size;

import androidx.annotation.MainThread;
import androidx.annotation.NonNull;
import androidx.annotation.Nullable;
import androidx.annotation.RequiresApi;
import androidx.annotation.VisibleForTesting;
import androidx.camera.core.CameraEffect;
import androidx.camera.core.ForwardingImageProxy;
import androidx.camera.core.ImageCapture;
import androidx.camera.core.ImageCaptureException;
import androidx.camera.core.impl.CaptureBundle;
import androidx.camera.core.impl.CaptureConfig;
import androidx.camera.core.impl.CaptureStage;
import androidx.camera.core.impl.ImageCaptureConfig;
import androidx.camera.core.impl.SessionConfig;
import androidx.camera.core.impl.utils.executor.CameraXExecutors;
import androidx.camera.core.internal.compat.workaround.ExifRotationAvailability;
import androidx.camera.core.processing.InternalImageProcessor;
import androidx.core.util.Pair;

import com.google.common.util.concurrent.ListenableFuture;

import java.util.ArrayList;
import java.util.List;

/**
 * The class that builds and maintains the {@link ImageCapture} pipeline.
 *
 * <p>This class is responsible for building the entire pipeline, from creating camera request to
 * post-processing the output.
 */
@RequiresApi(api = Build.VERSION_CODES.LOLLIPOP)
public class ImagePipeline {

    static final byte JPEG_QUALITY_MAX_QUALITY = 100;
    static final byte JPEG_QUALITY_MIN_LATENCY = 95;

    static final ExifRotationAvailability EXIF_ROTATION_AVAILABILITY =
            new ExifRotationAvailability();
    // Use case configs.
    @NonNull
    private final ImageCaptureConfig mUseCaseConfig;
    @NonNull
    private final CaptureConfig mCaptureConfig;

    // Post-processing pipeline.
    @NonNull
    private final CaptureNode mCaptureNode;
    @NonNull
    private final SingleBundlingNode mBundlingNode;
    @NonNull
    private final ProcessingNode mProcessingNode;
    @NonNull
    private final CaptureNode.In mPipelineIn;

    // ===== public methods =====

    @MainThread
    @VisibleForTesting
    public ImagePipeline(
            @NonNull ImageCaptureConfig useCaseConfig,
            @NonNull Size cameraSurfaceSize) {
        this(useCaseConfig, cameraSurfaceSize, /*cameraEffect=*/ null);
    }

    @MainThread
    public ImagePipeline(
            @NonNull ImageCaptureConfig useCaseConfig,
            @NonNull Size cameraSurfaceSize,
            @Nullable CameraEffect cameraEffect) {
        checkMainThread();
        mUseCaseConfig = useCaseConfig;
        mCaptureConfig = CaptureConfig.Builder.createFrom(useCaseConfig).build();

        // Create nodes
        mCaptureNode = new CaptureNode();
        mBundlingNode = new SingleBundlingNode();
        mProcessingNode = new ProcessingNode(
                requireNonNull(mUseCaseConfig.getIoExecutor(CameraXExecutors.ioExecutor())),
                cameraEffect != null ? new InternalImageProcessor(cameraEffect) : null);

        // Connect nodes
<<<<<<< HEAD
        mPipelineIn = CaptureNode.In.of(cameraSurfaceSize, mUseCaseConfig.getInputFormat());
=======
        mPipelineIn = CaptureNode.In.of(
                cameraSurfaceSize,
                mUseCaseConfig.getInputFormat(),
                getOutputFormat(),
                isVirtualCamera,
                mUseCaseConfig.getImageReaderProxyProvider());
>>>>>>> fdff00cc
        CaptureNode.Out captureOut = mCaptureNode.transform(mPipelineIn);
        ProcessingNode.In processingIn = mBundlingNode.transform(captureOut);
        mProcessingNode.transform(processingIn);
    }

    /**
     * Creates a {@link SessionConfig.Builder} for configuring camera.
     */
    @NonNull
    public SessionConfig.Builder createSessionConfigBuilder() {
        SessionConfig.Builder builder = SessionConfig.Builder.createFrom(mUseCaseConfig);
        builder.addNonRepeatingSurface(mPipelineIn.getSurface());
        return builder;
    }

    /**
     * Closes the pipeline and release all resources.
     *
     * <p>Releases all the buffers and resources allocated by the pipeline. e.g. closing
     * {@link ImageReader}s.
     */
    @MainThread
    public void close() {
        checkMainThread();
        mCaptureNode.release();
        mBundlingNode.release();
        mProcessingNode.release();
    }

    /**
     * Returns the number of empty slots in the queue.
     */
    @MainThread
    public int getCapacity() {
        checkMainThread();
        return mCaptureNode.getCapacity();
    }

    /**
     * Sets a listener for close calls on this image.
     *
     * @param listener to set
     */
    @MainThread
    public void setOnImageCloseListener(
            @NonNull ForwardingImageProxy.OnImageCloseListener listener) {
        checkMainThread();
        mCaptureNode.setOnImageCloseListener(listener);
    }

    // ===== protected methods =====

    /**
     * Creates two requests from a {@link TakePictureRequest}: a request for camera and a request
     * for post-processing.
     *
     * <p>{@link ImagePipeline} creates two requests from {@link TakePictureRequest}: 1) a
     * request sent for post-processing pipeline and 2) a request for camera. The camera request
     * is returned to the caller, and the post-processing request is handled by this class.
     *
     * @param captureFuture used to monitor the events when the request is terminated due to
     *                      capture failure or abortion.
     */
    @MainThread
    @NonNull
    Pair<CameraRequest, ProcessingRequest> createRequests(
            @NonNull TakePictureRequest takePictureRequest,
            @NonNull TakePictureCallback takePictureCallback,
            @NonNull ListenableFuture<Void> captureFuture) {
        checkMainThread();
        CaptureBundle captureBundle = createCaptureBundle();
        return new Pair<>(
                createCameraRequest(
                        captureBundle,
                        takePictureRequest,
                        takePictureCallback),
                createProcessingRequest(
                        captureBundle,
                        takePictureRequest,
                        takePictureCallback,
                        captureFuture));
    }

    @MainThread
    void submitProcessingRequest(@NonNull ProcessingRequest request) {
        checkMainThread();
        mPipelineIn.getRequestEdge().accept(request);
    }

    @MainThread
    void notifyCaptureError(@NonNull ImageCaptureException e) {
        checkMainThread();
        mPipelineIn.getErrorEdge().accept(e);
    }

    // ===== private methods =====

    private int getOutputFormat() {
        Integer bufferFormat = mUseCaseConfig.retrieveOption(OPTION_BUFFER_FORMAT, null);
        // Return the buffer format if it is set.
        if (bufferFormat != null) {
            return bufferFormat;
        }
        // By default, use JPEG format.
        return ImageFormat.JPEG;
    }

    @NonNull
    private CaptureBundle createCaptureBundle() {
        return requireNonNull(mUseCaseConfig.getCaptureBundle(singleDefaultCaptureBundle()));
    }

    @NonNull
    private ProcessingRequest createProcessingRequest(
            @NonNull CaptureBundle captureBundle,
            @NonNull TakePictureRequest takePictureRequest,
            @NonNull TakePictureCallback takePictureCallback,
            @NonNull ListenableFuture<Void> captureFuture) {
        return new ProcessingRequest(
                captureBundle,
                takePictureRequest.getOutputFileOptions(),
                takePictureRequest.getCropRect(),
                takePictureRequest.getRotationDegrees(),
                takePictureRequest.getJpegQuality(),
                takePictureRequest.getSensorToBufferTransform(),
                takePictureCallback,
                captureFuture);
    }

    private CameraRequest createCameraRequest(
            @NonNull CaptureBundle captureBundle,
            @NonNull TakePictureRequest takePictureRequest,
            @NonNull TakePictureCallback takePictureCallback) {
        List<CaptureConfig> captureConfigs = new ArrayList<>();
        String tagBundleKey = String.valueOf(captureBundle.hashCode());
        for (final CaptureStage captureStage : requireNonNull(captureBundle.getCaptureStages())) {
            final CaptureConfig.Builder builder = new CaptureConfig.Builder();
            builder.setTemplateType(mCaptureConfig.getTemplateType());

            // Add the default implementation options of ImageCapture
            builder.addImplementationOptions(mCaptureConfig.getImplementationOptions());
            builder.addAllCameraCaptureCallbacks(
                    takePictureRequest.getSessionConfigCameraCaptureCallbacks());
            builder.addSurface(mPipelineIn.getSurface());

            // Only sets the JPEG rotation and quality for JPEG format. Some devices do not
            // handle these configs for non-JPEG images. See b/204375890.
            if (mPipelineIn.getInputFormat() == ImageFormat.JPEG) {
                if (EXIF_ROTATION_AVAILABILITY.isRotationOptionSupported()) {
                    builder.addImplementationOption(CaptureConfig.OPTION_ROTATION,
                            takePictureRequest.getRotationDegrees());
                }
                builder.addImplementationOption(CaptureConfig.OPTION_JPEG_QUALITY,
                        getCameraRequestJpegQuality(takePictureRequest));
            }

            // Add the implementation options required by the CaptureStage
            builder.addImplementationOptions(
                    captureStage.getCaptureConfig().getImplementationOptions());

            // Use CaptureBundle object as the key for TagBundle
            builder.addTag(tagBundleKey, captureStage.getId());
            builder.addCameraCaptureCallback(mPipelineIn.getCameraCaptureCallback());
            captureConfigs.add(builder.build());
        }

        return new CameraRequest(captureConfigs, takePictureCallback);
    }

    /**
     * Returns the JPEG quality for camera request.
     *
     * <p>If there is JPEG encoding in post-processing, use max quality for the camera request to
     * minimize quality loss.
     *
     * <p>However this results in poor performance during cropping than setting 95 (b/206348741).
     */
    int getCameraRequestJpegQuality(@NonNull TakePictureRequest request) {
        boolean isOnDisk = request.getOnDiskCallback() != null;
        boolean hasCropping = hasCropping(request.getCropRect(), mPipelineIn.getSize());
        if (isOnDisk && hasCropping) {
            // For saving to disk, the image is decoded to Bitmap, cropped and encoded to JPEG
            // again. In that case, use a high JPEG quality for the hardware compression to avoid
            // quality loss.
            if (request.getCaptureMode() == ImageCapture.CAPTURE_MODE_MAXIMIZE_QUALITY) {
                // The trade-off of using a high quality is poorer performance. So we only do
                // that if the capture mode is CAPTURE_MODE_MAXIMIZE_QUALITY.
                return JPEG_QUALITY_MAX_QUALITY;
            } else {
                return JPEG_QUALITY_MIN_LATENCY;
            }
        }
        return request.getJpegQuality();
    }

    @NonNull
    @VisibleForTesting
    CaptureNode getCaptureNode() {
        return mCaptureNode;
    }

    @NonNull
    @VisibleForTesting
    ProcessingNode getProcessingNode() {
        return mProcessingNode;
    }
}<|MERGE_RESOLUTION|>--- conflicted
+++ resolved
@@ -37,6 +37,7 @@
 import androidx.camera.core.ForwardingImageProxy;
 import androidx.camera.core.ImageCapture;
 import androidx.camera.core.ImageCaptureException;
+import androidx.camera.core.MetadataImageReader;
 import androidx.camera.core.impl.CaptureBundle;
 import androidx.camera.core.impl.CaptureConfig;
 import androidx.camera.core.impl.CaptureStage;
@@ -89,14 +90,16 @@
     public ImagePipeline(
             @NonNull ImageCaptureConfig useCaseConfig,
             @NonNull Size cameraSurfaceSize) {
-        this(useCaseConfig, cameraSurfaceSize, /*cameraEffect=*/ null);
+        this(useCaseConfig, cameraSurfaceSize, /*cameraEffect=*/ null,
+                /*isVirtualCamera=*/ false);
     }
 
     @MainThread
     public ImagePipeline(
             @NonNull ImageCaptureConfig useCaseConfig,
             @NonNull Size cameraSurfaceSize,
-            @Nullable CameraEffect cameraEffect) {
+            @Nullable CameraEffect cameraEffect,
+            boolean isVirtualCamera) {
         checkMainThread();
         mUseCaseConfig = useCaseConfig;
         mCaptureConfig = CaptureConfig.Builder.createFrom(useCaseConfig).build();
@@ -109,16 +112,12 @@
                 cameraEffect != null ? new InternalImageProcessor(cameraEffect) : null);
 
         // Connect nodes
-<<<<<<< HEAD
-        mPipelineIn = CaptureNode.In.of(cameraSurfaceSize, mUseCaseConfig.getInputFormat());
-=======
         mPipelineIn = CaptureNode.In.of(
                 cameraSurfaceSize,
                 mUseCaseConfig.getInputFormat(),
                 getOutputFormat(),
                 isVirtualCamera,
                 mUseCaseConfig.getImageReaderProxyProvider());
->>>>>>> fdff00cc
         CaptureNode.Out captureOut = mCaptureNode.transform(mPipelineIn);
         ProcessingNode.In processingIn = mBundlingNode.transform(captureOut);
         mProcessingNode.transform(processingIn);
@@ -128,8 +127,9 @@
      * Creates a {@link SessionConfig.Builder} for configuring camera.
      */
     @NonNull
-    public SessionConfig.Builder createSessionConfigBuilder() {
-        SessionConfig.Builder builder = SessionConfig.Builder.createFrom(mUseCaseConfig);
+    public SessionConfig.Builder createSessionConfigBuilder(@NonNull Size resolution) {
+        SessionConfig.Builder builder = SessionConfig.Builder.createFrom(mUseCaseConfig,
+                resolution);
         builder.addNonRepeatingSurface(mPipelineIn.getSurface());
         return builder;
     }
@@ -325,4 +325,14 @@
     ProcessingNode getProcessingNode() {
         return mProcessingNode;
     }
+
+
+    /**
+     * Returns true if the image reader is a {@link MetadataImageReader}.
+     */
+    @VisibleForTesting
+    public boolean expectsMetadata() {
+        return mCaptureNode.getSafeCloseImageReaderProxy().getImageReaderProxy()
+                instanceof MetadataImageReader;
+    }
 }