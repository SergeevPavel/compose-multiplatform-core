--- conflicted
+++ resolved
@@ -17,18 +17,18 @@
 package androidx.camera.core.processing
 
 import android.graphics.SurfaceTexture
+import android.opengl.Matrix
 import android.os.Build
 import android.os.Looper
 import android.util.Size
 import android.view.Surface
 import androidx.camera.core.CameraEffect
-<<<<<<< HEAD
-=======
 import androidx.camera.core.CameraSelector.LENS_FACING_FRONT
->>>>>>> fdff00cc
 import androidx.camera.core.impl.ImageFormatConstants.INTERNAL_DEFINED_IMAGE_FORMAT_PRIVATE
 import androidx.camera.core.impl.utils.TransformUtils.sizeToRect
 import androidx.camera.core.impl.utils.executor.CameraXExecutors.mainThreadExecutor
+import androidx.camera.testing.fakes.FakeCamera
+import androidx.camera.testing.fakes.FakeCameraInfoInternal
 import com.google.common.truth.Truth.assertThat
 import org.junit.After
 import org.junit.Before
@@ -103,11 +103,13 @@
     }
 
     @Test
-    fun updateMatrix_containsOpenGlFlipping() {
+    fun updateMatrixWithFrontCamera_mirrored() {
         // Arrange.
-        val surfaceOut = createFakeSurfaceOutputImpl()
+        val cameraInfo = FakeCameraInfoInternal(180, LENS_FACING_FRONT)
+        val camera = FakeCamera(null, cameraInfo)
+        val surfaceOut = createFakeSurfaceOutputImpl(camera)
         val input = FloatArray(16).also {
-            android.opengl.Matrix.setIdentityM(it, 0)
+            Matrix.setIdentityM(it, 0)
         }
 
         // Act.
@@ -115,11 +117,45 @@
         surfaceOut.updateTransformMatrix(result, input)
 
         // Assert: the result contains the flipping for OpenGL.
-        val expected = FloatArray(16).also {
-            android.opengl.Matrix.setIdentityM(it, 0)
-            android.opengl.Matrix.translateM(it, 0, 0f, 1f, 0f)
-            android.opengl.Matrix.scaleM(it, 0, 1f, -1f, 1f)
+        val expected =
+            floatArrayOf(-1F, 0F, 0F, 0F, 0F, 1F, 0F, 0F, 0F, 0F, 1F, 0F, 1F, 0F, 0F, 1F)
+        assertThat(result).usingTolerance(1E-4).containsExactly(expected)
+    }
+
+    @Test
+    fun updateMatrixWithoutCameraTransform_noCameraTransform() {
+        // Arrange.
+        val surfaceOut = createFakeSurfaceOutputImpl(null)
+        val input = FloatArray(16).also {
+            Matrix.setIdentityM(it, 0)
         }
+
+        // Act.
+        val result = FloatArray(16)
+        surfaceOut.updateTransformMatrix(result, input)
+
+        // Assert: the result contains the flipping for OpenGL.
+        val expected =
+            floatArrayOf(-1F, 0F, 0F, 0F, 0F, -1F, 0F, 0F, 0F, 0F, 1F, 0F, 1F, 1F, 0F, 1F)
+        assertThat(result).usingTolerance(1E-4).containsExactly(expected)
+    }
+
+    @Test
+    fun updateMatrixOnNonIdentityTransform_transformAppliedOnTopOfInput() {
+        // Arrange.
+        val surfaceOut = createFakeSurfaceOutputImpl()
+        val input = FloatArray(16).also {
+            Matrix.setIdentityM(it, 0)
+            Matrix.rotateM(it, 0, 180F, 0F, 0F, 1F)
+        }
+
+        // Act.
+        val result = FloatArray(16)
+        surfaceOut.updateTransformMatrix(result, input)
+
+        // Assert: the result contains the flipping for OpenGL.
+        val expected =
+            floatArrayOf(1F, 0F, 0F, 0F, 0F, 1F, 0F, 0F, 0F, 0F, 1F, 0F, -1F, -1F, 0F, 1F)
         assertThat(result).usingTolerance(1E-4).containsExactly(expected)
     }
 
@@ -141,22 +177,17 @@
         assertThat(hasRequestedClose).isFalse()
     }
 
-    private fun createFakeSurfaceOutputImpl() = SurfaceOutputImpl(
+    private fun createFakeSurfaceOutputImpl(camera: FakeCamera? = FakeCamera()) = SurfaceOutputImpl(
         fakeSurface,
         TARGET,
         INTERNAL_DEFINED_IMAGE_FORMAT_PRIVATE,
         OUTPUT_SIZE,
         INPUT_SIZE,
         sizeToRect(INPUT_SIZE),
-<<<<<<< HEAD
-        /*rotationDegrees=*/0,
-        /*mirroring=*/false
-=======
         /*rotationDegrees=*/180,
         /*mirroring=*/false,
         camera,
         android.graphics.Matrix()
->>>>>>> fdff00cc
     ).apply {
         surfaceOutputsToCleanup.add(this)
     }
