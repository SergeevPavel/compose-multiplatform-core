--- conflicted
+++ resolved
@@ -21,10 +21,6 @@
 import android.hardware.camera2.CaptureRequest
 import androidx.annotation.GuardedBy
 import androidx.annotation.RequiresApi
-<<<<<<< HEAD
-import androidx.camera.camera2.pipe.Metadata
-import androidx.camera.camera2.pipe.Request
-=======
 import androidx.camera.camera2.pipe.AeMode
 import androidx.camera.camera2.pipe.AfMode
 import androidx.camera.camera2.pipe.AwbMode
@@ -35,23 +31,18 @@
 import androidx.camera.camera2.pipe.Request
 import androidx.camera.camera2.pipe.RequestFailure
 import androidx.camera.camera2.pipe.RequestMetadata
->>>>>>> fdff00cc
 import androidx.camera.camera2.pipe.RequestTemplate
 import androidx.camera.camera2.pipe.StreamId
 import androidx.camera.camera2.pipe.core.Log
 import androidx.camera.camera2.pipe.integration.config.UseCaseCameraScope
 import androidx.camera.camera2.pipe.integration.config.UseCaseGraphConfig
-<<<<<<< HEAD
-=======
 import javax.inject.Inject
 import kotlinx.atomicfu.atomic
 import kotlinx.coroutines.CancellationException
->>>>>>> fdff00cc
 import kotlinx.coroutines.CompletableDeferred
 import kotlinx.coroutines.CoroutineStart
 import kotlinx.coroutines.Deferred
 import kotlinx.coroutines.launch
-import javax.inject.Inject
 
 /**
  * This object keeps track of the state of the current [UseCaseCamera].
@@ -76,6 +67,14 @@
     private var updateSignal: CompletableDeferred<Unit>? = null
 
     @GuardedBy("lock")
+    private val submittedRequestCounter = atomic(0)
+
+    data class RequestSignal(val requestNo: Int, val signal: CompletableDeferred<Unit>)
+
+    @GuardedBy("lock")
+    private var updateSignals = ArrayDeque<RequestSignal>()
+
+    @GuardedBy("lock")
     private var updating = false
 
     @GuardedBy("lock")
@@ -93,8 +92,6 @@
     @GuardedBy("lock")
     private var currentTemplate: RequestTemplate? = null
 
-<<<<<<< HEAD
-=======
     private val requestListener = RequestListener()
 
     /**
@@ -110,7 +107,6 @@
      *
      * @return A [Deferred] signal to represent if the update operation has been completed.
      */
->>>>>>> fdff00cc
     fun updateAsync(
         parameters: Map<CaptureRequest.Key<*>, Any>? = null,
         appendParameters: Boolean = true,
@@ -118,7 +114,7 @@
         appendInternalParameters: Boolean = true,
         streams: Set<StreamId>? = null,
         template: RequestTemplate? = null,
-        listeners: Set<Request.Listener>? = null
+        listeners: Set<Request.Listener>? = null,
     ): Deferred<Unit> {
         val result: Deferred<Unit>
         synchronized(lock) {
@@ -228,16 +224,12 @@
         }
     }
 
-<<<<<<< HEAD
-    @OptIn(ExperimentalCoroutinesApi::class)
-=======
     /**
      * Tries to invoke [androidx.camera.camera2.pipe.CameraGraph.Session.startRepeating]
      * with current (the most recent) set of values.
      */
     fun tryStartRepeating() = submitLatest()
 
->>>>>>> fdff00cc
     private fun submitLatest() {
         // Update the cameraGraph with the most recent set of values.
         // Since acquireSession is a suspending function, it's possible that subsequent updates
@@ -249,10 +241,6 @@
 
         threads.scope.launch(start = CoroutineStart.UNDISPATCHED) {
             val result: CompletableDeferred<Unit>?
-<<<<<<< HEAD
-            cameraGraph.acquireSession().use {
-                val request: Request?
-=======
             val request: Request?
             try {
                 cameraGraph.acquireSession()
@@ -260,7 +248,6 @@
                 Log.debug(e) { "Cannot acquire session at ${this@UseCaseCameraState}" }
                 null
             }.let { session ->
->>>>>>> fdff00cc
                 synchronized(lock) {
                     request = if (currentStreams.isEmpty() || session == null) {
                         null
@@ -269,27 +256,19 @@
                             template = currentTemplate,
                             streams = currentStreams.toList(),
                             parameters = currentParameters.toMap(),
-                            extras = currentInternalParameters.toMap(),
-                            listeners = currentListeners.toList()
+                            extras = currentInternalParameters.toMutableMap().also { parameters ->
+                                parameters[USE_CASE_CAMERA_STATE_CUSTOM_TAG] =
+                                    submittedRequestCounter.incrementAndGet()
+                            },
+                            listeners = currentListeners.toMutableList().also { listeners ->
+                                listeners.add(requestListener)
+                            }
                         )
                     }
                     result = updateSignal
+                    updating = false
                     updateSignal = null
-                    updating = false
                 }
-<<<<<<< HEAD
-
-                if (request == null) {
-                    it.stopRepeating()
-                } else {
-                    it.startRepeating(request)
-                }
-            }
-
-            // Complete the result after the session closes to allow other threads to acquire a
-            // lock. This also avoids cases where complete() synchronously invokes expensive calls.
-            result?.complete(Unit)
-=======
                 session?.use {
                     if (request == null) {
                         it.stopRepeating()
@@ -399,7 +378,6 @@
                 first().signal.completeExceptionally(throwable)
                 removeFirst()
             }
->>>>>>> fdff00cc
         }
     }
 }