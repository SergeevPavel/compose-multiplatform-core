--- conflicted
+++ resolved
@@ -20,14 +20,11 @@
 import android.hardware.camera2.CaptureRequest
 import android.os.Build
 import androidx.camera.camera2.pipe.integration.adapter.RobolectricCameraPipeTestRunner
-<<<<<<< HEAD
-=======
 import androidx.camera.camera2.pipe.integration.compat.StreamConfigurationMapCompat
 import androidx.camera.camera2.pipe.integration.compat.quirk.CameraQuirks
 import androidx.camera.camera2.pipe.integration.compat.workaround.AeFpsRange
 import androidx.camera.camera2.pipe.integration.compat.workaround.NoOpAutoFlashAEModeDisabler
 import androidx.camera.camera2.pipe.integration.compat.workaround.OutputSizesCorrector
->>>>>>> fdff00cc
 import androidx.camera.camera2.pipe.integration.testing.FakeCameraProperties
 import androidx.camera.camera2.pipe.integration.testing.FakeUseCaseCamera
 import androidx.camera.camera2.pipe.integration.testing.FakeUseCaseCameraRequestControl
@@ -79,11 +76,6 @@
     )
     private val fakeRequestControl = FakeUseCaseCameraRequestControl()
     private val fakeUseCaseCamera = FakeUseCaseCamera(requestControl = fakeRequestControl)
-<<<<<<< HEAD
-    private val state3AControl = State3AControl(FakeCameraProperties(metadata)).apply {
-        useCaseCamera = fakeUseCaseCamera
-    }
-=======
     private val aeFpsRange = AeFpsRange(
         CameraQuirks(
             FakeCameraMetadata(),
@@ -104,7 +96,6 @@
             ).apply {
             useCaseCamera = fakeUseCaseCamera
         }
->>>>>>> fdff00cc
     private lateinit var flashControl: FlashControl
 
     @Before
@@ -122,15 +113,11 @@
         val fakeCameraProperties = FakeCameraProperties()
 
         val flashControl = FlashControl(
-<<<<<<< HEAD
-            State3AControl(fakeCameraProperties).apply {
-=======
             State3AControl(
                 fakeCameraProperties,
                 NoOpAutoFlashAEModeDisabler,
                 aeFpsRange
             ).apply {
->>>>>>> fdff00cc
                 useCaseCamera = fakeUseCaseCamera
             },
             fakeUseCaseThreads,
