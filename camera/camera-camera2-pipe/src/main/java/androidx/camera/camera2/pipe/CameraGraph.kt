/*
 * Copyright 2020 The Android Open Source Project
 *
 * Licensed under the Apache License, Version 2.0 (the "License");
 * you may not use this file except in compliance with the License.
 * You may obtain a copy of the License at
 *
 *      http://www.apache.org/licenses/LICENSE-2.0
 *
 * Unless required by applicable law or agreed to in writing, software
 * distributed under the License is distributed on an "AS IS" BASIS,
 * WITHOUT WARRANTIES OR CONDITIONS OF ANY KIND, either express or implied.
 * See the License for the specific language governing permissions and
 * limitations under the License.
 */

package androidx.camera.camera2.pipe

import android.hardware.camera2.CameraCaptureSession
import android.hardware.camera2.CameraConstrainedHighSpeedCaptureSession
import android.hardware.camera2.CameraDevice
import android.hardware.camera2.CaptureRequest
import android.hardware.camera2.params.MeteringRectangle
import android.hardware.camera2.params.SessionConfiguration
import android.os.Build
import android.view.Surface
import androidx.annotation.RequiresApi
import androidx.annotation.RestrictTo
import androidx.camera.camera2.pipe.CameraGraph.Constants3A.DEFAULT_FRAME_LIMIT
import androidx.camera.camera2.pipe.CameraGraph.Constants3A.DEFAULT_TIME_LIMIT_NS
import androidx.camera.camera2.pipe.CameraGraph.Flags.FinalizeSessionOnCloseBehavior.Companion.OFF
import androidx.camera.camera2.pipe.CameraGraph.OperatingMode.Companion.EXTENSION
import androidx.camera.camera2.pipe.CameraGraph.OperatingMode.Companion.HIGH_SPEED
import androidx.camera.camera2.pipe.CameraGraph.OperatingMode.Companion.NORMAL
import androidx.camera.camera2.pipe.GraphState.GraphStateStarting
import androidx.camera.camera2.pipe.GraphState.GraphStateStopped
import androidx.camera.camera2.pipe.GraphState.GraphStateStopping
import kotlinx.coroutines.Deferred
import kotlinx.coroutines.flow.StateFlow

/** A [CameraGraph] represents the combined configuration and state of a camera. */
@RestrictTo(RestrictTo.Scope.LIBRARY_GROUP)
@RequiresApi(21) // TODO(b/200306659): Remove and replace with annotation on package-info.java
interface CameraGraph : AutoCloseable {
    val streams: StreamGraph

    /**
     * Returns the state flow of [GraphState], which emits the current state of the [CameraGraph],
     * including when a [CameraGraph] is stopped, starting or started.
     */
    val graphState: StateFlow<GraphState>

    /**
     * This is a hint an app can give to a camera graph to indicate whether the camera is being used
     * in a foreground setting, for example whether the user could see the app itself. This would
     * inform the underlying implementation to open cameras more actively (e.g., longer timeout).
     */
    var isForeground: Boolean

    /**
     * This will cause the [CameraGraph] to start opening the [CameraDevice] and configuring a
     * [CameraCaptureSession]. While the CameraGraph is alive it will attempt to keep the camera
     * open, active, and in a configured running state.
     */
    fun start()

    /**
     * This will cause the [CameraGraph] to stop executing requests and close the current Camera2
     * [CameraCaptureSession] (if one is active). The most recent repeating request will be
     * preserved, and any calls to submit a request to a session will be enqueued. To stop requests
     * from being enqueued, close the [CameraGraph].
     */
    fun stop()

    /** Acquire and exclusive access to the [CameraGraph] in a suspending fashion. */
    suspend fun acquireSession(): Session

    /**
     * Try acquiring an exclusive access the [CameraGraph]. Returns null if it can't be acquired
     * immediately.
     */
    fun acquireSessionOrNull(): Session?

    /**
     * This configures the camera graph to use a specific Surface for the given stream.
     *
     * Changing a surface may cause the camera to stall and/or reconfigure.
     */
    fun setSurface(stream: StreamId, surface: Surface?)

    /**
     * This defines the configuration, flags, and pre-defined structure of a [CameraGraph] instance.
     * Note that for parameters, null is considered a valid value, and unset keys are ignored.
     *
     * @param camera The Camera2 [CameraId] that this [CameraGraph] represents.
     * @param streams A list of [CameraStream]s to use when building the configuration.
     * @param streamSharingGroups A list of [CameraStream]s to apply buffer sharing to.
     * @param input A list of input configurations to support Camera2 Reprocessing.
     * @param sessionTemplate The template id to use when creating the [CaptureRequest] to supply
     *   the default parameters for a [SessionConfiguration] object.
     * @param sessionParameters the extra parameters to apply to the [CaptureRequest] used to supply
     *   the default parameters for a [SessionConfiguration] object. These parameters are *only*
     *   used to create the [CaptureRequest] for session configuration. Use [defaultParameters] or
     *   [requiredParameters] to enforce that the key is set for every request.
     * @param sessionMode defines the [OperatingMode] of the session. May be used to configure a
     *   [CameraConstrainedHighSpeedCaptureSession] for slow motion capture (If available)
     * @param defaultTemplate The default template to be used if a [Request] does not specify one.
     * @param defaultParameters The default parameters to be used for a [Request].
     * @param defaultListeners A default set of listeners that will be added to every [Request].
     * @param requiredParameters Will override any other configured parameter, and can be used to
     *   enforce that specific keys are always set to specific value for every [CaptureRequest].
     * @param cameraBackendId If defined, this tells the [CameraGraph] to use a specific
     *   [CameraBackend] to open and operate the camera. The defined [camera] parameter must be a
     *   camera that can be opened by this [CameraBackend]. If this value is null it will use the
     *   default backend that has been configured by [CameraPipe].
     * @param customCameraBackend If defined, this [customCameraBackend] will be created an used for
     *   _only_ this [CameraGraph]. This cannot be defined if [cameraBackendId] is defined.
     */
    @RestrictTo(RestrictTo.Scope.LIBRARY_GROUP)
    data class Config(
        val camera: CameraId,
        val streams: List<CameraStream.Config>,
        val streamSharingGroups: List<List<CameraStream.Config>> = listOf(),
        val input: List<InputStream.Config>? = null,
        val sessionTemplate: RequestTemplate = RequestTemplate(1),
        val sessionParameters: Map<*, Any?> = emptyMap<Any, Any?>(),
        val sessionMode: OperatingMode = NORMAL,
        val defaultTemplate: RequestTemplate = RequestTemplate(1),
        val defaultParameters: Map<*, Any?> = emptyMap<Any, Any?>(),
        val defaultListeners: List<Request.Listener> = listOf(),
        val requiredParameters: Map<*, Any?> = emptyMap<Any, Any?>(),
        val cameraBackendId: CameraBackendId? = null,
        val customCameraBackend: CameraBackendFactory? = null,
        val metadataTransform: MetadataTransform = MetadataTransform(),
        val flags: Flags = Flags(),
        // TODO: Internal error handling. May be better at the CameraPipe level.
    ) {
        internal var sharedCameraIds: List<CameraId> = emptyList()

        init {
            check(cameraBackendId == null || customCameraBackend == null) {
                "Setting both cameraBackendId and customCameraBackend is not supported."
            }
        }
    }

    /**
     * Flags define boolean values that are used to adjust the behavior and interactions with
     * camera2. These flags should default to the ideal behavior and should be overridden on
     * specific devices to be faster or to work around bad behavior.
     */
    @RestrictTo(RestrictTo.Scope.LIBRARY_GROUP)
    data class Flags(
        val configureBlankSessionOnStop: Boolean = false,
<<<<<<< HEAD
        val abortCapturesOnStop: Boolean = false,
        val allowMultipleActiveCameras: Boolean = false
    )
=======

        /**
         * When creating a new capture session, the camera framework waits for all the inflight
         * capture requests from the prior session before creating the new session. Calling
         * abortCaptures() triggers an explicit flush on the camera HAL side. Therefore, aborting
         * the captures allows us to switch to a new capture session sooner (see the referenced bug
         * for more info).
         *
         * However, there might be cases where we might not want to trigger the flush. For example,
         * if we're recording a video, we may not want the video recording to be disrupted too
         * early. Hence, this flag is provided so that we can override this behavior.
         *
         * Ideally we should be able to invoke abortCaptures() every time during close. However,
         * improper flush implementations, which seem to occur largely on older devices, have shown
         * to cause irregular behaviors, such as NPEs (b/139448807), capture session entering
         * abnormal states (b/162314023), and (potentially) camera device close stalling based on
         * testing, etc. Hence, we're enabling this behavior by default on API level >= R (30) for
         * now.
         *
         * - Bug(s): b/287020251
         * - API levels: R (30) and above
         */
        val abortCapturesOnStop: Boolean = Build.VERSION.SDK_INT >= Build.VERSION_CODES.R,

        /**
         * A quirk that waits for the last repeating capture request to start before stopping the
         * current capture session. Please refer to the bugs linked here, or
         * [androidx.camera.camera2.pipe.compat.Camera2Quirks.shouldWaitForRepeatingRequest] for
         * more information.
         *
         * This flag provides the overrides for you to override the default behavior (CameraPipe
         * would turn on/off the quirk automatically based on device information).
         *
         * - Bug(s): b/146773463, b/267557892
         * - Device(s): Camera devices on hardware level LEGACY
         * - API levels: All
         */
        val quirkWaitForRepeatingRequestOnDisconnect: Boolean? = null,
>>>>>>> fdff00cc

        /**
         * A quirk that finalizes [androidx.camera.camera2.pipe.compat.CaptureSessionState] when
         * the CameraGraph is stopped or closed. When a CameraGraph is started, the app might
         * wait for the Surfaces to be released before setting the new Surfaces. This creates a
         * potential deadlock, and this quirk is aimed to mitigate such behavior by releasing the
         * Surfaces (finalizing the session) when the graph is stopped or closed.
         *
         * - Bug(s): b/277310425
         * - Device(s): All (but behaviors might differ across devices)
         * - API levels: All
         */
        val quirkFinalizeSessionOnCloseBehavior: FinalizeSessionOnCloseBehavior = OFF,

        /**
         * A quirk that closes the camera capture session when the CameraGraph is stopped or closed.
         * This is needed in cases where the app that do not wish to receive further frames, or
         * in cases where not closing the capture session before closing the camera device might
         * cause the camera close call itself to hang indefinitely.
         *
         * - Bug(s): b/277310425, b/277310425
         * - Device(s): Depends on the situation and the use case.
         * - API levels: All
         */
        val quirkCloseCaptureSessionOnDisconnect: Boolean = false,

        /**
         * A quirk that closes the camera device when the CameraGraph is closed. This is needed on
         * devices where not closing the camera device before creating a new capture session can
         * lead to crashes.
         *
         * - Bug(s): b/282871038
         * - Device(s): Exynos7870 platforms.
         * - API levels: All
         */
        val quirkCloseCameraDeviceOnClose: Boolean = false,
    ) {

        @JvmInline
        value class FinalizeSessionOnCloseBehavior private constructor(val value: Int) {
            companion object {
                /**
                 * OFF indicates that the CameraGraph only finalizes capture session under regular
                 *  conditions, i.e., when the camera device is closed, or when a new capture
                 *  session is created.
                 */
                val OFF = FinalizeSessionOnCloseBehavior(0)

                /**
                 * IMMEDIATE indicates that the CameraGraph will finalize the current session
                 *  immediately when the CameraGraph is stopped or closed. This should be the
                 *  default behavior for devices that allows for immediate Surface reuse.
                 */
                val IMMEDIATE = FinalizeSessionOnCloseBehavior(1)

                /**
                 * TIMEOUT indicates that the CameraGraph will finalize the current session on a 2s
                 *  timeout when the CameraGraph is stopped or closed. This should only be enabled
                 *  for devices that require waiting for Surfaces to be released.
                 */
                val TIMEOUT = FinalizeSessionOnCloseBehavior(2)
            }
        }
    }

    /**
     * Operating mode defines the major categories of how a CameraGraph instance will operate when
     * not operating a [NORMAL] camera graph.
     *
     * @property NORMAL represents standard camera operation and behavior.
     * @property HIGH_SPEED represents a camera operating at high frame rate, usually used to
     *   produce slow motion videos.
     * @property EXTENSION represents device-specific modes that may operate differently or have
     *   significant limitations in order to produce specific kinds of camera results.
     */
    class OperatingMode private constructor() {
        companion object {
            val NORMAL = OperatingMode()
            val HIGH_SPEED = OperatingMode()
            val EXTENSION = OperatingMode()
        }
    }

    @RequiresApi(21) // TODO(b/200306659): Remove and replace with annotation on package-info.java
    object Constants3A {
        // Constants related to controlling the time or frame budget a 3A operation should get.
        const val DEFAULT_FRAME_LIMIT: Int = 60
        const val DEFAULT_TIME_LIMIT_MS: Int = 3_000
        const val DEFAULT_TIME_LIMIT_NS: Long = 3_000_000_000L

        // Constants related to metering regions.
        /** No metering region is specified. */
        val METERING_REGIONS_EMPTY: Array<MeteringRectangle> = emptyArray()

        /**
         * No-op metering regions, this will tell camera device to pick the right metering region
         * for us.
         */
        val METERING_REGIONS_DEFAULT: Array<MeteringRectangle> =
            arrayOf(MeteringRectangle(0, 0, 0, 0, 0))

        /** Placeholder frame number for [Result3A] when a 3A method encounters an error. */
        val FRAME_NUMBER_INVALID: FrameNumber = FrameNumber(-1L)
    }

    /**
     * A [Session] is an interactive lock for [CameraGraph] and allows state to be changed.
     *
     * Holding this object prevents other systems from acquiring a [Session] until the currently
     * held session is released. Because of its exclusive nature, [Session]s are intended for fast,
     * short-lived state updates, or for interactive capture sequences that must not be altered.
     * (Flash photo sequences, for example).
     *
     * While this object is thread-safe, it should not shared or held for long periods of time.
     * Example: A [Session] should *not* be held during video recording.
     */
    @RestrictTo(RestrictTo.Scope.LIBRARY_GROUP)
    interface Session : AutoCloseable {
        /**
         * Causes the CameraGraph to start or update the current repeating request with the provided
         * [Request] object. The [Request] object may be cached, and may be used for other
         * interactions with the camera (such as updating 3A, or issuing 3A triggers).
         */
        fun startRepeating(request: Request)

        /** Stop the current repeating request. */
        fun stopRepeating()

        /**
         * Add the [Request] into an in-flight request queue. Requests will be issued to the Camera
         * exactly once.
         */
        fun submit(request: Request)

        /**
         * Add the [Request] into an in-flight request queue. Requests will be issued to the Camera
         * exactly once. The list of [Request]s is guaranteed to be submitted together.
         */
        fun submit(requests: List<Request>)

        /**
         * Abort in-flight requests. This will abort *all* requests in the current
         * CameraCaptureSession as well as any requests that are enqueued, but that have not yet
         * been submitted to the camera.
         */
        fun abort()

        /**
         * Applies the given 3A parameters to the camera device.
         *
         * @return earliest FrameNumber at which the parameters were successfully applied.
         */
        fun update3A(
            aeMode: AeMode? = null,
            afMode: AfMode? = null,
            awbMode: AwbMode? = null,
            aeRegions: List<MeteringRectangle>? = null,
            afRegions: List<MeteringRectangle>? = null,
            awbRegions: List<MeteringRectangle>? = null
        ): Deferred<Result3A>

        /**
         * Applies the given 3A parameters to the camera device but for only one frame.
         *
         * @return the FrameNumber for which these parameters were applied.
         */
        suspend fun submit3A(
            aeMode: AeMode? = null,
            afMode: AfMode? = null,
            awbMode: AwbMode? = null,
            aeRegions: List<MeteringRectangle>? = null,
            afRegions: List<MeteringRectangle>? = null,
            awbRegions: List<MeteringRectangle>? = null
        ): Deferred<Result3A>

        /**
         * Turns the torch to ON or OFF.
         *
         * This method has a side effect on the currently set AE mode. Ref:
         * https://developer.android.com/reference/android/hardware/camera2/CaptureRequest#FLASH_MODE
         * To use the flash control, AE mode must be set to ON or OFF. So if the AE mode is already
         * not either ON or OFF, we will need to update the AE mode to one of those states, here we
         * will choose ON. It is the responsibility of the application layer above CameraPipe to
         * restore the AE mode after the torch control has been used. The [update3A] method can be
         * used to restore the AE state to a previous value.
         *
         * @return the FrameNumber at which the turn was fully turned on if switch was ON, or the
         *   FrameNumber at which it was completely turned off when the switch was OFF.
         */
        fun setTorch(torchState: TorchState): Deferred<Result3A>

        /**
         * Locks the auto-exposure, auto-focus and auto-whitebalance as per the given desired
         * behaviors. This given 3A parameters are applied before the lock is obtained. If 'null'
         * value is passed for a parameter, that parameter is ignored, and the current value for
         * that parameter continues to be applied.
         *
         * @param afTriggerStartAeMode the AeMode value that should override current AeMode for
         *   AF_TRIGGER_START request, this value should not be retained for following requests
         * @param convergedCondition an optional function can be used to identify if the result
         * frame with correct 3A converge state is received. Returns true to complete the 3A scan
         * and going to lock the 3A state, otherwise it will continue to receive the frame results
         * until the [frameLimit] or [timeLimitNs] is reached.
         * @param lockedCondition an optional function can be used to identify if the result frame
         * with correct 3A lock states are received. Returns true to complete lock 3A task,
         * otherwise it will continue to receive the frame results until the [frameLimit]
         * or [timeLimitNs] is reached.
         * @param frameLimit the maximum number of frames to wait before we give up waiting for this
         *   operation to complete.
         * @param timeLimitNs the maximum time limit in ms we wait before we give up waiting for
         *   this operation to complete.
         * @return [Result3A], which will contain the latest frame number at which the locks were
         *   applied or the frame number at which the method returned early because either frame
         *   limit or time limit was reached.
         *
         * TODO(sushilnath@): Add support for specifying the AE, AF and AWB modes as well. The
         *   update of modes require special care if the desired lock behavior is immediate. In that
         *   case we have to submit a combination of repeating and single requests so that the AF
         *   skips the initial state of the new mode's state machine and stays locks in the new mode
         *   as well.
         */
        suspend fun lock3A(
            aeMode: AeMode? = null,
            afMode: AfMode? = null,
            awbMode: AwbMode? = null,
            aeRegions: List<MeteringRectangle>? = null,
            afRegions: List<MeteringRectangle>? = null,
            awbRegions: List<MeteringRectangle>? = null,
            aeLockBehavior: Lock3ABehavior? = null,
            afLockBehavior: Lock3ABehavior? = null,
            awbLockBehavior: Lock3ABehavior? = null,
            afTriggerStartAeMode: AeMode? = null,
            convergedCondition: ((FrameMetadata) -> Boolean)? = null,
            lockedCondition: ((FrameMetadata) -> Boolean)? = null,
            frameLimit: Int = DEFAULT_FRAME_LIMIT,
            timeLimitNs: Long = DEFAULT_TIME_LIMIT_NS
        ): Deferred<Result3A>

        /**
         * Unlocks auto-exposure, auto-focus, auto-whitebalance. Once they are unlocked they get
         * back to their initial state or resume their auto scan depending on the current mode they
         * are operating in.
         *
         * Providing 'true' for a parameter in this method will unlock that component and if 'false'
         * is provided or the parameter is not specified then it will have no effect on the lock of
         * that component, i.e. if it was locked earlier it will stay locked and if it was already
         * unlocked, it will stay unlocked.
         *
<<<<<<< HEAD
=======
         * @param unlockedCondition an optional function can be used to identify if the result frame
         * with correct ae, af and awb states are received. Returns true to complete the unlock
         * 3A task, otherwise it will continue to receive the frame results until the [frameLimit]
         * or [timeLimitNs] is reached.
         * @param frameLimit the maximum number of frames to wait before we give up waiting for this
         *   operation to complete.
         * @param timeLimitNs the maximum time limit in ms we wait before we give up waiting for
         *   this operation to complete.
         *
>>>>>>> fdff00cc
         * @return [Result3A], which will contain the latest frame number at which the auto-focus,
         *   auto-exposure, auto-white balance were unlocked as per the method arguments.
         */
        suspend fun unlock3A(
            ae: Boolean? = null,
            af: Boolean? = null,
<<<<<<< HEAD
            awb: Boolean? = null
=======
            awb: Boolean? = null,
            unlockedCondition: ((FrameMetadata) -> Boolean)? = null,
            frameLimit: Int = DEFAULT_FRAME_LIMIT,
            timeLimitNs: Long = DEFAULT_TIME_LIMIT_NS
>>>>>>> fdff00cc
        ): Deferred<Result3A>

        /**
         * This methods does pre-capture metering sequence and locks auto-focus. Once the operation
         * completes, we can proceed to take high-quality pictures.
         *
         * Note: Flash will be used during pre-capture metering and during image capture if the AE
         * mode was set to [AeMode.ON_AUTO_FLASH] or [AeMode.ON_ALWAYS_FLASH], thus firing it for
         * low light captures or for every capture, respectively.
         *
         * @param lockedCondition an optional function can be used to identify if the result frame
         * with correct lock states for ae, af and awb is received. Returns true to complete lock
         * 3A task, otherwise it will continue to receive the frame results until the [frameLimit]
         * or [timeLimitNs] is reached.
         * @param frameLimit the maximum number of frames to wait before we give up waiting for this
         *   operation to complete.
         * @param timeLimitNs the maximum time limit in ms we wait before we give up waiting for
         *   this operation to complete.
         * @return [Result3A], which will contain the latest frame number at which the locks were
         *   applied or the frame number at which the method returned early because either frame
         *   limit or time limit was reached.
         */
        suspend fun lock3AForCapture(
            lockedCondition: ((FrameMetadata) -> Boolean)? = null,
            frameLimit: Int = DEFAULT_FRAME_LIMIT,
            timeLimitNs: Long = DEFAULT_TIME_LIMIT_NS
        ): Deferred<Result3A>

        /**
         * After submitting pre-capture metering sequence needed by [lock3AForCapture] method, the
         * camera system can internally lock the auto-exposure routine for subsequent still image
         * capture, and if not image capture request is submitted the auto-exposure may not resume
         * it's normal scan. This method brings focus and exposure back to normal after high quality
         * image captures using [lock3AForCapture] method.
         */
        suspend fun unlock3APostCapture(): Deferred<Result3A>
    }
}

/**
 * GraphState represents public the public facing state of a [CameraGraph] instance. When created,
 * a [CameraGraph] starts in [GraphStateStopped]. Calling [CameraGraph.start] puts the graph into
 * [GraphStateStarting], and [CameraGraph.stop] puts the graph into [GraphStateStopping]. Remaining
 * states are produced by the underlying camera as a result of these start/stop calls.
 */
@RestrictTo(RestrictTo.Scope.LIBRARY_GROUP)
abstract class GraphState internal constructor() {
    /**
     * When the [CameraGraph] is starting. This means we're in the process of opening a (virtual)
     * camera and creating a capture session.
     */
    object GraphStateStarting : GraphState()

    /**
     * When the [CameraGraph] is started. This means a capture session has been successfully created
     * for the [CameraGraph].
     */
    object GraphStateStarted : GraphState()

    /**
     * When the [CameraGraph] is stopping. This means we're in the process of stopping the graph.
     */
    object GraphStateStopping : GraphState()

    /**
     * When the [CameraGraph] hasn't been started, or stopped. This does not guarantee the closure
     * of the capture session or the camera device itself.
     */
    object GraphStateStopped : GraphState()

    /**
     * When the [CameraGraph] has encountered an error. If [willAttemptRetry] is true, CameraPipe
     * will retry opening the camera (and creating a capture session).
     */
    class GraphStateError(val cameraError: CameraError, val willAttemptRetry: Boolean) :
        GraphState()
}<|MERGE_RESOLUTION|>--- conflicted
+++ resolved
@@ -152,11 +152,6 @@
     @RestrictTo(RestrictTo.Scope.LIBRARY_GROUP)
     data class Flags(
         val configureBlankSessionOnStop: Boolean = false,
-<<<<<<< HEAD
-        val abortCapturesOnStop: Boolean = false,
-        val allowMultipleActiveCameras: Boolean = false
-    )
-=======
 
         /**
          * When creating a new capture session, the camera framework waits for all the inflight
@@ -195,7 +190,6 @@
          * - API levels: All
          */
         val quirkWaitForRepeatingRequestOnDisconnect: Boolean? = null,
->>>>>>> fdff00cc
 
         /**
          * A quirk that finalizes [androidx.camera.camera2.pipe.compat.CaptureSessionState] when
@@ -444,8 +438,6 @@
          * that component, i.e. if it was locked earlier it will stay locked and if it was already
          * unlocked, it will stay unlocked.
          *
-<<<<<<< HEAD
-=======
          * @param unlockedCondition an optional function can be used to identify if the result frame
          * with correct ae, af and awb states are received. Returns true to complete the unlock
          * 3A task, otherwise it will continue to receive the frame results until the [frameLimit]
@@ -455,21 +447,16 @@
          * @param timeLimitNs the maximum time limit in ms we wait before we give up waiting for
          *   this operation to complete.
          *
->>>>>>> fdff00cc
          * @return [Result3A], which will contain the latest frame number at which the auto-focus,
          *   auto-exposure, auto-white balance were unlocked as per the method arguments.
          */
         suspend fun unlock3A(
             ae: Boolean? = null,
             af: Boolean? = null,
-<<<<<<< HEAD
-            awb: Boolean? = null
-=======
             awb: Boolean? = null,
             unlockedCondition: ((FrameMetadata) -> Boolean)? = null,
             frameLimit: Int = DEFAULT_FRAME_LIMIT,
             timeLimitNs: Long = DEFAULT_TIME_LIMIT_NS
->>>>>>> fdff00cc
         ): Deferred<Result3A>
 
         /**
@@ -545,5 +532,8 @@
      * will retry opening the camera (and creating a capture session).
      */
     class GraphStateError(val cameraError: CameraError, val willAttemptRetry: Boolean) :
-        GraphState()
+        GraphState() {
+        override fun toString(): String =
+            super.toString() + "(cameraError = $cameraError, willAttemptRetry = $willAttemptRetry)"
+    }
 }