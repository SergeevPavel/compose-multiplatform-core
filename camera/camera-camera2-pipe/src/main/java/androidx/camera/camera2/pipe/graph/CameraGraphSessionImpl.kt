/*
 * Copyright 2021 The Android Open Source Project
 *
 * Licensed under the Apache License, Version 2.0 (the "License");
 * you may not use this file except in compliance with the License.
 * You may obtain a copy of the License at
 *
 *      http://www.apache.org/licenses/LICENSE-2.0
 *
 * Unless required by applicable law or agreed to in writing, software
 * distributed under the License is distributed on an "AS IS" BASIS,
 * WITHOUT WARRANTIES OR CONDITIONS OF ANY KIND, either express or implied.
 * See the License for the specific language governing permissions and
 * limitations under the License.
 */

@file:RequiresApi(21) // TODO(b/200306659): Remove and replace with annotation on package-info.java

package androidx.camera.camera2.pipe.graph

import android.hardware.camera2.params.MeteringRectangle
import androidx.annotation.RequiresApi
import androidx.camera.camera2.pipe.AeMode
import androidx.camera.camera2.pipe.AfMode
import androidx.camera.camera2.pipe.AwbMode
import androidx.camera.camera2.pipe.CameraGraph
import androidx.camera.camera2.pipe.FrameMetadata
import androidx.camera.camera2.pipe.Lock3ABehavior
import androidx.camera.camera2.pipe.Request
import androidx.camera.camera2.pipe.Result3A
import androidx.camera.camera2.pipe.TorchState
import androidx.camera.camera2.pipe.core.TokenLock
import kotlinx.atomicfu.atomic
import kotlinx.coroutines.Deferred

internal val cameraGraphSessionIds = atomic(0)

internal class CameraGraphSessionImpl(
    private val token: TokenLock.Token,
    private val graphProcessor: GraphProcessor,
    private val controller3A: Controller3A
) : CameraGraph.Session {
    private val debugId = cameraGraphSessionIds.incrementAndGet()
    private val closed = atomic(false)

    override fun submit(request: Request) {
        check(!closed.value) { "Cannot call submit on $this after close." }
        graphProcessor.submit(request)
    }

    override fun submit(requests: List<Request>) {
        check(!closed.value) { "Cannot call submit on $this after close." }
        check(requests.isNotEmpty()) { "Cannot call submit with an empty list of Requests!" }
        graphProcessor.submit(requests)
    }

    override fun startRepeating(request: Request) {
        check(!closed.value) { "Cannot call startRepeating on $this after close." }
        graphProcessor.startRepeating(request)
    }

    override fun abort() {
        check(!closed.value) { "Cannot call abort on $this after close." }
        graphProcessor.abort()
    }

    override fun stopRepeating() {
        check(!closed.value) { "Cannot call stopRepeating on $this after close." }
        graphProcessor.stopRepeating()
        controller3A.onStopRepeating()
    }

    override fun close() {
        closed.compareAndSet(expect = false, update = true)
        // Release the token so that a new instance of session can be created.
        token.release()
    }

    override fun update3A(
        aeMode: AeMode?,
        afMode: AfMode?,
        awbMode: AwbMode?,
        aeRegions: List<MeteringRectangle>?,
        afRegions: List<MeteringRectangle>?,
        awbRegions: List<MeteringRectangle>?
    ): Deferred<Result3A> {
        check(!closed.value) { "Cannot call update3A on $this after close." }
        return controller3A.update3A(
            aeMode = aeMode,
            afMode = afMode,
            awbMode = awbMode,
            aeRegions = aeRegions,
            afRegions = afRegions,
            awbRegions = awbRegions
        )
    }

    override suspend fun submit3A(
        aeMode: AeMode?,
        afMode: AfMode?,
        awbMode: AwbMode?,
        aeRegions: List<MeteringRectangle>?,
        afRegions: List<MeteringRectangle>?,
        awbRegions: List<MeteringRectangle>?
    ): Deferred<Result3A> {
        check(!closed.value) { "Cannot call submit3A on $this after close." }
        return controller3A.submit3A(aeMode, afMode, awbMode, aeRegions, afRegions, awbRegions)
    }

    override fun setTorch(torchState: TorchState): Deferred<Result3A> {
        check(!closed.value) { "Cannot call setTorch on $this after close." }
        // TODO(sushilnath): First check whether the camera device has a flash unit. Ref:
        // https://developer.android.com/reference/android/hardware/camera2/CameraCharacteristics#FLASH_INFO_AVAILABLE
        return controller3A.setTorch(torchState)
    }

    override suspend fun lock3A(
        aeMode: AeMode?,
        afMode: AfMode?,
        awbMode: AwbMode?,
        aeRegions: List<MeteringRectangle>?,
        afRegions: List<MeteringRectangle>?,
        awbRegions: List<MeteringRectangle>?,
        aeLockBehavior: Lock3ABehavior?,
        afLockBehavior: Lock3ABehavior?,
        awbLockBehavior: Lock3ABehavior?,
        afTriggerStartAeMode: AeMode?,
        convergedCondition: ((FrameMetadata) -> Boolean)?,
        lockedCondition: ((FrameMetadata) -> Boolean)?,
        frameLimit: Int,
        timeLimitNs: Long
    ): Deferred<Result3A> {
        check(!closed.value) { "Cannot call lock3A on $this after close." }
        // TODO(sushilnath): check if the device or the current mode supports lock for each of
        // ae, af and awb respectively. If not supported return an exception or return early with
        // the right status code.
        return controller3A.lock3A(
            aeRegions,
            afRegions,
            awbRegions,
            aeLockBehavior,
            afLockBehavior,
            awbLockBehavior,
            afTriggerStartAeMode,
            convergedCondition,
            lockedCondition,
            frameLimit,
            timeLimitNs
        )
    }

<<<<<<< HEAD
    override suspend fun unlock3A(ae: Boolean?, af: Boolean?, awb: Boolean?): Deferred<Result3A> {
        check(!closed.value) { "Cannot call unlock3A on $this after close." }
        return controller3A.unlock3A(ae, af, awb)
=======
    override suspend fun unlock3A(
        ae: Boolean?,
        af: Boolean?,
        awb: Boolean?,
        unlockedCondition: ((FrameMetadata) -> Boolean)?,
        frameLimit: Int,
        timeLimitNs: Long
    ): Deferred<Result3A> {
        check(!closed.value) { "Cannot call unlock3A on $this after close." }
        return controller3A.unlock3A(ae, af, awb, unlockedCondition, frameLimit, timeLimitNs)
>>>>>>> fdff00cc
    }

    override suspend fun lock3AForCapture(
        lockedCondition: ((FrameMetadata) -> Boolean)?,
        frameLimit: Int,
        timeLimitNs: Long
    ): Deferred<Result3A> {
        check(!closed.value) { "Cannot call lock3AForCapture on $this after close." }
        return controller3A.lock3AForCapture(lockedCondition, frameLimit, timeLimitNs)
    }

    override suspend fun unlock3APostCapture(): Deferred<Result3A> {
        check(!closed.value) { "Cannot call unlock3APostCapture on $this after close." }
        return controller3A.unlock3APostCapture()
    }

    override fun toString(): String = "CameraGraph.Session-$debugId"
}<|MERGE_RESOLUTION|>--- conflicted
+++ resolved
@@ -149,11 +149,6 @@
         )
     }
 
-<<<<<<< HEAD
-    override suspend fun unlock3A(ae: Boolean?, af: Boolean?, awb: Boolean?): Deferred<Result3A> {
-        check(!closed.value) { "Cannot call unlock3A on $this after close." }
-        return controller3A.unlock3A(ae, af, awb)
-=======
     override suspend fun unlock3A(
         ae: Boolean?,
         af: Boolean?,
@@ -164,7 +159,6 @@
     ): Deferred<Result3A> {
         check(!closed.value) { "Cannot call unlock3A on $this after close." }
         return controller3A.unlock3A(ae, af, awb, unlockedCondition, frameLimit, timeLimitNs)
->>>>>>> fdff00cc
     }
 
     override suspend fun lock3AForCapture(
