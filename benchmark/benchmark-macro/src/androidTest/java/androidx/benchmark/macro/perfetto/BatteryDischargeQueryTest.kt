/*
 * Copyright 2022 The Android Open Source Project
 *
 * Licensed under the Apache License, Version 2.0 (the "License");
 * you may not use this file except in compliance with the License.
 * You may obtain a copy of the License at
 *
 *      http://www.apache.org/licenses/LICENSE-2.0
 *
 * Unless required by applicable law or agreed to in writing, software
 * distributed under the License is distributed on an "AS IS" BASIS,
 * WITHOUT WARRANTIES OR CONDITIONS OF ANY KIND, either express or implied.
 * See the License for the specific language governing permissions and
 * limitations under the License.
 */

@file:OptIn(ExperimentalMetricApi::class)

package androidx.benchmark.macro.perfetto

import androidx.benchmark.macro.ExperimentalMetricApi
import androidx.benchmark.macro.PowerMetric
import androidx.benchmark.macro.createTempFileFromAsset
import androidx.benchmark.perfetto.PerfettoHelper.Companion.isAbiSupported
import androidx.test.ext.junit.runners.AndroidJUnit4
import androidx.test.filters.SdkSuppress
import androidx.test.filters.SmallTest
import kotlin.test.assertEquals
import org.junit.Assume.assumeTrue
import org.junit.Test
import org.junit.runner.RunWith

@SdkSuppress(minSdkVersion = 29)
@RunWith(AndroidJUnit4::class)
@SmallTest
class BatteryDischargeQueryTest {
    @Test
    fun successfulFixedTrace() {
        assumeTrue(isAbiSupported())

        val traceFile = createTempFileFromAsset("api31_battery_discharge", ".perfetto-trace")

<<<<<<< HEAD
        val actualMetrics = PerfettoTraceProcessor.runServer(traceFile.absolutePath) {
            val slice = querySlices(PowerMetric.MEASURE_BLOCK_SECTION_NAME).first()
=======
        val actualMetrics = PerfettoTraceProcessor.runSingleSessionServer(traceFile.absolutePath) {
            val slice =
                querySlices(PowerMetric.MEASURE_BLOCK_SECTION_NAME, packageName = null).first()
>>>>>>> fdff00cc
            BatteryDischargeQuery.getBatteryDischargeMetrics(this, slice)
        }

        assertEquals(listOf(
            BatteryDischargeQuery.BatteryDischargeMeasurement(
                name = "Start",
                chargeMah = 1020.0
            ),
            BatteryDischargeQuery.BatteryDischargeMeasurement(
                name = "End",
                chargeMah = 1007.0
            ),
            BatteryDischargeQuery.BatteryDischargeMeasurement(
                name = "Diff",
                chargeMah = 13.0
            )
        ), actualMetrics)
    }
}<|MERGE_RESOLUTION|>--- conflicted
+++ resolved
@@ -22,6 +22,7 @@
 import androidx.benchmark.macro.PowerMetric
 import androidx.benchmark.macro.createTempFileFromAsset
 import androidx.benchmark.perfetto.PerfettoHelper.Companion.isAbiSupported
+import androidx.benchmark.perfetto.PerfettoTraceProcessor
 import androidx.test.ext.junit.runners.AndroidJUnit4
 import androidx.test.filters.SdkSuppress
 import androidx.test.filters.SmallTest
@@ -40,14 +41,9 @@
 
         val traceFile = createTempFileFromAsset("api31_battery_discharge", ".perfetto-trace")
 
-<<<<<<< HEAD
-        val actualMetrics = PerfettoTraceProcessor.runServer(traceFile.absolutePath) {
-            val slice = querySlices(PowerMetric.MEASURE_BLOCK_SECTION_NAME).first()
-=======
         val actualMetrics = PerfettoTraceProcessor.runSingleSessionServer(traceFile.absolutePath) {
             val slice =
                 querySlices(PowerMetric.MEASURE_BLOCK_SECTION_NAME, packageName = null).first()
->>>>>>> fdff00cc
             BatteryDischargeQuery.getBatteryDischargeMetrics(this, slice)
         }
 
