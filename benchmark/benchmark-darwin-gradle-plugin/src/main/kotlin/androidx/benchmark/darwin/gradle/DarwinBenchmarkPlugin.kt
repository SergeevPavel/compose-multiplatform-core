--- conflicted
+++ resolved
@@ -155,15 +155,11 @@
         // We want to write metrics to library metrics specific location
         // Context: b/257326666
         return providers.environmentVariable(DIST_DIR).map { value ->
-<<<<<<< HEAD
-            File(value, LIBRARY_METRICS)
-=======
             val parent = value.ifBlank {
                 @Suppress("DEPRECATION") // b/290811136
                 project.buildDir.absolutePath
             }
             File(parent, LIBRARY_METRICS)
->>>>>>> fdff00cc
         }
     }
 
