--- conflicted
+++ resolved
@@ -42,13 +42,13 @@
  *
  */
 @RestrictTo(RestrictTo.Scope.LIBRARY_GROUP)
-@RequiresApi(21)
+@RequiresApi(23)
 public class PerfettoCapture(
     /**
      * Bundled is available above API 28, but we default to using unbundled as well on API 29, as
      * ProcessStatsConfig.scan_all_processes_on_start isn't supported on the bundled version.
      */
-    unbundled: Boolean = Build.VERSION.SDK_INT in 21..29
+    unbundled: Boolean = Build.VERSION.SDK_INT <= 29
 ) {
 
     private val helper: PerfettoHelper = PerfettoHelper(unbundled)
@@ -93,10 +93,6 @@
      * @return a pair of [androidx.tracing.perfetto.handshake.protocol.ResultCode] and
      * a user-friendly message explaining the code
      */
-<<<<<<< HEAD
-    @RequiresApi(Build.VERSION_CODES.R) // TODO(234351579): Support API < 30
-    fun enableAndroidxTracingPerfetto(
-=======
     @RequiresApi(30) // TODO(234351579): Support API < 30
     @CheckResult
     fun enableAndroidxTracingPerfetto(config: PerfettoSdkConfig): Pair<Int, String> =
@@ -119,7 +115,6 @@
      * a user-friendly message explaining the code
      */
     private fun enableAndroidxTracingPerfetto(
->>>>>>> fdff00cc
         targetPackage: String,
         provideBinariesIfMissing: Boolean,
         isColdStartupTracing: Boolean
