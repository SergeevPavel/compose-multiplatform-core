--- conflicted
+++ resolved
@@ -51,12 +51,6 @@
                 "a new ranging session, create a new client session scope.")
         }
 
-<<<<<<< HEAD
-        val parametersBuilder1 = androidx.core.uwb.backend.RangingParameters()
-        parametersBuilder1.uwbConfigId = when (parameters.uwbConfigType) {
-            RangingParameters.UWB_CONFIG_ID_1 -> RangingParameters.UWB_CONFIG_ID_1
-            RangingParameters.UWB_CONFIG_ID_3 -> RangingParameters.UWB_CONFIG_ID_3
-=======
         val aospParametersBuilder = androidx.core.uwb.backend.RangingParameters()
         aospParametersBuilder.uwbConfigId = when (parameters.uwbConfigType) {
             RangingParameters.CONFIG_UNICAST_DS_TWR -> RangingParameters.CONFIG_UNICAST_DS_TWR
@@ -71,7 +65,6 @@
                 RangingParameters.CONFIG_PROVISIONED_UNICAST_DS_TWR_NO_AOA
             RangingParameters.CONFIG_PROVISIONED_INDIVIDUAL_MULTICAST_DS_TWR ->
                 RangingParameters.CONFIG_PROVISIONED_INDIVIDUAL_MULTICAST_DS_TWR
->>>>>>> fdff00cc
             else -> throw IllegalArgumentException("The selected UWB Config Id is not a valid id.")
         }
         aospParametersBuilder.rangingUpdateRate = when (parameters.updateRateType) {
