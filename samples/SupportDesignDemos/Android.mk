# Copyright (C) 2015 The Android Open Source Project
#
# Licensed under the Apache License, Version 2.0 (the "License");
# you may not use this file except in compliance with the License.
# You may obtain a copy of the License at
#
#      http://www.apache.org/licenses/LICENSE-2.0
#
# Unless required by applicable law or agreed to in writing, software
# distributed under the License is distributed on an "AS IS" BASIS,
# WITHOUT WARRANTIES OR CONDITIONS OF ANY KIND, either express or implied.
# See the License for the specific language governing permissions and
# limitations under the License.

LOCAL_PATH:= $(call my-dir)

# Build the samples.
# We need to add some special AAPT flags to generate R classes
# for resources that are included from the libraries.
include $(CLEAR_VARS)
LOCAL_USE_AAPT2 := true
LOCAL_PACKAGE_NAME := SupportDesignDemos
LOCAL_MODULE_TAGS := samples
LOCAL_SDK_VERSION := current
LOCAL_MIN_SDK_VERSION := 7
LOCAL_DEX_PREOPT := false
LOCAL_SRC_FILES := $(call all-java-files-under, src)
LOCAL_STATIC_ANDROID_LIBRARIES := \
        android-support-v4 \
        android-support-v7-appcompat \
        android-support-v7-recyclerview \
        android-support-transition \
        android-support-design
<<<<<<< HEAD
LOCAL_AAPT_FLAGS := --no-version-vectors
=======
LOCAL_RESOURCE_DIR = \
        $(LOCAL_PATH)/res \
        frameworks/support/v7/appcompat/res \
        frameworks/support/v7/recyclerview/res \
        frameworks/support/transition/res \
        frameworks/support/design/res
LOCAL_AAPT_FLAGS := \
        --auto-add-overlay \
        --extra-packages android.support.v7.appcompat \
        --extra-packages android.support.v7.recyclerview \
        --extra-packages android.support.transition \
        --extra-packages android.support.design \
        --no-version-vectors
>>>>>>> 9464f6e3
LOCAL_PROGUARD_FLAG_FILES := proguard.flags
include $(BUILD_PACKAGE)<|MERGE_RESOLUTION|>--- conflicted
+++ resolved
@@ -31,22 +31,6 @@
         android-support-v7-recyclerview \
         android-support-transition \
         android-support-design
-<<<<<<< HEAD
 LOCAL_AAPT_FLAGS := --no-version-vectors
-=======
-LOCAL_RESOURCE_DIR = \
-        $(LOCAL_PATH)/res \
-        frameworks/support/v7/appcompat/res \
-        frameworks/support/v7/recyclerview/res \
-        frameworks/support/transition/res \
-        frameworks/support/design/res
-LOCAL_AAPT_FLAGS := \
-        --auto-add-overlay \
-        --extra-packages android.support.v7.appcompat \
-        --extra-packages android.support.v7.recyclerview \
-        --extra-packages android.support.transition \
-        --extra-packages android.support.design \
-        --no-version-vectors
->>>>>>> 9464f6e3
 LOCAL_PROGUARD_FLAG_FILES := proguard.flags
 include $(BUILD_PACKAGE)