--- conflicted
+++ resolved
@@ -11,11 +11,9 @@
 
 LOCAL_SDK_VERSION := current
 
-<<<<<<< HEAD
+LOCAL_MIN_SDK_VERSION := 8
+
 LOCAL_DEX_PREOPT := false
-=======
-LOCAL_MIN_SDK_VERSION := 8
->>>>>>> 0ee6452d
 
 include $(BUILD_PACKAGE)
 
