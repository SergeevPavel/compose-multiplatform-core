--- conflicted
+++ resolved
@@ -95,16 +95,10 @@
     val TEXTCLASSIFIER = Version("1.0.0-alpha03")
     val TRANSITION = Version("1.2.0-alpha01")
     val TVPROVIDER = Version("1.1.0-alpha01")
-<<<<<<< HEAD
     val UI = Version("1.0.0-alpha01")
-    val VECTORDRAWABLE = Version("1.1.0-alpha02")
-    val VECTORDRAWABLE_ANIMATED = Version("1.1.0-alpha02")
-    val VERSIONED_PARCELABLE = Version("1.1.0-beta01")
-=======
     val VECTORDRAWABLE = Version("1.1.0-alpha03")
     val VECTORDRAWABLE_ANIMATED = Version("1.1.0-alpha03")
     val VERSIONED_PARCELABLE = Version("1.1.0-beta02")
->>>>>>> 4904d7be
     val VIEWPAGER = Version("1.1.0-alpha01")
     val VIEWPAGER2 = Version("1.0.0-alpha05")
     val WEAR = Version("1.1.0-alpha01")
