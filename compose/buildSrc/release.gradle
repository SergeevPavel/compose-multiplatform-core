--- conflicted
+++ resolved
@@ -28,10 +28,6 @@
 
 task createDiffArchive(type : Zip) {
     description "Creates a maven repository that includes just the libraries compiled in this" +
-<<<<<<< HEAD
-            " project, without any history from prebuilts."
-    from rootProject.ext.artifactoryRepoOut
-=======
             " project without any libraries that are already on maven.google.com. If you need " +
             " a full repo, use createArchive task."
     dependsOn mainUpload
@@ -71,7 +67,6 @@
         }
     }
     from rootProject.ext.supportRepoOut
->>>>>>> 95283f31
     destinationDir rootProject.ext.distDir
     into 'm2repository'
     baseName = String.format("gmaven-diff-top-of-tree-m2repository-%s", project.ext.buildNumber)
@@ -85,7 +80,5 @@
     doFirst {
         rootProject.ext.supportRepoOut.deleteDir()
         rootProject.ext.supportRepoOut.mkdirs()
-        rootProject.ext.artifactoryRepoOut.deleteDir()
-        rootProject.ext.artifactoryRepoOut.mkdirs()
     }
 }