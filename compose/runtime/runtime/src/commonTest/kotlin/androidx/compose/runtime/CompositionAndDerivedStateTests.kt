/*
 * Copyright 2021 The Android Open Source Project
 *
 * Licensed under the Apache License, Version 2.0 (the "License");
 * you may not use this file except in compliance with the License.
 * You may obtain a copy of the License at
 *
 *      http://www.apache.org/licenses/LICENSE-2.0
 *
 * Unless required by applicable law or agreed to in writing, software
 * distributed under the License is distributed on an "AS IS" BASIS,
 * WITHOUT WARRANTIES OR CONDITIONS OF ANY KIND, either express or implied.
 * See the License for the specific language governing permissions and
 * limitations under the License.
 */

package androidx.compose.runtime

import androidx.compose.runtime.mock.Linear
import androidx.compose.runtime.mock.Text
import androidx.compose.runtime.mock.compositionTest
import androidx.compose.runtime.mock.expectChanges
import androidx.compose.runtime.mock.expectNoChanges
import androidx.compose.runtime.mock.revalidate
import androidx.compose.runtime.mock.validate
import androidx.compose.runtime.snapshots.Snapshot
import kotlin.test.Test
import kotlin.test.assertEquals
import kotlin.test.assertTrue

/**
 * Tests the interaction between [derivedStateOf] and composition.
 */
@Stable
class CompositionAndDerivedStateTests {

    @Test
    fun derivedStateOfChangesInvalidate() = compositionTest {
        var a by mutableStateOf(31)
        var b by mutableStateOf(10)
        val answer by derivedStateOf { a + b }

        compose {
            Text("The answer is $answer")
        }

        validate {
            Text("The answer is ${a + b}")
        }

        a++
        expectChanges()

        b++
        expectChanges()

        revalidate()
    }

    @Test
    fun onlyInvalidatesIfResultIsDifferent() = compositionTest {
        var a by mutableStateOf(32)
        var b by mutableStateOf(10)
        val answer by derivedStateOf { a + b }

        compose {
            Text("The answer is $answer")
        }

        validate {
            Text("The answer is ${a + b}")
        }

        // A snapshot is necessary here otherwise the ui thread might see one changed but not
        // the other. A snapshot ensures that both modifications will be seen together.
        Snapshot.withMutableSnapshot {
            a += 1
            b -= 1
        }

        expectNoChanges()
        revalidate()

        a += 1

        // Change just one should reflect a change.
        expectChanges()
        revalidate()

        b -= 1

        // Change just one should reflect a change.
        expectChanges()
        revalidate()

        Snapshot.withMutableSnapshot {
            a += 1
            b -= 1
        }

        // Again, the change should not cause an invalidate.
        expectNoChanges()
        revalidate()
    }

    @Test
    fun onlyInvalidatesIfResultIsStructurallyDifferent() = compositionTest {
        var a by mutableStateOf(mutableListOf(32), referentialEqualityPolicy())
        var b by mutableStateOf(mutableListOf(10), referentialEqualityPolicy())
        val answer by derivedStateOf { a + b }

        compose {
            Text("The answer is $answer")
        }

        validate {
            Text("The answer is ${a + b}")
        }

        // A snapshot is necessary here otherwise the ui thread might see one changed but not
        // the other. A snapshot ensures that both modifications will be seen together.
        Snapshot.withMutableSnapshot {
            a = mutableListOf(32)
            b = mutableListOf(10)
        }

        // Change both to different instance should not result in a change.
        expectNoChanges()
        revalidate()

        a = mutableListOf(32)
        // Change just one should not result in a change.
        expectNoChanges()
        revalidate()
    }

    @Test
    fun onlyEvaluateDerivedStatesThatAreLive() = compositionTest {
        var a by mutableStateOf(11)

        val useNone = 0x00
        val useD = 0x01
        val useE = 0x02
        val useF = 0x04

        var use by mutableStateOf(useD)

        fun useToString(use: Int): String {
            var result = ""
            if (use and useD != 0) {
                result = "useD"
            }
            if (use and useE != 0) {
                if (result.isNotEmpty()) result += ", "
                result += "useE"
            }
            if (use and useF != 0) {
                if (result.isNotEmpty()) result += ", "
                result += "useF"
            }
            return result
        }

        var dCalculated = 0
        val d = "d" to derivedStateOf {
            dCalculated++
            a
        }

        var eCalculated = 0
        val e = "e" to derivedStateOf {
            eCalculated++
            a + 100
        }

        var fCalculated = 0
        val f = "f" to derivedStateOf {
            fCalculated++
            a + 1000
        }

        var dExpected = 0
        var eExpected = 0
        var fExpected = 0

        fun expect(modified: Int, previous: Int = -1) {
            if (modified and useD == useD) dExpected++
            if (modified and useE == useE) eExpected++
            if (modified and useF == useF) fExpected++

            val additionalInfo = if (previous >= 0) {
                " switching from ${useToString(previous)} to ${useToString(modified)}"
            } else ""
            assertEquals(dExpected, dCalculated, "d calculated an unexpected amount$additionalInfo")
            assertEquals(eExpected, eCalculated, "e calculated an unexpected amount$additionalInfo")
            assertEquals(fExpected, fCalculated, "f calculated an unexpected amount$additionalInfo")
        }

        // Nothing should be calculated yet.
        expect(useNone)

        compose {
            if (use and useD == useD) {
                Display(d)
            }
            if (use and useE == useE) {
                Display(e)
            }
            if (use and useF == useF) {
                Display(f)
            }
            if ((use and (useD or useE)) == useD or useE) {
                Display(d, e)
            }
            if ((use and (useD or useF)) == useD or useF) {
                Display(d, f)
            }
            if ((use and (useE or useF)) == useE or useF) {
                Display(e, f)
            }
            if ((use and (useD or useE or useF)) == useD or useE or useF) {
                Display(d, e, f)
            }
        }

        validate {
            if (use and useD != 0) {
                Text("d = $a")
            }
            if (use and useE != 0) {
                Text("e = ${a + 100}")
            }
            if (use and useF != 0) {
                Text("f = ${a + 1000}")
            }
            if ((use and (useD or useE)) == useD or useE) {
                Text("d = $a")
                Text("e = ${a + 100}")
            }
            if ((use and (useD or useF)) == useD or useF) {
                Text("d = $a")
                Text("f = ${a + 1000}")
            }
            if ((use and (useE or useF)) == useE or useF) {
                Text("e = ${a + 100}")
                Text("f = ${a + 1000}")
            }
            if ((use and (useD or useE or useF)) == useD or useE or useF) {
                Text("d = $a")
                Text("e = ${a + 100}")
                Text("f = ${a + 1000}")
            }
        }

        expect(useD)

        // Modify A
        a++
        expectChanges()
        revalidate()
        expect(useD)

        fun switchTo(newUse: Int) {
            val previous = use
            use = newUse
            a++
            expectChanges()
            revalidate()
            expect(newUse, previous)
        }

        switchTo(useD or useE)
        switchTo(useD or useF)

        val states = listOf(
            useE,
            useF,
            useD or useE,
            useD or useF,
            useD or useE or useF,
            useE or useF,
            useNone
        )
        for (newUse in states) {
            switchTo(newUse)
        }
    }

    @Test
    fun ensureCalculateIsNotCalledTooSoon() = compositionTest {
        var a by mutableStateOf(11)
        var dCalculated = 0
        var dChanged = false
        val d = "d" to derivedStateOf {
            dCalculated++
            a + 10
        }

        compose {
            Text("a = $a")
            val oldDCalculated = dCalculated
            Display(d)
            dChanged = oldDCalculated != dCalculated
        }

        validate {
            Text("a = $a")
            Text("d = ${a + 10}")
        }

        assertTrue(dChanged, "Expected d to recalculate")

        a++
        expectChanges()
        revalidate()
        assertTrue(dChanged, "Expected d to recalculate")
    }

    @Test
    fun writingToADerviedStateDependencyTriggersAForwardInvalidate() = compositionTest {
        var a by mutableStateOf(12)
        var b by mutableStateOf(30)
        val d = derivedStateOf { a + b }
        compose {
            DisplayIndirect("d", d)
            var c by remember { mutableStateOf(0) }
            c = a + b
            val e = remember { derivedStateOf { a + b + c } }
            DisplayIndirect("e", e)
        }

        validate {
            Text("d = ${a + b}")
            Text("e = ${a + b + a + b}")
        }

        a++
        expectChanges()
        revalidate()

        b--
        expectChanges()
        revalidate()

        Snapshot.withMutableSnapshot {
            a += 1
            b -= 1
        }
        advance()
        revalidate()
    }

    @Test // Regression test for 215402574
    fun observingBothNormalAndDerivedInSameScope() = compositionTest {
        val a = mutableStateOf(0)
        val b = derivedStateOf { a.value > 0 }
        val c = mutableStateOf(false)

        compose {
            Linear {
                if (b.value) Text("B is true")
                if (c.value) Text("C is true")
            }
        }

        validate {
            Linear {
                if (b.value) Text("B is true")
                if (c.value) Text("C is true")
            }
        }

        a.value++
        expectChanges()
        revalidate()

        a.value++
        advance()
        revalidate()

        a.value++
        Snapshot.sendApplyNotifications()

        c.value = true
        advance()
        revalidate()
    }

    @Test
    fun changingTheDerivedStateInstanceShouldRelease() = compositionTest {
        var reload by mutableStateOf(0)

        compose {
            val items = remember(reload) {
                derivedStateOf {
                    List(10) { it }
                }
            }

            Text("List of size ${items.value.size}")
        }

        validate {
            Text("List of size 10")
        }

        repeat(10) {
            reload++
            advance()
        }

        revalidate()

        // Validate there are only 2 observed objectt which should be `reload` and the last
        // created derivedStateOf instance
        val observed = (composition as? CompositionImpl)?.observedObjects ?: emptyList()
        assertEquals(2, observed.count())
    }

    @Test
    fun observingDerivedStateInMultipleScopes() = compositionTest {
        var observeInFirstScope by mutableStateOf(true)
        var count by mutableStateOf(0)

        compose {
            val items by remember {
                derivedStateOf {
                    List(count) { it }
                }
            }

            Linear {
                if (observeInFirstScope) {
                    Text("List of size ${items.size}")
                }
            }

            Linear {
                Text("List of size ${items.size}")
            }
        }

        validate {
            Linear {
                Text("List of size 0")
            }

            Linear {
                Text("List of size 0")
            }
        }

        observeInFirstScope = false
        advance()
        count++
        advance()

        validate {
            Linear {
            }

            Linear {
                Text("List of size 1")
            }
        }
    }

    @Test
    fun changingTheDerivedStateInstanceShouldClearDependencies() = compositionTest {
        var reload by mutableStateOf(0)

        compose {
            val itemValue = remember(reload) {
                derivedStateOf {
                    reload
                }
            }

            val items = remember(reload) {
                derivedStateOf {
                    List(10) { itemValue.value }
                }
            }

            Text("List of size ${items.value.size}")
        }

        validate {
            Text("List of size 10")
        }

        repeat(10) {
            reload++
            advance()
        }

        revalidate()

        // Validate there are only 2 observed dependencies, one per each derived state
        val observed = (composition as? CompositionImpl)?.derivedStateDependencies ?: emptyList()
        assertEquals(2, observed.count())
    }

    @Test
    fun changingDerivedStateDependenciesShouldClearThem() = compositionTest {
        var reload by mutableStateOf(0)

        compose {
            val itemValue = remember(reload) {
                derivedStateOf { 1 }
            }

            val intermediateState = rememberUpdatedState(itemValue)

            val snapshot = remember {
                derivedStateOf {
                    List(10) { intermediateState.value.value }
                }
            }

            Text("List of size ${snapshot.value.size}")
        }

        validate {
            Text("List of size 10")
        }

        repeat(10) {
            reload++
            advance()
        }

        revalidate()

        // Validate there are only 2 observed dependencies, one for intermediateState, one for itemValue
        val observed = (composition as? CompositionImpl)?.derivedStateDependencies ?: emptyList()
        assertEquals(2, observed.count())
    }

    @Test
    fun changingDerivedStateShouldNotAccumulateConditionalScopes() = compositionTest {

        var reload by mutableStateOf(0)

        compose {
            val derivedState = remember {
                derivedStateOf {
                    List(reload) { it }
                }
            }

            if (reload % 2 == 0) {
                Wrap {
                    Text("${derivedState.value.size}")
                }
            }
        }

        reload++

        advance()

        val conditionalScopes = (composition as? CompositionImpl)?.conditionalScopes ?: emptyList()

        assertEquals(0, conditionalScopes.count { it.isConditional })
    }
<<<<<<< HEAD
=======

    @Test
    fun derivedStateOfNestedChangesInvalidate() = compositionTest {
        var a by mutableStateOf(31)
        var b by mutableStateOf(10)
        val transient by derivedStateOf { a + b }
        val answer by derivedStateOf { transient - 1 }

        compose {
            Text("The answer is $answer")
        }

        validate {
            Text("The answer is ${a + b - 1}")
        }

        a++
        expectChanges()

        b++
        expectChanges()

        revalidate()
    }

    @Test
    fun derivedStateOfMutationPolicyDoesNotInvalidateNestedStates() = compositionTest {
        var a by mutableStateOf(30)
        var b by mutableStateOf(10)
        val transient by derivedStateOf(structuralEqualityPolicy()) { (a + b) / 10 }
        var invalidateCount = 0
        val answer by derivedStateOf {
            invalidateCount++
            transient
        }

        compose {
            Text("The answer is $answer")
        }

        validate {
            Text("The answer is ${(a + b) / 10}")
        }

        assertEquals(1, invalidateCount)

        a += 10
        expectChanges()
        assertEquals(2, invalidateCount)

        b++
        expectNoChanges()
        assertEquals(2, invalidateCount)

        revalidate()
    }

    @Test
    fun derivedStateOfStructuralMutationPolicyDoesntRecompose() = compositionTest {
        var a by mutableStateOf(30)
        var b by mutableStateOf(10)
        val answer by derivedStateOf(structuralEqualityPolicy()) {
            listOf(a >= 30, b >= 10)
        }
        var compositionCount = 0

        compose {
            val remembered = rememberUpdatedState(answer)
            Linear {
                compositionCount++
                Text("The answer is ${remembered.value}")
            }
        }

        validate {
            Linear {
                Text("The answer is ${listOf(true, true)}")
            }
        }

        assertEquals(1, compositionCount)

        a++
        expectNoChanges() // the equivalent list doesn't cause changes
        assertEquals(1, compositionCount)

        b++
        expectNoChanges() // the equivalent list doesn't cause changes
        assertEquals(1, compositionCount)

        revalidate()
    }

    @Test
    fun derivedStateOfReferencialMutationPolicyRecomposes() = compositionTest {
        var a by mutableStateOf(30)
        var b by mutableStateOf(10)
        val answer by derivedStateOf(referentialEqualityPolicy()) {
            listOf(a >= 30, b >= 10)
        }
        var compositionCount = 0

        compose {
            val remembered = rememberUpdatedState(answer)
            Linear {
                compositionCount++
                Text("The answer is ${remembered.value}")
            }
        }

        validate {
            Linear {
                Text("The answer is ${listOf(true, true)}")
            }
        }

        assertEquals(1, compositionCount)

        a++
        expectNoChanges() // the equivalent list doesn't cause changes
        assertEquals(2, compositionCount)

        b++
        expectNoChanges() // the equivalent list doesn't cause changes
        assertEquals(3, compositionCount)

        revalidate()
    }
>>>>>>> 199c61b4
}

@Composable
private fun DisplayItem(name: String, state: State<Int>) {
    Text("$name = ${state.value}")
}

@Composable
private fun DisplayIndirect(name: String, state: State<Int>) {
    DisplayItem(name, state)
}

@Composable
private fun Display(vararg names: Pair<String, State<Int>>) {
    for ((name, state) in names) {
        DisplayIndirect(name, state)
    }
}<|MERGE_RESOLUTION|>--- conflicted
+++ resolved
@@ -564,8 +564,6 @@
 
         assertEquals(0, conditionalScopes.count { it.isConditional })
     }
-<<<<<<< HEAD
-=======
 
     @Test
     fun derivedStateOfNestedChangesInvalidate() = compositionTest {
@@ -694,7 +692,6 @@
 
         revalidate()
     }
->>>>>>> 199c61b4
 }
 
 @Composable
