--- conflicted
+++ resolved
@@ -27,43 +27,6 @@
 import kotlin.time.ExperimentalTime
 import kotlin.time.toDuration
 
-<<<<<<< HEAD
-internal actual class AtomicInt actual constructor(private var value: Int) {
-    actual fun get(): Int = value
-
-    actual fun set(value: Int) {
-        this.value = value
-    }
-    actual fun add(amount: Int): Int {
-        this.value += amount
-        return this.value
-    }
-}
-
-actual class AtomicReference<V> actual constructor(private var value: V) {
-    actual fun get(): V = value
-
-    actual fun set(value: V) {
-        this.value = value
-    }
-
-    actual fun getAndSet(value: V): V {
-        val oldValue = this.value
-        this.value = value
-        return oldValue
-    }
-
-    actual fun compareAndSet(expect: V, newValue: V): Boolean =
-        if (expect == value) {
-            value = newValue
-            true
-        } else {
-            false
-        }
-}
-=======
-internal actual fun getCurrentThreadId(): Long = 0
->>>>>>> cee9c5aa
 
 @InternalComposeApi
 actual fun identityHashCode(instance: Any?): Int {
