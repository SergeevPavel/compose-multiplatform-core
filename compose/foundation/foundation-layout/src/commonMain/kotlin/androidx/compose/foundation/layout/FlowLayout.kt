--- conflicted
+++ resolved
@@ -48,7 +48,7 @@
  *
  * @param modifier The modifier to be applied to the Row.
  * @param horizontalArrangement The horizontal arrangement of the layout's children.
- * @param verticalAlignment The vertical alignment of the layout's children.
+ * @param verticalArrangement The vertical arrangement of the layout's virtual rows.
  * @param maxItemsInEachRow The maximum number of items per row
  * @param content The content as a [RowScope]
  *
@@ -57,16 +57,16 @@
  */
 @Composable
 @ExperimentalLayoutApi
-fun FlowRow(
+inline fun FlowRow(
     modifier: Modifier = Modifier,
     horizontalArrangement: Arrangement.Horizontal = Arrangement.Start,
-    verticalAlignment: Alignment.Vertical = Alignment.Top,
+    verticalArrangement: Arrangement.Vertical = Arrangement.Top,
     maxItemsInEachRow: Int = Int.MAX_VALUE,
     content: @Composable FlowRowScope.() -> Unit
 ) {
     val measurePolicy = rowMeasurementHelper(
         horizontalArrangement,
-        verticalAlignment,
+        verticalArrangement,
         maxItemsInEachRow
     )
     Layout(
@@ -98,7 +98,7 @@
  *
  * @param modifier The modifier to be applied to the Row.
  * @param verticalArrangement The vertical arrangement of the layout's children.
- * @param horizontalAlignment The horizontal alignment of the layout's children.
+ * @param horizontalArrangement The horizontal arrangement of the layout's virtual columns
  * @param maxItemsInEachColumn The maximum number of items per column
  * @param content The content as a [ColumnScope]
  *
@@ -107,16 +107,16 @@
  */
 @Composable
 @ExperimentalLayoutApi
-fun FlowColumn(
+inline fun FlowColumn(
     modifier: Modifier = Modifier,
     verticalArrangement: Arrangement.Vertical = Arrangement.Top,
-    horizontalAlignment: Alignment.Horizontal = Alignment.Start,
+    horizontalArrangement: Arrangement.Horizontal = Arrangement.Start,
     maxItemsInEachColumn: Int = Int.MAX_VALUE,
     content: @Composable FlowColumnScope.() -> Unit
 ) {
     val measurePolicy = columnMeasurementHelper(
         verticalArrangement,
-        horizontalAlignment,
+        horizontalArrangement,
         maxItemsInEachColumn
     )
     Layout(
@@ -126,29 +126,6 @@
     )
 }
 
-<<<<<<< HEAD
-@Composable
-private fun mainAxisRowArrangement(horizontalArrangement: Arrangement.Horizontal):
-        (Int, IntArray, LayoutDirection, Density, IntArray) -> Unit =
-    remember(horizontalArrangement) {
-        { totalSize, size, layoutDirection, density, outPosition ->
-            with(horizontalArrangement) {
-                density.arrange(totalSize, size, layoutDirection, outPosition)
-            }
-        }
-    }
-
-@Composable
-private fun mainAxisColumnArrangement(verticalArrangement: Arrangement.Vertical):
-        (Int, IntArray, LayoutDirection, Density, IntArray) -> Unit =
-    remember(verticalArrangement) {
-        { totalSize, size, _, density, outPosition ->
-            with(verticalArrangement) {
-                density.arrange(totalSize, size, outPosition)
-            }
-        }
-    }
-=======
 /**
  * Scope for the children of [FlowRow].
  */
@@ -170,42 +147,14 @@
 
 @OptIn(ExperimentalLayoutApi::class)
 internal object FlowColumnScopeInstance : ColumnScope by ColumnScopeInstance, FlowColumnScope
->>>>>>> fdff00cc
-
-private val crossAxisRowArrangement = { totalSize: Int, size: IntArray,
-    measureScope: MeasureScope,
-    outPosition: IntArray ->
-    with(Arrangement.Top) { measureScope.arrange(totalSize, size, outPosition) }
-}
-
-private val crossAxisColumnArrangement = { totalSize: Int,
-    size: IntArray, measureScope: MeasureScope, outPosition: IntArray ->
-    with(Arrangement.Start) {
-        measureScope.arrange(totalSize, size, measureScope.layoutDirection, outPosition)
-    }
-}
-
+
+@PublishedApi
 @Composable
-private fun rowMeasurementHelper(
-    horizontalArrangement: Arrangement.Horizontal = Arrangement.End,
-    verticalAlignment: Alignment.Vertical = Alignment.Top,
+internal fun rowMeasurementHelper(
+    horizontalArrangement: Arrangement.Horizontal,
+    verticalArrangement: Arrangement.Vertical,
     maxItemsInMainAxis: Int,
 ): MeasurePolicy {
-<<<<<<< HEAD
-    val mainAxisArrangement = mainAxisRowArrangement(horizontalArrangement)
-    val crossAxisAlignment = remember(verticalAlignment) {
-        CrossAxisAlignment.vertical(verticalAlignment)
-    }
-    return remember(horizontalArrangement, verticalAlignment, maxItemsInMainAxis) {
-        flowMeasurePolicy(
-            orientation = LayoutOrientation.Horizontal,
-            mainAxisArrangement = mainAxisArrangement,
-            arrangementSpacing = horizontalArrangement.spacing,
-            crossAxisAlignment = crossAxisAlignment,
-            crossAxisSize = SizeMode.Wrap,
-            crossAxisArrangement = crossAxisRowArrangement,
-            maxItemsInMainAxis = maxItemsInMainAxis,
-=======
     return remember(horizontalArrangement, verticalArrangement, maxItemsInMainAxis) {
         FlowMeasurePolicy(
             orientation = LayoutOrientation.Horizontal,
@@ -216,30 +165,17 @@
             verticalArrangement = verticalArrangement,
             crossAxisArrangementSpacing = verticalArrangement.spacing,
             maxItemsInMainAxis = maxItemsInMainAxis
->>>>>>> fdff00cc
-        )
-    }
-}
-
+        )
+    }
+}
+
+@PublishedApi
 @Composable
-private fun columnMeasurementHelper(
-    verticalArrangement: Arrangement.Vertical = Arrangement.Top,
-    horizontalAlignment: Alignment.Horizontal = Alignment.Start,
+internal fun columnMeasurementHelper(
+    verticalArrangement: Arrangement.Vertical,
+    horizontalArrangement: Arrangement.Horizontal,
     maxItemsInMainAxis: Int,
 ): MeasurePolicy {
-<<<<<<< HEAD
-    val mainAxisArrangement = mainAxisColumnArrangement(verticalArrangement)
-    val crossAxisAlignment = remember(horizontalAlignment) {
-        CrossAxisAlignment.horizontal(horizontalAlignment)
-    }
-    return remember(verticalArrangement, horizontalAlignment, maxItemsInMainAxis) {
-        flowMeasurePolicy(
-            orientation = LayoutOrientation.Vertical,
-            mainAxisArrangement = mainAxisArrangement,
-            arrangementSpacing = verticalArrangement.spacing,
-            crossAxisAlignment = crossAxisAlignment,
-            crossAxisArrangement = crossAxisColumnArrangement,
-=======
     return remember(verticalArrangement, horizontalArrangement, maxItemsInMainAxis) {
         FlowMeasurePolicy(
             orientation = LayoutOrientation.Vertical,
@@ -249,9 +185,7 @@
             crossAxisAlignment = CROSS_AXIS_ALIGNMENT_START,
             horizontalArrangement = horizontalArrangement,
             crossAxisArrangementSpacing = horizontalArrangement.spacing,
->>>>>>> fdff00cc
             maxItemsInMainAxis = maxItemsInMainAxis,
-            crossAxisSize = SizeMode.Wrap
         )
     }
 }
@@ -259,61 +193,6 @@
 /**
  * Returns a Flow Measure Policy
  */
-<<<<<<< HEAD
-private fun flowMeasurePolicy(
-    orientation: LayoutOrientation,
-    mainAxisArrangement: (Int, IntArray, LayoutDirection, Density, IntArray) -> Unit,
-    arrangementSpacing: Dp,
-    crossAxisSize: SizeMode,
-    crossAxisAlignment: CrossAxisAlignment,
-    crossAxisArrangement: (Int, IntArray, MeasureScope, IntArray) -> Unit,
-    maxItemsInMainAxis: Int,
-): MeasurePolicy {
-
-    return object : MeasurePolicy {
-
-        override fun MeasureScope.measure(
-            measurables: List<Measurable>,
-            constraints: Constraints
-        ): MeasureResult {
-            val placeables: Array<Placeable?> = arrayOfNulls(measurables.size)
-            val measureHelper = RowColumnMeasurementHelper(
-                orientation,
-                mainAxisArrangement,
-                arrangementSpacing,
-                crossAxisSize,
-                crossAxisAlignment,
-                measurables,
-                placeables,
-            )
-            val orientationIndependentConstraints =
-                OrientationIndependentConstraints(constraints, orientation)
-            val flowResult = breakDownItems(
-                measureHelper,
-                orientation,
-                orientationIndependentConstraints,
-                maxItemsInMainAxis,
-            )
-            val totalCrossAxisSize = flowResult.crossAxisTotalSize
-            val items = flowResult.items
-            val crossAxisSizes = IntArray(items.size) { index ->
-                items[index].crossAxisSize
-            }
-            val outPosition = IntArray(crossAxisSizes.size)
-            crossAxisArrangement(
-                totalCrossAxisSize,
-                crossAxisSizes, this@measure, outPosition
-            )
-
-            var layoutWidth: Int
-            var layoutHeight: Int
-            if (orientation == LayoutOrientation.Horizontal) {
-                layoutWidth = flowResult.mainAxisTotalSize
-                layoutHeight = flowResult.crossAxisTotalSize
-            } else {
-                layoutWidth = flowResult.crossAxisTotalSize
-                layoutHeight = flowResult.mainAxisTotalSize
-=======
 private data class FlowMeasurePolicy(
     private val orientation: LayoutOrientation,
     private val horizontalArrangement: Arrangement.Horizontal?,
@@ -369,7 +248,6 @@
                     crossAxisSizes,
                     outPosition
                 )
->>>>>>> fdff00cc
             }
         } else {
             with(requireNotNull(horizontalArrangement) { "null horizontalArrangement" }) {
@@ -382,40 +260,6 @@
             }
         }
 
-<<<<<<< HEAD
-        override fun IntrinsicMeasureScope.minIntrinsicWidth(
-            measurables: List<IntrinsicMeasurable>,
-            height: Int
-        ) = if (orientation == LayoutOrientation.Horizontal) {
-            minIntrinsicMainAxisSize(
-                measurables,
-                height,
-                arrangementSpacing.roundToPx(),
-            )
-        } else {
-            intrinsicCrossAxisSize(
-                measurables,
-                height,
-                arrangementSpacing.roundToPx(),
-            )
-        }
-
-        override fun IntrinsicMeasureScope.minIntrinsicHeight(
-            measurables: List<IntrinsicMeasurable>,
-            width: Int
-        ) = if (orientation == LayoutOrientation.Horizontal) {
-            intrinsicCrossAxisSize(
-                measurables,
-                width,
-                arrangementSpacing.roundToPx(),
-            )
-        } else {
-            minIntrinsicMainAxisSize(
-                measurables,
-                width,
-                arrangementSpacing.roundToPx(),
-            )
-=======
         var layoutWidth: Int
         var layoutHeight: Int
         if (orientation == LayoutOrientation.Horizontal) {
@@ -438,57 +282,9 @@
                     this@measure.layoutDirection
                 )
             }
->>>>>>> fdff00cc
-        }
-    }
-
-<<<<<<< HEAD
-        override fun IntrinsicMeasureScope.maxIntrinsicHeight(
-            measurables: List<IntrinsicMeasurable>,
-            width: Int
-        ) = if (orientation == LayoutOrientation.Horizontal) {
-            intrinsicCrossAxisSize(
-                measurables,
-                width,
-                arrangementSpacing.roundToPx(),
-            )
-        } else {
-            maxIntrinsicMainAxisSize(
-                measurables,
-                width,
-                arrangementSpacing.roundToPx(),
-            )
-        }
-
-        override fun IntrinsicMeasureScope.maxIntrinsicWidth(
-            measurables: List<IntrinsicMeasurable>,
-            height: Int
-        ) = if (orientation == LayoutOrientation.Horizontal) {
-            maxIntrinsicMainAxisSize(
-                measurables,
-                height,
-                arrangementSpacing.roundToPx(),
-            )
-        } else {
-            intrinsicCrossAxisSize(
-                measurables,
-                height,
-                arrangementSpacing.roundToPx(),
-            )
-        }
-
-        fun minIntrinsicMainAxisSize(
-            measurables: List<IntrinsicMeasurable>,
-            crossAxisAvailable: Int,
-            arrangementSpacing: Int
-        ) = minIntrinsicMainAxisSize(
-            measurables,
-            mainAxisSize = minMainAxisIntrinsicItemSize,
-            crossAxisSize = minCrossAxisIntrinsicItemSize,
-            crossAxisAvailable,
-            arrangementSpacing,
-            maxItemsInMainAxis
-=======
+        }
+    }
+
     override fun IntrinsicMeasureScope.minIntrinsicWidth(
         measurables: List<IntrinsicMeasurable>,
         height: Int
@@ -542,7 +338,6 @@
             measurables,
             width,
             mainAxisArrangementSpacing.roundToPx(),
->>>>>>> fdff00cc
         )
     }
 
@@ -555,27 +350,12 @@
             height,
             mainAxisArrangementSpacing.roundToPx(),
         )
-<<<<<<< HEAD
-
-        fun intrinsicCrossAxisSize(
-            measurables: List<IntrinsicMeasurable>,
-            mainAxisAvailable: Int,
-            arrangementSpacing: Int
-        ) = intrinsicCrossAxisSize(
-            measurables,
-            mainAxisSize = minMainAxisIntrinsicItemSize,
-            crossAxisSize = minCrossAxisIntrinsicItemSize,
-            mainAxisAvailable,
-            arrangementSpacing,
-            maxItemsInMainAxis
-=======
     } else {
         intrinsicCrossAxisSize(
             measurables,
             height,
             mainAxisArrangementSpacing.roundToPx(),
             crossAxisArrangementSpacing.roundToPx()
->>>>>>> fdff00cc
         )
     }
 
@@ -669,6 +449,7 @@
         if (index + 1 - lastBreak == maxItemsInMainAxis || index + 1 == children.size) {
             lastBreak = index
             currentFixedSpace += size
+            currentFixedSpace -= mainAxisSpacing // no mainAxisSpacing for last item in main axis
             fixedSpace = max(fixedSpace, currentFixedSpace)
             currentFixedSpace = 0
         } else {
@@ -688,6 +469,7 @@
     crossAxisSize: IntrinsicMeasurable.(Int, Int) -> Int,
     crossAxisAvailable: Int,
     mainAxisSpacing: Int,
+    crossAxisSpacing: Int,
     maxItemsInMainAxis: Int
 ): Int {
     val mainAxisSizes = IntArray(children.size) { 0 }
@@ -719,6 +501,7 @@
             crossAxisSizes,
             mainAxisUsed,
             mainAxisSpacing,
+            crossAxisSpacing,
             maxItemsInMainAxis
         )
 
@@ -744,6 +527,7 @@
     crossAxisSizes: IntArray,
     mainAxisAvailable: Int,
     mainAxisSpacing: Int,
+    crossAxisSpacing: Int,
     maxItemsInMainAxis: Int
 ): Int {
     return intrinsicCrossAxisSize(
@@ -752,6 +536,7 @@
         { index, _ -> crossAxisSizes[index] },
         mainAxisAvailable,
         mainAxisSpacing,
+        crossAxisSpacing,
         maxItemsInMainAxis
     )
 }
@@ -765,6 +550,7 @@
     crossAxisSize: IntrinsicMeasurable.(Int, Int) -> Int,
     mainAxisAvailable: Int,
     mainAxisSpacing: Int,
+    crossAxisSpacing: Int,
     maxItemsInMainAxis: Int
 ): Int {
     if (children.isEmpty()) {
@@ -796,13 +582,15 @@
             (index + 1) - lastBreak == maxItemsInMainAxis ||
             remaining - nextMainAxisSize < 0
         ) {
-            totalCrossAxisSize += currentCrossAxisSize
+            totalCrossAxisSize += currentCrossAxisSize + crossAxisSpacing
             currentCrossAxisSize = 0
             remaining = mainAxisAvailable
             lastBreak = index + 1
             nextMainAxisSize -= mainAxisSpacing
         }
     }
+    // remove the last spacing for the last row or column
+    totalCrossAxisSize -= crossAxisSpacing
     return totalCrossAxisSize
 }
 
@@ -926,6 +714,9 @@
 internal fun Placeable.crossAxisSize(orientation: LayoutOrientation) =
     if (orientation == LayoutOrientation.Horizontal) height else width
 
+private val CROSS_AXIS_ALIGNMENT_TOP = CrossAxisAlignment.vertical(Alignment.Top)
+private val CROSS_AXIS_ALIGNMENT_START = CrossAxisAlignment.horizontal(Alignment.Start)
+
 // We measure and cache to improve performance dramatically, instead of using intrinsics
 // This only works so far for fixed size items.
 // For weighted items, we continue to use their intrinsic widths.
