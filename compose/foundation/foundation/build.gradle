--- conflicted
+++ resolved
@@ -31,8 +31,6 @@
 
     defaultPlatform(PlatformIdentifier.ANDROID)
 
-    defaultPlatform(PlatformIdentifier.ANDROID)
-
     sourceSets {
         commonMain {
             dependencies {
@@ -45,14 +43,6 @@
                 implementation(project(':compose:foundation:foundation-layout'))
             }
         }
-<<<<<<< HEAD
-        androidMain.dependencies {
-            api("androidx.annotation:annotation:1.1.0")
-            implementation(project(':emoji2:emoji2'))
-            implementation("androidx.core:core:1.10.0")
-        }
-=======
->>>>>>> 4fbd9517
 
         commonTest {
             dependencies {
