/*
 * Copyright 2022 The Android Open Source Project
 *
 * Licensed under the Apache License, Version 2.0 (the "License");
 * you may not use this file except in compliance with the License.
 * You may obtain a copy of the License at
 *
 *      http://www.apache.org/licenses/LICENSE-2.0
 *
 * Unless required by applicable law or agreed to in writing, software
 * distributed under the License is distributed on an "AS IS" BASIS,
 * WITHOUT WARRANTIES OR CONDITIONS OF ANY KIND, either express or implied.
 * See the License for the specific language governing permissions and
 * limitations under the License.
 */

package androidx.compose.foundation

import androidx.compose.runtime.remember
import androidx.compose.ui.Modifier
import androidx.compose.ui.composed
import androidx.compose.ui.layout.LayoutCoordinates
<<<<<<< HEAD
import androidx.compose.ui.layout.OnGloballyPositionedModifier
import androidx.compose.ui.modifier.ModifierLocalConsumer
import androidx.compose.ui.modifier.ModifierLocalProvider
import androidx.compose.ui.modifier.ModifierLocalReadScope
import androidx.compose.ui.modifier.ProvidableModifierLocal
=======
import androidx.compose.ui.modifier.ModifierLocalMap
import androidx.compose.ui.modifier.ModifierLocalModifierNode
import androidx.compose.ui.modifier.modifierLocalMapOf
>>>>>>> fdff00cc
import androidx.compose.ui.modifier.modifierLocalOf
import androidx.compose.ui.platform.debugInspectorInfo

internal val ModifierLocalFocusedBoundsObserver =
    modifierLocalOf<((LayoutCoordinates?) -> Unit)?> { null }

/**
 * Calls [onPositioned] whenever the bounds of the currently-focused area changes.
 * If a child of this node has focus, [onPositioned] will be called immediately with a non-null
 * [LayoutCoordinates] that can be queried for the focused bounds, and again every time the focused
 * child changes or is repositioned. When a child loses focus, [onPositioned] will be passed `null`.
 *
 * When an event occurs, it is bubbled up from the focusable node, so the nearest parent gets the
 * event first, and then its parent, etc.
 *
 * Note that there may be some cases where the focused bounds change but the callback is _not_
 * invoked, but the last [LayoutCoordinates] will always return the most up-to-date bounds.
 */
@ExperimentalFoundationApi
fun Modifier.onFocusedBoundsChanged(onPositioned: (LayoutCoordinates?) -> Unit): Modifier =
<<<<<<< HEAD
    composed(
        debugInspectorInfo {
            name = "onFocusedBoundsChanged"
            properties["onPositioned"] = onPositioned
        }
    ) {
        remember(onPositioned) { FocusedBoundsObserverModifier(onPositioned) }
=======
    this then FocusedBoundsObserverElement(onPositioned)

private class FocusedBoundsObserverElement(
    val onPositioned: (LayoutCoordinates?) -> Unit
) : ModifierNodeElement<FocusedBoundsObserverNode>() {
    override fun create(): FocusedBoundsObserverNode = FocusedBoundsObserverNode(onPositioned)

    override fun update(node: FocusedBoundsObserverNode) {
        node.onPositioned = onPositioned
    }

    override fun hashCode(): Int = onPositioned.hashCode()

    override fun equals(other: Any?): Boolean {
        if (this === other) return true
        val otherModifier = other as? FocusedBoundsObserverElement ?: return false
        return onPositioned == otherModifier.onPositioned
>>>>>>> fdff00cc
    }

fun interface InvokeOnLayoutCoordinates {
    fun invoke(focusedBounds: LayoutCoordinates?)
}

<<<<<<< HEAD
private class FocusedBoundsObserverModifier(
    private val handler: (LayoutCoordinates?) -> Unit
) : ModifierLocalConsumer,
    ModifierLocalProvider<((LayoutCoordinates?) -> Unit)?>,
    InvokeOnLayoutCoordinates {
    private var parent: ((LayoutCoordinates?) -> Unit)? = null
    private var lastBounds: LayoutCoordinates? = null

    override val key: ProvidableModifierLocal<((LayoutCoordinates?) -> Unit)?>
        get() = ModifierLocalFocusedBoundsObserver
    override val value: (LayoutCoordinates?) -> Unit
        get() = { invoke(it) }

    override fun onModifierLocalsUpdated(scope: ModifierLocalReadScope) {
        val newParent = with(scope) { ModifierLocalFocusedBoundsObserver.current }
        if (newParent != parent) {
            parent = newParent
            // Don't need to call the new parent ourselves because the child will also get the
            // modifier locals updated callback, and it will bubble the event up itself.
        }
    }

    /** Called when a child gains/loses focus or is focused and changes position. */
    override fun invoke(focusedBounds: LayoutCoordinates?) {
        lastBounds = focusedBounds
        handler(focusedBounds)
        parent?.invoke(focusedBounds)
=======
internal class FocusedBoundsObserverNode(
    var onPositioned: (LayoutCoordinates?) -> Unit
) : Modifier.Node(), ModifierLocalModifierNode {
    private val parent: ((LayoutCoordinates?) -> Unit)?
        get() = if (isAttached) ModifierLocalFocusedBoundsObserver.current else null

    /** Called when a child gains/loses focus or is focused and changes position. */
    private val focusBoundsObserver: (LayoutCoordinates?) -> Unit = { focusedBounds ->
        if (isAttached) {
            onPositioned(focusedBounds)
            parent?.invoke(focusedBounds)
        }
>>>>>>> fdff00cc
    }

    override val providedValues: ModifierLocalMap =
        modifierLocalMapOf(entry = ModifierLocalFocusedBoundsObserver to focusBoundsObserver)
}

/**
 * Modifier used by [Modifier.focusable] to publish the location of the focused element.
<<<<<<< HEAD
 * Should only be applied to the node when it is actually focused.
 */
@OptIn(ExperimentalFoundationApi::class)
internal class FocusedBoundsModifier : ModifierLocalConsumer,
    OnGloballyPositionedModifier {
    private var observer: ((LayoutCoordinates?) -> Unit)? = null
=======
 * Should only be applied to the node when it is actually focused. Right now this will keep
 * this node around, but once the un-delegate API lands we can remove this node entirely if it
 * is not focused. (b/276790428)
 */
internal class FocusedBoundsNode : Modifier.Node(), ModifierLocalModifierNode,
    GlobalPositionAwareModifierNode {
    private var isFocused: Boolean = false

    private val observer: ((LayoutCoordinates?) -> Unit)?
        get() = if (isAttached) {
            ModifierLocalFocusedBoundsObserver.current
        } else {
            null
        }

>>>>>>> fdff00cc
    private var layoutCoordinates: LayoutCoordinates? = null

    override fun onGloballyPositioned(coordinates: LayoutCoordinates) {
        layoutCoordinates = coordinates
        if (coordinates.isAttached) {
            notifyObserverWhenAttached()
        } else {
            observer?.invoke(null)
        }
    }

    override fun onModifierLocalsUpdated(scope: ModifierLocalReadScope) {
        val newObserver = with(scope) { ModifierLocalFocusedBoundsObserver.current }
        if (newObserver == null) {
            // We're being removed from the hierarchy. Inform the previous listener.
            observer?.invoke(null)
        }
        observer = newObserver
        // Don't need to explicitly notify observers here because onGloballyPositioned will get
        // called after this method, and that will notify observers.
    }

    private fun notifyObserverWhenAttached() {
        if (layoutCoordinates != null && layoutCoordinates!!.isAttached) {
            observer?.invoke(layoutCoordinates)
        }
    }
}<|MERGE_RESOLUTION|>--- conflicted
+++ resolved
@@ -16,23 +16,15 @@
 
 package androidx.compose.foundation
 
-import androidx.compose.runtime.remember
 import androidx.compose.ui.Modifier
-import androidx.compose.ui.composed
 import androidx.compose.ui.layout.LayoutCoordinates
-<<<<<<< HEAD
-import androidx.compose.ui.layout.OnGloballyPositionedModifier
-import androidx.compose.ui.modifier.ModifierLocalConsumer
-import androidx.compose.ui.modifier.ModifierLocalProvider
-import androidx.compose.ui.modifier.ModifierLocalReadScope
-import androidx.compose.ui.modifier.ProvidableModifierLocal
-=======
 import androidx.compose.ui.modifier.ModifierLocalMap
 import androidx.compose.ui.modifier.ModifierLocalModifierNode
 import androidx.compose.ui.modifier.modifierLocalMapOf
->>>>>>> fdff00cc
 import androidx.compose.ui.modifier.modifierLocalOf
-import androidx.compose.ui.platform.debugInspectorInfo
+import androidx.compose.ui.node.GlobalPositionAwareModifierNode
+import androidx.compose.ui.node.ModifierNodeElement
+import androidx.compose.ui.platform.InspectorInfo
 
 internal val ModifierLocalFocusedBoundsObserver =
     modifierLocalOf<((LayoutCoordinates?) -> Unit)?> { null }
@@ -51,15 +43,6 @@
  */
 @ExperimentalFoundationApi
 fun Modifier.onFocusedBoundsChanged(onPositioned: (LayoutCoordinates?) -> Unit): Modifier =
-<<<<<<< HEAD
-    composed(
-        debugInspectorInfo {
-            name = "onFocusedBoundsChanged"
-            properties["onPositioned"] = onPositioned
-        }
-    ) {
-        remember(onPositioned) { FocusedBoundsObserverModifier(onPositioned) }
-=======
     this then FocusedBoundsObserverElement(onPositioned)
 
 private class FocusedBoundsObserverElement(
@@ -77,42 +60,14 @@
         if (this === other) return true
         val otherModifier = other as? FocusedBoundsObserverElement ?: return false
         return onPositioned == otherModifier.onPositioned
->>>>>>> fdff00cc
     }
 
-fun interface InvokeOnLayoutCoordinates {
-    fun invoke(focusedBounds: LayoutCoordinates?)
+    override fun InspectorInfo.inspectableProperties() {
+        name = "onFocusedBoundsChanged"
+        properties["onPositioned"] = onPositioned
+    }
 }
 
-<<<<<<< HEAD
-private class FocusedBoundsObserverModifier(
-    private val handler: (LayoutCoordinates?) -> Unit
-) : ModifierLocalConsumer,
-    ModifierLocalProvider<((LayoutCoordinates?) -> Unit)?>,
-    InvokeOnLayoutCoordinates {
-    private var parent: ((LayoutCoordinates?) -> Unit)? = null
-    private var lastBounds: LayoutCoordinates? = null
-
-    override val key: ProvidableModifierLocal<((LayoutCoordinates?) -> Unit)?>
-        get() = ModifierLocalFocusedBoundsObserver
-    override val value: (LayoutCoordinates?) -> Unit
-        get() = { invoke(it) }
-
-    override fun onModifierLocalsUpdated(scope: ModifierLocalReadScope) {
-        val newParent = with(scope) { ModifierLocalFocusedBoundsObserver.current }
-        if (newParent != parent) {
-            parent = newParent
-            // Don't need to call the new parent ourselves because the child will also get the
-            // modifier locals updated callback, and it will bubble the event up itself.
-        }
-    }
-
-    /** Called when a child gains/loses focus or is focused and changes position. */
-    override fun invoke(focusedBounds: LayoutCoordinates?) {
-        lastBounds = focusedBounds
-        handler(focusedBounds)
-        parent?.invoke(focusedBounds)
-=======
 internal class FocusedBoundsObserverNode(
     var onPositioned: (LayoutCoordinates?) -> Unit
 ) : Modifier.Node(), ModifierLocalModifierNode {
@@ -125,7 +80,6 @@
             onPositioned(focusedBounds)
             parent?.invoke(focusedBounds)
         }
->>>>>>> fdff00cc
     }
 
     override val providedValues: ModifierLocalMap =
@@ -134,14 +88,6 @@
 
 /**
  * Modifier used by [Modifier.focusable] to publish the location of the focused element.
-<<<<<<< HEAD
- * Should only be applied to the node when it is actually focused.
- */
-@OptIn(ExperimentalFoundationApi::class)
-internal class FocusedBoundsModifier : ModifierLocalConsumer,
-    OnGloballyPositionedModifier {
-    private var observer: ((LayoutCoordinates?) -> Unit)? = null
-=======
  * Should only be applied to the node when it is actually focused. Right now this will keep
  * this node around, but once the un-delegate API lands we can remove this node entirely if it
  * is not focused. (b/276790428)
@@ -157,27 +103,31 @@
             null
         }
 
->>>>>>> fdff00cc
     private var layoutCoordinates: LayoutCoordinates? = null
+
+    /**
+     * This should be called from a [androidx.compose.ui.focus.FocusEventModifierNode.onFocusEvent]
+     * where it is guarantee that an event will be dispatched during the lifecycle of the node. This
+     * means that when the node is detached (and we should warn observers) we'll receive an event.
+     */
+    fun setFocus(focused: Boolean) {
+        if (focused == isFocused) return
+        if (!focused) {
+            observer?.invoke(null)
+        } else {
+            notifyObserverWhenAttached()
+        }
+        isFocused = focused
+    }
 
     override fun onGloballyPositioned(coordinates: LayoutCoordinates) {
         layoutCoordinates = coordinates
+        if (!isFocused) return
         if (coordinates.isAttached) {
             notifyObserverWhenAttached()
         } else {
             observer?.invoke(null)
         }
-    }
-
-    override fun onModifierLocalsUpdated(scope: ModifierLocalReadScope) {
-        val newObserver = with(scope) { ModifierLocalFocusedBoundsObserver.current }
-        if (newObserver == null) {
-            // We're being removed from the hierarchy. Inform the previous listener.
-            observer?.invoke(null)
-        }
-        observer = newObserver
-        // Don't need to explicitly notify observers here because onGloballyPositioned will get
-        // called after this method, and that will notify observers.
     }
 
     private fun notifyObserverWhenAttached() {
