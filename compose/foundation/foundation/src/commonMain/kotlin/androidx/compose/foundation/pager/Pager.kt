--- conflicted
+++ resolved
@@ -1,5 +1,5 @@
 /*
- * Copyright 2022 The Android Open Source Project
+ * Copyright 2023 The Android Open Source Project
  *
  * Licensed under the Apache License, Version 2.0 (the "License");
  * you may not use this file except in compliance with the License.
@@ -34,33 +34,18 @@
 import androidx.compose.foundation.gestures.snapping.SnapFlingBehavior
 import androidx.compose.foundation.gestures.snapping.SnapLayoutInfoProvider
 import androidx.compose.foundation.gestures.snapping.calculateDistanceToDesiredSnapPosition
-<<<<<<< HEAD
-import androidx.compose.foundation.layout.Arrangement
-import androidx.compose.foundation.layout.Box
-import androidx.compose.foundation.layout.BoxWithConstraints
-=======
 import androidx.compose.foundation.gestures.snapping.calculateFinalSnappingItem
->>>>>>> fdff00cc
 import androidx.compose.foundation.layout.PaddingValues
-import androidx.compose.foundation.layout.height
-import androidx.compose.foundation.layout.width
-import androidx.compose.foundation.lazy.LazyList
-import androidx.compose.foundation.lazy.LazyListLayoutInfo
-import androidx.compose.foundation.lazy.LazyListState
 import androidx.compose.runtime.Composable
-import androidx.compose.runtime.LaunchedEffect
 import androidx.compose.runtime.Stable
 import androidx.compose.runtime.remember
 import androidx.compose.runtime.rememberCoroutineScope
-import androidx.compose.runtime.snapshotFlow
 import androidx.compose.ui.Alignment
 import androidx.compose.ui.Modifier
 import androidx.compose.ui.geometry.Offset
 import androidx.compose.ui.input.nestedscroll.NestedScrollConnection
 import androidx.compose.ui.input.nestedscroll.NestedScrollSource
-import androidx.compose.ui.input.nestedscroll.nestedScroll
 import androidx.compose.ui.platform.LocalDensity
-import androidx.compose.ui.platform.LocalLayoutDirection
 import androidx.compose.ui.semantics.pageDown
 import androidx.compose.ui.semantics.pageLeft
 import androidx.compose.ui.semantics.pageRight
@@ -68,26 +53,12 @@
 import androidx.compose.ui.semantics.semantics
 import androidx.compose.ui.unit.Density
 import androidx.compose.ui.unit.Dp
-import androidx.compose.ui.unit.LayoutDirection
 import androidx.compose.ui.unit.Velocity
 import androidx.compose.ui.unit.dp
-<<<<<<< HEAD
-import androidx.compose.ui.util.fastFirstOrNull
-import androidx.compose.ui.util.fastForEach
-import androidx.compose.ui.util.fastSumBy
-import kotlin.math.absoluteValue
-import kotlin.math.ceil
-import kotlin.math.floor
-import kotlin.math.roundToInt
-import kotlin.math.sign
-import kotlinx.coroutines.flow.drop
-import kotlinx.coroutines.flow.filter
-=======
 import kotlin.math.abs
 import kotlin.math.absoluteValue
 import kotlin.math.sign
 import kotlinx.coroutines.CancellationException
->>>>>>> fdff00cc
 import kotlinx.coroutines.launch
 
 /**
@@ -99,7 +70,7 @@
  * If you need snapping with pages of different size, you can use a [SnapFlingBehavior] with a
  * [SnapLayoutInfoProvider] adapted to a LazyList.
  * @see androidx.compose.foundation.gestures.snapping.SnapLayoutInfoProvider for the implementation
- * of a [SnapLayoutInfoProvider] that uses [LazyListState].
+ * of a [SnapLayoutInfoProvider] that uses [androidx.compose.foundation.lazy.LazyListState].
  *
  * Please refer to the samples to learn how to use this API.
  * @sample androidx.compose.foundation.samples.SimpleHorizontalPagerSample
@@ -127,12 +98,8 @@
  * @param reverseLayout reverse the direction of scrolling and layout.
  * @param key a stable and unique key representing the item. When you specify the key the scroll
  * position will be maintained based on the key, which means if you add/remove items before the
-<<<<<<< HEAD
- * current visible item the item with the given key will be kept as the first visible one.
-=======
  * current visible item the item with the given key will be kept as the first visible one. If null
  * is passed the position in the list will represent the key.
->>>>>>> fdff00cc
  * @param pageNestedScrollConnection A [NestedScrollConnection] that dictates how this [Pager]
  * behaves with nested lists. The default behavior will see [Pager] to consume all nested deltas.
  * @param pageContent This Pager's page Composable.
@@ -157,20 +124,6 @@
     pageContent: @Composable PagerScope.(page: Int) -> Unit
 ) {
     Pager(
-<<<<<<< HEAD
-        modifier = modifier,
-        state = state,
-        pageCount = pageCount,
-        pageSpacing = pageSpacing,
-        userScrollEnabled = userScrollEnabled,
-        orientation = Orientation.Horizontal,
-        verticalAlignment = verticalAlignment,
-        reverseLayout = reverseLayout,
-        contentPadding = contentPadding,
-        beyondBoundsPageCount = beyondBoundsPageCount,
-        pageSize = pageSize,
-        flingBehavior = flingBehavior,
-=======
         state = state,
         modifier = modifier,
         contentPadding = contentPadding,
@@ -183,7 +136,6 @@
         flingBehavior = flingBehavior,
         userScrollEnabled = userScrollEnabled,
         reverseLayout = reverseLayout,
->>>>>>> fdff00cc
         key = key,
         pageNestedScrollConnection = pageNestedScrollConnection,
         pageContent = pageContent
@@ -199,7 +151,7 @@
  * If you need snapping with pages of different size, you can use a [SnapFlingBehavior] with a
  * [SnapLayoutInfoProvider] adapted to a LazyList.
  * @see androidx.compose.foundation.gestures.snapping.SnapLayoutInfoProvider for the implementation
- * of a [SnapLayoutInfoProvider] that uses [LazyListState].
+ * of a [SnapLayoutInfoProvider] that uses [androidx.compose.foundation.lazy.LazyListState].
  *
  * Please refer to the sample to learn how to use this API.
  * @sample androidx.compose.foundation.samples.SimpleVerticalPagerSample
@@ -226,12 +178,8 @@
  * @param reverseLayout reverse the direction of scrolling and layout.
  * @param key a stable and unique key representing the item. When you specify the key the scroll
  * position will be maintained based on the key, which means if you add/remove items before the
-<<<<<<< HEAD
- * current visible item the item with the given key will be kept as the first visible one.
-=======
  * current visible item the item with the given key will be kept as the first visible one. If null
  * is passed the position in the list will represent the key.
->>>>>>> fdff00cc
  * @param pageNestedScrollConnection A [NestedScrollConnection] that dictates how this [Pager] behaves
  * with nested lists. The default behavior will see [Pager] to consume all nested deltas.
  * @param pageContent This Pager's page Composable.
@@ -256,20 +204,6 @@
     pageContent: @Composable PagerScope.(page: Int) -> Unit
 ) {
     Pager(
-<<<<<<< HEAD
-        modifier = modifier,
-        state = state,
-        pageCount = pageCount,
-        pageSpacing = pageSpacing,
-        horizontalAlignment = horizontalAlignment,
-        userScrollEnabled = userScrollEnabled,
-        orientation = Orientation.Vertical,
-        reverseLayout = reverseLayout,
-        contentPadding = contentPadding,
-        beyondBoundsPageCount = beyondBoundsPageCount,
-        pageSize = pageSize,
-        flingBehavior = flingBehavior,
-=======
         state = state,
         modifier = modifier,
         contentPadding = contentPadding,
@@ -282,163 +216,10 @@
         flingBehavior = flingBehavior,
         userScrollEnabled = userScrollEnabled,
         reverseLayout = reverseLayout,
->>>>>>> fdff00cc
         key = key,
         pageNestedScrollConnection = pageNestedScrollConnection,
         pageContent = pageContent
     )
-}
-
-@OptIn(ExperimentalFoundationApi::class)
-@Composable
-internal fun Pager(
-    modifier: Modifier,
-    state: PagerState,
-    pageCount: Int,
-    pageSize: PageSize,
-    pageSpacing: Dp,
-    orientation: Orientation,
-    beyondBoundsPageCount: Int,
-    verticalAlignment: Alignment.Vertical = Alignment.CenterVertically,
-    horizontalAlignment: Alignment.Horizontal = Alignment.CenterHorizontally,
-    contentPadding: PaddingValues,
-    flingBehavior: SnapFlingBehavior,
-    userScrollEnabled: Boolean,
-    reverseLayout: Boolean,
-    key: ((index: Int) -> Any)?,
-    pageNestedScrollConnection: NestedScrollConnection,
-    pageContent: @Composable (page: Int) -> Unit
-) {
-    require(beyondBoundsPageCount >= 0) {
-        "beyondBoundsPageCount should be greater than or equal to 0, " +
-            "you selected $beyondBoundsPageCount"
-    }
-
-    val isVertical = orientation == Orientation.Vertical
-    val density = LocalDensity.current
-    val layoutDirection = LocalLayoutDirection.current
-    val calculatedContentPaddings = remember(contentPadding, orientation, layoutDirection) {
-        calculateContentPaddings(
-            contentPadding,
-            orientation,
-            layoutDirection
-        )
-    }
-
-    val pagerFlingBehavior = remember(flingBehavior, state) {
-        PagerWrapperFlingBehavior(flingBehavior, state)
-    }
-
-    LaunchedEffect(density, state, pageSpacing) {
-        with(density) { state.pageSpacing = pageSpacing.roundToPx() }
-    }
-
-    LaunchedEffect(state) {
-        snapshotFlow { state.isScrollInProgress }
-            .filter { !it }
-            .drop(1) // Initial scroll is false
-            .collect { state.updateOnScrollStopped() }
-    }
-
-    val pagerSemantics = if (userScrollEnabled) {
-        Modifier.pagerSemantics(state, isVertical)
-    } else {
-        Modifier
-    }
-
-    BoxWithConstraints(modifier = modifier.then(pagerSemantics)) {
-        val mainAxisSize = if (isVertical) constraints.maxHeight else constraints.maxWidth
-        // Calculates how pages are shown across the main axis
-        val pageAvailableSize = remember(
-            density,
-            mainAxisSize,
-            pageSpacing,
-            calculatedContentPaddings
-        ) {
-            with(density) {
-                val pageSpacingPx = pageSpacing.roundToPx()
-                val contentPaddingPx = calculatedContentPaddings.roundToPx()
-                with(pageSize) {
-                    density.calculateMainAxisPageSize(
-                        mainAxisSize - contentPaddingPx,
-                        pageSpacingPx
-                    )
-                }.toDp()
-            }
-        }
-
-        val horizontalAlignmentForSpacedArrangement =
-            if (!reverseLayout) Alignment.Start else Alignment.End
-        val verticalAlignmentForSpacedArrangement =
-            if (!reverseLayout) Alignment.Top else Alignment.Bottom
-
-        val lazyListState = remember(state) {
-            val initialPageOffset =
-                with(density) { pageAvailableSize.roundToPx() } * state.initialPageOffsetFraction
-            LazyListState(state.initialPage, initialPageOffset.roundToInt()).also {
-                state.loadNewState(it)
-            }
-        }
-
-        LazyList(
-            modifier = Modifier,
-            state = lazyListState,
-            contentPadding = contentPadding,
-            flingBehavior = pagerFlingBehavior,
-            horizontalAlignment = horizontalAlignment,
-            horizontalArrangement = Arrangement.spacedBy(
-                pageSpacing,
-                horizontalAlignmentForSpacedArrangement
-            ),
-            verticalArrangement = Arrangement.spacedBy(
-                pageSpacing,
-                verticalAlignmentForSpacedArrangement
-            ),
-            verticalAlignment = verticalAlignment,
-            isVertical = isVertical,
-            reverseLayout = reverseLayout,
-            userScrollEnabled = userScrollEnabled,
-            beyondBoundsItemCount = beyondBoundsPageCount
-        ) {
-
-            items(pageCount, key = key) {
-                val pageMainAxisSizeModifier = if (isVertical) {
-                    Modifier.height(pageAvailableSize)
-                } else {
-                    Modifier.width(pageAvailableSize)
-                }
-                Box(
-                    modifier = Modifier
-                        .then(pageMainAxisSizeModifier)
-                        .nestedScroll(pageNestedScrollConnection),
-                    contentAlignment = Alignment.Center
-                ) {
-                    pageContent(it)
-                }
-            }
-        }
-    }
-}
-
-private fun calculateContentPaddings(
-    contentPadding: PaddingValues,
-    orientation: Orientation,
-    layoutDirection: LayoutDirection
-): Dp {
-
-    val startPadding = if (orientation == Orientation.Vertical) {
-        contentPadding.calculateTopPadding()
-    } else {
-        contentPadding.calculateLeftPadding(layoutDirection)
-    }
-
-    val endPadding = if (orientation == Orientation.Vertical) {
-        contentPadding.calculateBottomPadding()
-    } else {
-        contentPadding.calculateRightPadding(layoutDirection)
-    }
-
-    return startPadding + endPadding
 }
 
 /**
@@ -580,9 +361,6 @@
             density
         ) {
             val snapLayoutInfoProvider =
-<<<<<<< HEAD
-                SnapLayoutInfoProvider(state, pagerSnapDistance, highVelocityAnimationSpec)
-=======
                 SnapLayoutInfoProvider(
                     state,
                     pagerSnapDistance,
@@ -590,7 +368,6 @@
                     snapPositionalThreshold
                 )
 
->>>>>>> fdff00cc
             SnapFlingBehavior(
                 snapLayoutInfoProvider = snapLayoutInfoProvider,
                 lowVelocityAnimationSpec = lowVelocityAnimationSpec,
@@ -810,30 +587,13 @@
     snapPositionalThreshold: Float
 ): SnapLayoutInfoProvider {
     return object : SnapLayoutInfoProvider {
-        val layoutInfo: LazyListLayoutInfo
+        val layoutInfo: PagerLayoutInfo
             get() = pagerState.layoutInfo
 
         fun Float.isValidDistance(): Boolean {
             return this != Float.POSITIVE_INFINITY && this != Float.NEGATIVE_INFINITY
         }
 
-<<<<<<< HEAD
-            layoutInfo.visibleItemsInfo.fastForEach { item ->
-                val offset = calculateDistanceToDesiredSnapPosition(
-                    layoutInfo,
-                    item,
-                    SnapAlignmentStartToStart
-                )
-
-                // Find item that is closest to the snap position, but before it
-                if (offset <= 0 && offset > lowerBoundOffset) {
-                    lowerBoundOffset = offset
-                }
-
-                // Find item that is closest to the snap position, but after it
-                if (offset >= 0 && offset < upperBoundOffset) {
-                    upperBoundOffset = offset
-=======
         override fun calculateSnappingOffset(currentVelocity: Float): Float {
             val (lowerBoundOffset, upperBoundOffset) = searchForSnappingBounds()
 
@@ -884,7 +644,6 @@
                             }
                         }
                     }
->>>>>>> fdff00cc
                 }
 
                 FinalSnappingItem.NextItem -> upperBoundOffset
@@ -894,14 +653,8 @@
 
             debugLog { "Snapping to=$finalDistance" }
 
-<<<<<<< HEAD
-        override fun Density.calculateSnapStepSize(): Float = with(layoutInfo) {
-            if (visibleItemsInfo.isNotEmpty()) {
-                visibleItemsInfo.fastSumBy { it.size } / visibleItemsInfo.size.toFloat()
-=======
             return if (finalDistance.isValidDistance()) {
                 finalDistance
->>>>>>> fdff00cc
             } else {
                 0f
             }
@@ -914,21 +667,12 @@
             // given this velocity, where can I go with a decay animation.
             val animationOffsetPx =
                 decayAnimationSpec.calculateTargetValue(0f, initialVelocity)
-<<<<<<< HEAD
-            val startPage = pagerState.firstVisiblePage?.let {
-                if (initialVelocity < 0) it.index + 1 else it.index
-            } ?: pagerState.currentPage
-
-            val scrollOffset =
-                layoutInfo.visibleItemsInfo.fastFirstOrNull { it.index == startPage }?.offset ?: 0
-=======
 
             val startPage = if (initialVelocity < 0) {
                 pagerState.firstVisiblePage + 1
             } else {
                 pagerState.firstVisiblePage
             }
->>>>>>> fdff00cc
 
             debugLog {
                 "\nAnimation Offset=$animationOffsetPx " +
@@ -1076,7 +820,7 @@
 }
 
 @OptIn(ExperimentalFoundationApi::class)
-private class PagerWrapperFlingBehavior(
+internal class PagerWrapperFlingBehavior(
     val originalFlingBehavior: SnapFlingBehavior,
     val pagerState: PagerState
 ) : FlingBehavior {
@@ -1165,7 +909,7 @@
 @OptIn(ExperimentalFoundationApi::class)
 @Suppress("ComposableModifierFactory")
 @Composable
-private fun Modifier.pagerSemantics(state: PagerState, isVertical: Boolean): Modifier {
+internal fun Modifier.pagerSemantics(state: PagerState, isVertical: Boolean): Modifier {
     val scope = rememberCoroutineScope()
     fun performForwardPaging(): Boolean {
         return if (state.canScrollForward) {
@@ -1200,24 +944,17 @@
     })
 }
 
-<<<<<<< HEAD
-private const val DEBUG = false
-=======
 private const val LowVelocityAnimationDefaultDuration = 500
 
 internal const val PagerDebugEnable = false
 
 private const val DEBUG = PagerDebugEnable
->>>>>>> fdff00cc
 private inline fun debugLog(generateMsg: () -> String) {
     if (DEBUG) {
         println("Pager: ${generateMsg()}")
     }
 }
 
-<<<<<<< HEAD
-private const val LowVelocityAnimationDefaultDuration = 500
-=======
 @OptIn(ExperimentalFoundationApi::class)
 private fun PagerState.isScrollingForward() = dragGestureDelta() < 0
 
@@ -1226,5 +963,4 @@
     upDownDifference.x
 } else {
     upDownDifference.y
-}
->>>>>>> fdff00cc
+}