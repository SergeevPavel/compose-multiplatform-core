/*
 * Copyright 2021 The Android Open Source Project
 *
 * Licensed under the Apache License, Version 2.0 (the "License");
 * you may not use this file except in compliance with the License.
 * You may obtain a copy of the License at
 *
 *      http://www.apache.org/licenses/LICENSE-2.0
 *
 * Unless required by applicable law or agreed to in writing, software
 * distributed under the License is distributed on an "AS IS" BASIS,
 * WITHOUT WARRANTIES OR CONDITIONS OF ANY KIND, either express or implied.
 * See the License for the specific language governing permissions and
 * limitations under the License.
 */

package androidx.compose.foundation.lazy.layout

import androidx.compose.foundation.ExperimentalFoundationApi
import androidx.compose.runtime.Composable
import androidx.compose.runtime.Stable
import androidx.compose.runtime.State

/**
 * Provides all the needed info about the items which could be later composed and displayed as
 * children or [LazyLayout].
 *
 * Note: this interface is a part of [LazyLayout] harness that allows for building custom lazy
 * layouts. LazyLayout and all corresponding APIs are still under development and are subject to
 * change.
 */
@Stable
@ExperimentalFoundationApi
interface LazyLayoutItemProvider {

    /**
     * The total number of items in the lazy layout (visible or not).
     */
    val itemCount: Int

    /**
     * The item for the given [index] and [key].
     */
    @Composable
    fun Item(index: Int, key: Any)

    /**
     * Returns the content type for the item on this index. It is used to improve the item
     * compositions reusing efficiency. Note that null is a valid type and items of such
     * type will be considered compatible.
     */
    fun getContentType(index: Int): Any? = null

    /**
     * Returns the key for the item on this index.
     *
     * @see getDefaultLazyLayoutKey which you can use if the user didn't provide a key.
     */
    fun getKey(index: Int): Any = getDefaultLazyLayoutKey(index)

    /**
     * Contains the mapping between the key and the index. It could contain not all the items of
     * the list as an optimization or be empty if user didn't provide a custom key-index mapping.
     */
    val keyToIndexMap: Map<Any, Int> get() = emptyMap()
}

/**
 * This creates an object meeting following requirements:
 * 1) Objects created for the same index are equals and never equals for different indexes.
 * 2) This class is saveable via a default SaveableStateRegistry on the platform.
 * 3) This objects can't be equals to any object which could be provided by a user as a custom key.
 */
@ExperimentalFoundationApi
@Suppress("MissingNullability")
expect fun getDefaultLazyLayoutKey(index: Int): Any

/**
 * Common content holder to back interval-based `item` DSL of lazy layouts.
 */
@ExperimentalFoundationApi
interface LazyLayoutIntervalContent {
    /**
     * Returns item key based on a local index for the current interval.
     */
    val key: ((index: Int) -> Any)? get() = null

    /**
     * Returns item type based on a local index for the current interval.
     */
    val type: ((index: Int) -> Any?) get() = { null }
}

/**
 * Default implementation of [LazyLayoutItemProvider] shared by lazy layout implementations.
 *
 * @param intervals [IntervalList] of [LazyLayoutIntervalContent] defined by lazy list DSL
 * @param nearestItemsRange range of indices considered near current viewport
 * @param itemContent composable content based on the index in the list.
 */
@ExperimentalFoundationApi
fun <T : LazyLayoutIntervalContent> LazyLayoutItemProvider(
    intervals: IntervalList<T>,
    nearestItemsRange: IntRange,
    itemContent: @Composable (interval: IntervalList.Interval<T>, index: Int) -> Unit,
): LazyLayoutItemProvider =
    DefaultLazyLayoutItemsProvider(itemContent, intervals, nearestItemsRange)

@ExperimentalFoundationApi
private class DefaultLazyLayoutItemsProvider<IntervalContent : LazyLayoutIntervalContent>(
    val itemContentProvider:
    @Composable (interval: IntervalList.Interval<IntervalContent>, index: Int) -> Unit,
    val intervals: IntervalList<IntervalContent>,
    nearestItemsRange: IntRange
) : LazyLayoutItemProvider {
    override val itemCount get() = intervals.size

    override val keyToIndexMap: Map<Any, Int> = generateKeyToIndexMap(nearestItemsRange, intervals)

    @Composable
    override fun Item(index: Int) {
        itemContentProvider(intervals[index], index)
    }

    override fun getKey(index: Int): Any =
        withLocalIntervalIndex(index) { localIndex, content ->
            content.key?.invoke(localIndex) ?: getDefaultLazyLayoutKey(index)
        }

    override fun getContentType(index: Int): Any? =
        withLocalIntervalIndex(index) { localIndex, content ->
            content.type.invoke(localIndex)
        }

    private inline fun <T> withLocalIntervalIndex(
        index: Int,
        block: (localIndex: Int, content: IntervalContent) -> T
    ): T {
        val interval = intervals[index]
        val localIntervalIndex = index - interval.startIndex
        return block(localIntervalIndex, interval.value)
    }

    /**
     * Traverses the interval [list] in order to create a mapping from the key to the index for all
     * the indexes in the passed [range].
     * The returned map will not contain the values for intervals with no key mapping provided.
     */
    @ExperimentalFoundationApi
    private fun generateKeyToIndexMap(
        range: IntRange,
        list: IntervalList<LazyLayoutIntervalContent>
    ): Map<Any, Int> {
        val first = range.first
        check(first >= 0)
        val last = minOf(range.last, list.size - 1)
        return if (last < first) {
            emptyMap()
        } else {
            hashMapOf<Any, Int>().also { map ->
                list.forEach(
                    fromIndex = first,
                    toIndex = last,
                ) {
                    if (it.value.key != null) {
                        val keyFactory = requireNotNull(it.value.key)
                        val start = maxOf(first, it.startIndex)
                        val end = minOf(last, it.startIndex + it.size - 1)
                        for (i in start..end) {
                            map[keyFactory(i - it.startIndex)] = i
                        }
                    }
                }
            }
        }
    }
}

/**
 * Delegating version of [LazyLayoutItemProvider], abstracting internal [State] access.
 * This way, passing [LazyLayoutItemProvider] will not trigger recomposition unless
 * its methods are called within composable functions.
 *
 * @param delegate [State] to delegate [LazyLayoutItemProvider] functionality to.
 */
@ExperimentalFoundationApi
fun DelegatingLazyLayoutItemProvider(
    delegate: State<LazyLayoutItemProvider>
): LazyLayoutItemProvider =
    DefaultDelegatingLazyLayoutItemProvider(delegate)

@ExperimentalFoundationApi
private class DefaultDelegatingLazyLayoutItemProvider(
    private val delegate: State<LazyLayoutItemProvider>
) : LazyLayoutItemProvider {
    override val itemCount: Int get() = delegate.value.itemCount

    @Composable
    override fun Item(index: Int) {
        delegate.value.Item(index)
    }

    override val keyToIndexMap: Map<Any, Int> get() = delegate.value.keyToIndexMap

    override fun getKey(index: Int): Any = delegate.value.getKey(index)

    override fun getContentType(index: Int): Any? = delegate.value.getContentType(index)
}

/**
 * Finds a position of the item with the given key in the lists. This logic allows us to
 * detect when there were items added or removed before our current first item.
 */
@ExperimentalFoundationApi
internal fun LazyLayoutItemProvider.findIndexByKey(
    key: Any?,
    lastKnownIndex: Int,
): Int {
    if (key == null || itemCount == 0) {
        // there were no real item during the previous measure
        return lastKnownIndex
    }
    if (lastKnownIndex < itemCount &&
        key == getKey(lastKnownIndex)
    ) {
        // this item is still at the same index
        return lastKnownIndex
    }
    val newIndex = keyToIndexMap[key]
    if (newIndex != null) {
        return newIndex
    }
    // fallback to the previous index if we don't know the new index of the item
    return lastKnownIndex
<<<<<<< HEAD
}
=======
}

/**
 * This creates an object meeting following requirements:
 * 1) Objects created for the same index are equals and never equals for different indexes.
 * 2) This class is saveable via a default SaveableStateRegistry on the platform.
 * 3) This objects can't be equals to any object which could be provided by a user as a custom key.
 *
 * Note: this function is a part of [LazyLayout] harness that allows for building custom lazy
 * layouts. LazyLayout and all corresponding APIs are still under development and are subject to
 * change.
 */
@ExperimentalFoundationApi
@Suppress("MissingNullability")
expect fun getDefaultLazyLayoutKey(index: Int): Any
>>>>>>> fdff00cc
<|MERGE_RESOLUTION|>--- conflicted
+++ resolved
@@ -19,7 +19,6 @@
 import androidx.compose.foundation.ExperimentalFoundationApi
 import androidx.compose.runtime.Composable
 import androidx.compose.runtime.Stable
-import androidx.compose.runtime.State
 
 /**
  * Provides all the needed info about the items which could be later composed and displayed as
@@ -59,152 +58,11 @@
     fun getKey(index: Int): Any = getDefaultLazyLayoutKey(index)
 
     /**
-     * Contains the mapping between the key and the index. It could contain not all the items of
-     * the list as an optimization or be empty if user didn't provide a custom key-index mapping.
+     * Get index for given key. The index is not guaranteed to be known for all keys in
+     * layout for optimization purposes, but must be present for elements in current viewport.
+     * If the key is not present in the layout or near current viewport, return -1.
      */
-    val keyToIndexMap: Map<Any, Int> get() = emptyMap()
-}
-
-/**
- * This creates an object meeting following requirements:
- * 1) Objects created for the same index are equals and never equals for different indexes.
- * 2) This class is saveable via a default SaveableStateRegistry on the platform.
- * 3) This objects can't be equals to any object which could be provided by a user as a custom key.
- */
-@ExperimentalFoundationApi
-@Suppress("MissingNullability")
-expect fun getDefaultLazyLayoutKey(index: Int): Any
-
-/**
- * Common content holder to back interval-based `item` DSL of lazy layouts.
- */
-@ExperimentalFoundationApi
-interface LazyLayoutIntervalContent {
-    /**
-     * Returns item key based on a local index for the current interval.
-     */
-    val key: ((index: Int) -> Any)? get() = null
-
-    /**
-     * Returns item type based on a local index for the current interval.
-     */
-    val type: ((index: Int) -> Any?) get() = { null }
-}
-
-/**
- * Default implementation of [LazyLayoutItemProvider] shared by lazy layout implementations.
- *
- * @param intervals [IntervalList] of [LazyLayoutIntervalContent] defined by lazy list DSL
- * @param nearestItemsRange range of indices considered near current viewport
- * @param itemContent composable content based on the index in the list.
- */
-@ExperimentalFoundationApi
-fun <T : LazyLayoutIntervalContent> LazyLayoutItemProvider(
-    intervals: IntervalList<T>,
-    nearestItemsRange: IntRange,
-    itemContent: @Composable (interval: IntervalList.Interval<T>, index: Int) -> Unit,
-): LazyLayoutItemProvider =
-    DefaultLazyLayoutItemsProvider(itemContent, intervals, nearestItemsRange)
-
-@ExperimentalFoundationApi
-private class DefaultLazyLayoutItemsProvider<IntervalContent : LazyLayoutIntervalContent>(
-    val itemContentProvider:
-    @Composable (interval: IntervalList.Interval<IntervalContent>, index: Int) -> Unit,
-    val intervals: IntervalList<IntervalContent>,
-    nearestItemsRange: IntRange
-) : LazyLayoutItemProvider {
-    override val itemCount get() = intervals.size
-
-    override val keyToIndexMap: Map<Any, Int> = generateKeyToIndexMap(nearestItemsRange, intervals)
-
-    @Composable
-    override fun Item(index: Int) {
-        itemContentProvider(intervals[index], index)
-    }
-
-    override fun getKey(index: Int): Any =
-        withLocalIntervalIndex(index) { localIndex, content ->
-            content.key?.invoke(localIndex) ?: getDefaultLazyLayoutKey(index)
-        }
-
-    override fun getContentType(index: Int): Any? =
-        withLocalIntervalIndex(index) { localIndex, content ->
-            content.type.invoke(localIndex)
-        }
-
-    private inline fun <T> withLocalIntervalIndex(
-        index: Int,
-        block: (localIndex: Int, content: IntervalContent) -> T
-    ): T {
-        val interval = intervals[index]
-        val localIntervalIndex = index - interval.startIndex
-        return block(localIntervalIndex, interval.value)
-    }
-
-    /**
-     * Traverses the interval [list] in order to create a mapping from the key to the index for all
-     * the indexes in the passed [range].
-     * The returned map will not contain the values for intervals with no key mapping provided.
-     */
-    @ExperimentalFoundationApi
-    private fun generateKeyToIndexMap(
-        range: IntRange,
-        list: IntervalList<LazyLayoutIntervalContent>
-    ): Map<Any, Int> {
-        val first = range.first
-        check(first >= 0)
-        val last = minOf(range.last, list.size - 1)
-        return if (last < first) {
-            emptyMap()
-        } else {
-            hashMapOf<Any, Int>().also { map ->
-                list.forEach(
-                    fromIndex = first,
-                    toIndex = last,
-                ) {
-                    if (it.value.key != null) {
-                        val keyFactory = requireNotNull(it.value.key)
-                        val start = maxOf(first, it.startIndex)
-                        val end = minOf(last, it.startIndex + it.size - 1)
-                        for (i in start..end) {
-                            map[keyFactory(i - it.startIndex)] = i
-                        }
-                    }
-                }
-            }
-        }
-    }
-}
-
-/**
- * Delegating version of [LazyLayoutItemProvider], abstracting internal [State] access.
- * This way, passing [LazyLayoutItemProvider] will not trigger recomposition unless
- * its methods are called within composable functions.
- *
- * @param delegate [State] to delegate [LazyLayoutItemProvider] functionality to.
- */
-@ExperimentalFoundationApi
-fun DelegatingLazyLayoutItemProvider(
-    delegate: State<LazyLayoutItemProvider>
-): LazyLayoutItemProvider =
-    DefaultDelegatingLazyLayoutItemProvider(delegate)
-
-@ExperimentalFoundationApi
-private class DefaultDelegatingLazyLayoutItemProvider(
-    private val delegate: State<LazyLayoutItemProvider>
-) : LazyLayoutItemProvider {
-    override val itemCount: Int get() = delegate.value.itemCount
-
-    @Composable
-    override fun Item(index: Int) {
-        delegate.value.Item(index)
-    }
-
-    override val keyToIndexMap: Map<Any, Int> get() = delegate.value.keyToIndexMap
-
-    override fun getKey(index: Int): Any = delegate.value.getKey(index)
-
-    override fun getContentType(index: Int): Any? = delegate.value.getContentType(index)
+    fun getIndex(key: Any): Int = -1
 }
 
 /**
@@ -226,15 +84,12 @@
         // this item is still at the same index
         return lastKnownIndex
     }
-    val newIndex = keyToIndexMap[key]
-    if (newIndex != null) {
+    val newIndex = getIndex(key)
+    if (newIndex != -1) {
         return newIndex
     }
     // fallback to the previous index if we don't know the new index of the item
     return lastKnownIndex
-<<<<<<< HEAD
-}
-=======
 }
 
 /**
@@ -249,5 +104,4 @@
  */
 @ExperimentalFoundationApi
 @Suppress("MissingNullability")
-expect fun getDefaultLazyLayoutKey(index: Int): Any
->>>>>>> fdff00cc
+expect fun getDefaultLazyLayoutKey(index: Int): Any