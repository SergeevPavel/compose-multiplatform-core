--- conflicted
+++ resolved
@@ -270,20 +270,6 @@
     Modifier
         .indication(interactionSource, indication)
         .hoverable(enabled = enabled, interactionSource = interactionSource)
-<<<<<<< HEAD
-        .then(CombinedClickableElement(
-            interactionSource,
-            enabled,
-            onClickLabel,
-            role,
-            onClick,
-            onLongClickLabel,
-            onLongClick,
-            onDoubleClick
-        ))
-        .focusable(enabled = enabled, interactionSource = interactionSource)
-=======
-        .focusableInNonTouchMode(enabled = enabled, interactionSource = interactionSource)
         .then(
             CombinedClickableElement(
                 interactionSource,
@@ -296,7 +282,8 @@
                 onDoubleClick
             )
         )
->>>>>>> 96900c9f
+        .focusable(enabled = enabled, interactionSource = interactionSource)
+
 }
 
 internal suspend fun PressGestureScope.handlePressInteraction(
