--- conflicted
+++ resolved
@@ -125,30 +125,10 @@
                                 it.end.direction
                             }
 
-<<<<<<< HEAD
-                            if (position != null) {
-                                val lineHeight = if (isStartHandle) {
-                                    manager.startHandleLineHeight
-                                } else {
-                                    manager.endHandleLineHeight
-                                }
-                                SelectionHandle(
-                                    position = position,
-                                    isStartHandle = isStartHandle,
-                                    direction = direction,
-                                    handlesCrossed = it.handlesCrossed,
-                                    lineHeight = lineHeight,
-                                    modifier = Modifier.pointerInput(observer) {
-                                        detectDownAndDragGesturesWithObserver(observer)
-                                    },
-                                    content = null
-                                )
-=======
                             val lineHeight = if (isStartHandle) {
                                 manager.startHandleLineHeight
                             } else {
                                 manager.endHandleLineHeight
->>>>>>> fdff00cc
                             }
                             SelectionHandle(
                                 offsetProvider = positionProvider,
@@ -169,7 +149,8 @@
 
     DisposableEffect(manager) {
         onDispose {
-            manager.hideSelectionToolbar()
+            manager.onRelease()
+            manager.hasFocus = false
         }
     }
 }