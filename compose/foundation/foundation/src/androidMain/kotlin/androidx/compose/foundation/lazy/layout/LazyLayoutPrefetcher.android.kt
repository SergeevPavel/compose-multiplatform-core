/*
 * Copyright 2021 The Android Open Source Project
 *
 * Licensed under the Apache License, Version 2.0 (the "License");
 * you may not use this file except in compliance with the License.
 * You may obtain a copy of the License at
 *
 *      http://www.apache.org/licenses/LICENSE-2.0
 *
 * Unless required by applicable law or agreed to in writing, software
 * distributed under the License is distributed on an "AS IS" BASIS,
 * WITHOUT WARRANTIES OR CONDITIONS OF ANY KIND, either express or implied.
 * See the License for the specific language governing permissions and
 * limitations under the License.
 */

package androidx.compose.foundation.lazy.layout

import android.view.Choreographer
import android.view.Display
import android.view.View
import androidx.compose.foundation.ExperimentalFoundationApi
import androidx.compose.runtime.Composable
import androidx.compose.runtime.RememberObserver
import androidx.compose.runtime.collection.mutableVectorOf
import androidx.compose.runtime.remember
import androidx.compose.ui.layout.SubcomposeLayoutState
import androidx.compose.ui.layout.SubcomposeLayoutState.PrecomposedSlotHandle
import androidx.compose.ui.platform.LocalView
import androidx.compose.ui.unit.Constraints
import androidx.compose.ui.util.trace
import java.util.concurrent.TimeUnit

@ExperimentalFoundationApi
@Composable
internal actual fun LazyLayoutPrefetcher(
    prefetchState: LazyLayoutPrefetchState,
    itemContentFactory: LazyLayoutItemContentFactory,
    subcomposeLayoutState: SubcomposeLayoutState
) {
    val view = LocalView.current
    remember(subcomposeLayoutState, prefetchState, view) {
        LazyLayoutPrefetcher(
            prefetchState,
            subcomposeLayoutState,
            itemContentFactory,
            view
        )
    }
}

/**
 * Android specific prefetch implementation. The only platform specific things are:
 * 1) Calculating the deadline
 * 2) Posting the delayed runnable
 * This could be refactored in the future in order to keep the most logic platform agnostic to
 * enable the prefetching on desktop.
 *
 * The differences with the implementation in RecyclerView:
 *
 * 1) Prefetch is per-list-index, and performed on whole item.
 *    With RecyclerView, nested scrolling RecyclerViews would prefetch incrementally, e.g. items
 *    like the following in a scrolling vertical list could be broken up within a frame:
 *    [Row1 [a], [b], [c]]
 *    [Row2 [d], [e]]
 *    [Row3 [f], [g], [h]]
 *    You could have frames that break up this work arbitrarily:
 *    Frame 1 - prefetch [a]
 *    Frame 2 - prefetch [b], [c]
 *    Frame 3 - prefetch [d]
 *    Frame 4 - prefetch [e], [f]
 *    Something similar is not possible with LazyColumn yet.
 *
 * 2) Prefetching time estimation only captured during the prefetch.
 *    We currently don't track the time of the regular subcompose call happened during the regular
 *    measure pass, only the ones which are done during the prefetching. The downside is we build
 *    our prefetch information only after scrolling has started and items are showing up. Your very
 *    first scroll won't know if it's safe to prefetch. Why:
 *    a) SubcomposeLayout is not exposing an API to understand if subcompose() call is going to
 *    do the real work. The work could be skipped if the same lambda was passed as for the
 *    previous invocation or if there were no recompositions scheduled. We could workaround it
 *    by keeping the extra state in LazyListState about what items we already composed and to
 *    only measure the first composition for the given slot, or consider exposing extra
 *    information in SubcomposeLayoutState API.
 *    b) It allows us to nicely decouple the logic, now the prefetching logic is build on
 *    top of the regular LazyColumn measuring functionallity and the main logic knows nothing
 *    about prefetch
 *    c) Maybe the better approach would be to wait till the low-level runtime infra is ready to
 *    do subcompositions on the different threads which illuminates the need to calculate the
 *    deadlines completely.
 *    Tracking bug: b/187393381.
 *
 * 3) Prefetch is not aware of item type.
 *    RecyclerView separates timing metadata about different item types. For example, in play
 *    store style UI, this allows RecyclerView to separately estimate the cost of a header,
 *    separator, and item row. In this implementation, all of these would be averaged together in
 *    the same estimation.
 *    There is no view type concept in LazyColumn at all. What can we possible do:
 *    a) Think of different item/items calls in the builder dsl as different view types
 *    automatically. It is close enough but still not entirely correct if the user have something
 *    like a list of elements which are objects of some sealed classes and they consider
 *    different classes as completely different types
 *    b) Maybe if we would be able to precompose on the different thread this issue is also not
 *    so critical given that we don't need to calculate the deadline.
 *    Tracking bug: 187393922
 */
@ExperimentalFoundationApi
internal class LazyLayoutPrefetcher(
    private val prefetchState: LazyLayoutPrefetchState,
    private val subcomposeLayoutState: SubcomposeLayoutState,
    private val itemContentFactory: LazyLayoutItemContentFactory,
    private val view: View
) : RememberObserver,
    LazyLayoutPrefetchState.Prefetcher,
    Runnable,
    Choreographer.FrameCallback {

    /**
     * The list of currently not processed prefetch requests. The requests will be processed one by
     * during subsequent [run]s.
     */
    private val prefetchRequests = mutableVectorOf<PrefetchRequest>()

    /**
     * Average time the prefetching operations takes. Keeping it allows us to not start the work
     * if in this frame we are most likely not going to finish the work in time to not delay the
     * next frame.
     */
    private var averagePrecomposeTimeNs: Long = 0
    private var averagePremeasureTimeNs: Long = 0

    private var prefetchScheduled = false

    private val choreographer = Choreographer.getInstance()

    /** Is true when LazyList was composed and not yet disposed. */
    private var isActive = false

    init {
        calculateFrameIntervalIfNeeded(view)
    }

    /**
     * Callback to be executed when the prefetching is needed.
     * [prefetchRequests] will be used as an input.
     */
    override fun run() {
        if (prefetchRequests.isEmpty() || !prefetchScheduled || !isActive ||
            view.windowVisibility != View.VISIBLE
        ) {
            // incorrect input. ignore
            prefetchScheduled = false
            return
        }
        val latestFrameVsyncNs = TimeUnit.MILLISECONDS.toNanos(view.drawingTime)
        val nextFrameNs = latestFrameVsyncNs + frameIntervalNs
        var oneOverTimeTaskAllowed = System.nanoTime() > nextFrameNs
        var scheduleForNextFrame = false
        while (prefetchRequests.isNotEmpty() && !scheduleForNextFrame) {
            val request = prefetchRequests[0]
            val itemProvider = itemContentFactory.itemProvider()
            if (request.canceled || request.index !in 0 until itemProvider.itemCount) {
                prefetchRequests.removeAt(0)
            } else if (request.precomposeHandle == null) {
                trace("compose:lazylist:prefetch:compose") {
                    val beforeTimeNs = System.nanoTime()
                    // check if there is enough time left in this frame. otherwise, we schedule
                    // a next frame callback in which we will post the message in the handler again.
<<<<<<< HEAD
                    if (enoughTimeLeft(beforeTimeNs, nextFrameNs, averagePrecomposeTimeNs)) {
=======
                    if (enoughTimeLeft(beforeTimeNs, nextFrameNs, averagePrecomposeTimeNs) ||
                        oneOverTimeTaskAllowed
                    ) {
                        oneOverTimeTaskAllowed = false
>>>>>>> 4fbd9517
                        val key = itemProvider.getKey(request.index)
                        val contentType = itemProvider.getContentType(request.index)
                        val content = itemContentFactory.getContent(request.index, key, contentType)
                        request.precomposeHandle = subcomposeLayoutState.precompose(key, content)
                        averagePrecomposeTimeNs = calculateAverageTime(
                            System.nanoTime() - beforeTimeNs,
                            averagePrecomposeTimeNs
                        )
                    } else {
                        scheduleForNextFrame = true
                    }
                }
            } else {
                check(!request.measured) { "request already measured" }
                trace("compose:lazylist:prefetch:measure") {
                    val beforeTimeNs = System.nanoTime()
<<<<<<< HEAD
                    if (enoughTimeLeft(beforeTimeNs, nextFrameNs, averagePremeasureTimeNs)) {
=======
                    if (enoughTimeLeft(beforeTimeNs, nextFrameNs, averagePremeasureTimeNs) ||
                        oneOverTimeTaskAllowed
                    ) {
                        oneOverTimeTaskAllowed = false
>>>>>>> 4fbd9517
                        val handle = request.precomposeHandle!!
                        repeat(handle.placeablesCount) { placeableIndex ->
                            handle.premeasure(
                                placeableIndex,
                                request.constraints
                            )
                        }
                        averagePremeasureTimeNs = calculateAverageTime(
                            System.nanoTime() - beforeTimeNs,
                            averagePremeasureTimeNs
                        )
                        // we finished this request
                        prefetchRequests.removeAt(0)
                    } else {
                        scheduleForNextFrame = true
                    }
                }
            }
        }

        if (scheduleForNextFrame) {
            // there is not enough time left in this frame. we schedule a next frame callback
            // in which we are going to post the message in the handler again.
            choreographer.postFrameCallback(this)
        } else {
            prefetchScheduled = false
        }
    }

    private fun enoughTimeLeft(now: Long, nextFrame: Long, average: Long) =
        now + average < nextFrame

    /**
     * Choreographer frame callback. It will be called when during the previous frame we didn't
     * have enough time left. We will post a new message in the handler in order to try to
     * prefetch again after this frame.
     */
    override fun doFrame(frameTimeNanos: Long) {
        if (isActive) {
            view.post(this)
        }
    }

    private fun calculateAverageTime(new: Long, current: Long): Long {
        // Calculate a weighted moving average of time taken to compose an item. We use weighted
        // moving average to bias toward more recent measurements, and to minimize storage /
        // computation cost. (the idea is taken from RecycledViewPool)
        return if (current == 0L) {
            new
        } else {
            // dividing first to avoid a potential overflow
            current / 4 * 3 + new / 4
        }
    }

    override fun schedulePrefetch(
        index: Int,
        constraints: Constraints
    ): LazyLayoutPrefetchState.PrefetchHandle {
        val request = PrefetchRequest(index, constraints)
        prefetchRequests.add(request)
        if (!prefetchScheduled) {
            prefetchScheduled = true
            // schedule the prefetching
            view.post(this)
        }
        return request
    }

    override fun onRemembered() {
        prefetchState.prefetcher = this
        isActive = true
    }

    override fun onForgotten() {
        isActive = false
        prefetchState.prefetcher = null
        view.removeCallbacks(this)
        choreographer.removeFrameCallback(this)
    }

    override fun onAbandoned() {}

    private class PrefetchRequest(
        val index: Int,
        val constraints: Constraints
    ) : @Suppress("SEALED_INHERITOR_IN_DIFFERENT_MODULE")
    LazyLayoutPrefetchState.PrefetchHandle {

        var precomposeHandle: PrecomposedSlotHandle? = null
        var canceled = false
        var measured = false

        override fun cancel() {
            if (!canceled) {
                canceled = true
                precomposeHandle?.dispose()
                precomposeHandle = null
            }
        }
    }

    companion object {

        /**
         * The static cache in order to not gather the display refresh rate to often (expensive operation).
         */
        private var frameIntervalNs: Long = 0

        private fun calculateFrameIntervalIfNeeded(view: View) {
            // we only do this query once, statically, because it's very expensive (> 1ms)
            if (frameIntervalNs == 0L) {
                val display: Display? = view.display
                var refreshRate = 60f
                if (!view.isInEditMode && display != null) {
                    val displayRefreshRate = display.refreshRate
                    if (displayRefreshRate >= 30f) {
                        // break 60 fps assumption if data from display appears valid
                        refreshRate = displayRefreshRate
                    }
                }
                frameIntervalNs = (1000000000 / refreshRate).toLong()
            }
        }
    }
}<|MERGE_RESOLUTION|>--- conflicted
+++ resolved
@@ -166,14 +166,10 @@
                     val beforeTimeNs = System.nanoTime()
                     // check if there is enough time left in this frame. otherwise, we schedule
                     // a next frame callback in which we will post the message in the handler again.
-<<<<<<< HEAD
-                    if (enoughTimeLeft(beforeTimeNs, nextFrameNs, averagePrecomposeTimeNs)) {
-=======
                     if (enoughTimeLeft(beforeTimeNs, nextFrameNs, averagePrecomposeTimeNs) ||
                         oneOverTimeTaskAllowed
                     ) {
                         oneOverTimeTaskAllowed = false
->>>>>>> 4fbd9517
                         val key = itemProvider.getKey(request.index)
                         val contentType = itemProvider.getContentType(request.index)
                         val content = itemContentFactory.getContent(request.index, key, contentType)
@@ -190,14 +186,10 @@
                 check(!request.measured) { "request already measured" }
                 trace("compose:lazylist:prefetch:measure") {
                     val beforeTimeNs = System.nanoTime()
-<<<<<<< HEAD
-                    if (enoughTimeLeft(beforeTimeNs, nextFrameNs, averagePremeasureTimeNs)) {
-=======
                     if (enoughTimeLeft(beforeTimeNs, nextFrameNs, averagePremeasureTimeNs) ||
                         oneOverTimeTaskAllowed
                     ) {
                         oneOverTimeTaskAllowed = false
->>>>>>> 4fbd9517
                         val handle = request.precomposeHandle!!
                         repeat(handle.placeablesCount) { placeableIndex ->
                             handle.premeasure(
