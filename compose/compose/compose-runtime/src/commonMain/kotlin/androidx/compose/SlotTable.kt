/*
 * Copyright 2019 The Android Open Source Project
 *
 * Licensed under the Apache License, Version 2.0 (the "License");
 * you may not use this file except in compliance with the License.
 * You may obtain a copy of the License at
 *
 *      http://www.apache.org/licenses/LICENSE-2.0
 *
 * Unless required by applicable law or agreed to in writing, software
 * distributed under the License is distributed on an "AS IS" BASIS,
 * WITHOUT WARRANTIES OR CONDITIONS OF ANY KIND, either express or implied.
 * See the License for the specific language governing permissions and
 * limitations under the License.
 */

@file:OptIn(InternalComposeApi::class)
package androidx.compose

@InternalComposeApi
class SlotReader(val table: SlotTable) {
    var current = 0
        private set
    var currentEnd = table.size
        private set
    var nodeIndex: Int = 0
        private set

    internal val startStack = IntStack()
    private val slots = table.slots
    private var currentGroup: Group? = null
    private var emptyCount = 0
    private val nodeIndexStack = IntStack()

    init {
        require(table.gapStart == currentEnd) { "Gap is not at the end of the slot table" }
    }

    /**
     * Determine the slot at [current] is the start of a group and not at the end of the current
     * group.
     */
    val isGroup get() = current < currentEnd && calculateCurrentGroup() != null

    internal val group get() = assumeGroup()
    internal fun group(location: Int) = slots[location].asGroup
    internal val parentGroup get() = slots[parentLocation].asGroup

    /**
     * Determine if the slot at [index] is the start of a group
     */
    fun isGroup(index: Int) = slots[index] is Group

    /**
     * Determine if the slot is start of a node.
     */
    val isNode get() = calculateCurrentGroup()?.isNode ?: false

    /**
     * Determine if the slot at [location] is a node group. This will throw if the slot at
     * [location] is not a node.
     */
    fun isNode(location: Int) = slots[location].asGroup.isNode

    /**
     * Determine if the reader is at the end of a group and an [endGroup] or [endNode] is expected.
     */
    val isGroupEnd get() = inEmpty || current == currentEnd

    /**
     * Determine if a [beginEmpty] has been called.
     */
    val inEmpty get() = emptyCount > 0

    /**
     * Get the size of the group at [current]. Will throw an exception if the [isGroup] is `false`.
     */
    val groupSize get() = assumeGroup().slots

    /**
     * Get the size of the group at [index]. Will throw an exception if [index] is not a group
     * start.
     */
    fun groupSize(index: Int) = slots[index].asGroup.slots

    /**
     * Get location the end of the currently started group.
     */
    val groupEnd get() = currentEnd

    /**
     * Get location of the end of the group at [index].
     */
    fun groupEnd(index: Int) = index + slots[index].asGroup.slots + 1

    /**
     * Get the data for the current group. Returns null if [current] is not a group
     */
    val groupData get() = if (current < currentEnd) calculateCurrentGroup()?.data else null

    /**
     * Get the key of the current group. Returns 0 if the [current] is not a group.
     */
    val groupKey get() = if (current < currentEnd) {
        val group = calculateCurrentGroup()
        if (group != null) group.key else 0
    } else 0

    /**
     * Get the data key for the current group. Returns null if the [current] is not a group.
     */
    val groupDataKey get() =
        if (current < currentEnd) calculateCurrentGroup()?.dataKey else null

    /**
     * Get the node associated with the group if there is one.
     */
    val groupNode get() = (assumeGroup() as? NodeGroup)?.node

    /**
     * Get the key of the group at [index]. Will throw an exception if [index] is not a group
     * start.
     */
    fun groupKey(index: Int) = slots[index].asGroup.key

    /**
     * Return the location of the parent group of the [current]
     */
    val parentLocation: Int get() = startStack.peekOr(0)

    /**
     * Return the number of nodes where emitted into the current group.
     */
    val parentNodes: Int get() =
        if (startStack.isEmpty()) 0 else slots[startStack.peek()].asGroup.nodes

    /**
     * Return the number of slots are in the current group.
     */
    val parentSlots: Int get() =
        if (startStack.isEmpty()) 0 else slots[startStack.peek()].asGroup.slots

    /**
     * Get the value stored at [anchor].
     */
    @Suppress("KotlinOperator")
    fun get(anchor: Anchor) = if (anchor.loc >= 0) slots[anchor.loc] else EMPTY

    /**
     * Get the value stored at [index].
     */
    @Suppress("KotlinOperator")
    fun get(index: Int) = if (emptyCount > 0) EMPTY else slots[index]

    /**
     * Get the value of the slot at [current] or [EMPTY] if at then end of a group. During empty
     * mode this value is  always [EMPTY] which is the value a newly inserted slot.
     */
    fun next(): Any? {
        if (emptyCount > 0) return EMPTY
        currentGroup = null
        return if (current < currentEnd) slots[current++] else EMPTY
    }

    /**
     * Begin reporting empty for all calls to next() or get(). beginEmpty() can be nested and must
     * be called with a balanced number of endEmpty()
     */
    fun beginEmpty() { emptyCount++ }

    /**
     * End reporting [EMPTY] for calls to [next] and [get],
     */
    fun endEmpty() {
        require(emptyCount > 0) { "Unbalanced begin/end empty" }
        emptyCount--
    }

    /**
     * Close the slot reader. After all [SlotReader]s have been closed the [SlotTable] a
     * [SlotWriter] can be created.
     */
    fun close() = table.close(this)

    /**
     * Start a group. Passing an EMPTY as the key will enter the group without validating the key.
     */
    fun startGroup() = startGroup(GROUP)

    /**
     * Start a node.
     */
    fun startNode() = startGroup(NODE)

    /**
     * Start a data group.
     */
    fun startDataGroup() = startGroup(DATA)

    /**
     *  Skip a group. Must be called at the start of a group.
     */
    fun skipGroup(): Int {
        require(emptyCount == 0) { "Cannot skip while in an empty region" }
        val group = assumeGroup()
        current += group.slots + 1
        currentGroup = null
        val count = if (group.isNode) 1 else group.nodes
        nodeIndex += count
        return count
    }

    /**
     * Start a node.
     */
    fun skipNode() = skipGroup()

    /**
     * Skip to the end of the current group.
     */
    fun skipToGroupEnd() {
        require(emptyCount == 0) { "Cannot skip the enclosing group while in an empty region" }
        require(startStack.isNotEmpty()) { "No enclosing group to skip" }
        nodeIndex = slots[startStack.peek()].asGroup.nodes + nodeIndexStack.peek()
        currentGroup = null
        current = currentEnd
    }

    fun reposition(value: Int) {
        current = value
        currentGroup = null
    }
    /**
     * End the current group. Must be called after the corresponding [startGroup].
     */
    fun endGroup() {
        if (emptyCount == 0) {
            require(current == currentEnd)
            val startLocation = startStack.pop()
            if (startStack.isEmpty()) return
            val parentLocation = startStack.peekOr(0)
            val group = slots[startLocation].asGroup
            val parentGroup = slots[parentLocation].asGroup
            nodeIndex = nodeIndexStack.pop() + if (group.isNode) 1 else nodeIndex
            currentEnd = parentGroup.slots + parentLocation + 1
            currentGroup = null
        }
    }

    /**
     * End a node
     */
    fun endNode() = endGroup()

    /**
     * Extract the keys from this point to the end of the group. The current is left unaffected.
     * Must be called inside a group.
     */
    fun extractKeys(): MutableList<KeyInfo> {
        val result = mutableListOf<KeyInfo>()
        if (emptyCount > 0) return result
        val oldCurrent = current
        val oldNodeIndex = nodeIndex
        var index = 0
        while (current < currentEnd) {
            val location = current
            val group = slots[location].asGroup
            result.add(KeyInfo(
                group.key,
                group.dataKey,
                location,
                skipGroup(),
                index++,
                group
            ))
        }
        current = oldCurrent
        this.nodeIndex = oldNodeIndex
        return result
    }

    override fun toString(): String = "SlotReader(current=$current, emptyCount=$emptyCount)"

    private fun startGroup(kind: GroupKind) {
        if (emptyCount <= 0) {
            startStack.push(current)
            nodeIndexStack.push(nodeIndex)
            nodeIndex = 0
            val group = assumeGroup()
            currentEnd = current + group.slots + 1
            require(group.kind == kind) { "Group kind changed" }
            current++
            currentGroup = null
        }
    }

    private fun calculateCurrentGroup(): Group? =
        (currentGroup ?: slots[current] as? Group)?.also { currentGroup = it }
    private fun assumeGroup(): Group = calculateCurrentGroup()
        ?: error("Expected a group start")
}

@PublishedApi
internal val EMPTY = SlotTable.EMPTY

@InternalComposeApi
class SlotWriter internal constructor(val table: SlotTable) {
    var current = 0

    internal val slots get() = table.slots
    internal fun effectiveIndex(index: Int) = table.effectiveIndex(index)
    internal var currentEnd = table.slots.size

    private var startStack = IntStack()
    private val nodeCountStack = IntStack()
    private val endStack = IntStack()
    private var nodeCount = 0
    private var insertCount = 0
    private var pendingClear = false

    /**
     * Return true if the current slot starts a group
     */
    val isGroup get() = current < currentEnd && get(current) is Group

    /**
     * Return true if the slot at index starts a gorup
     */
    fun isGroup(index: Int) = get(index) is Group

    internal fun group(location: Int) = slots[effectiveIndex(location)].asGroup

    internal val parentGroup: Group get() = group(parentLocation)

    /**
     * Return true if the current slot starts a node. A node is a kind of group so this will
     * return true for isGroup as well.
     */
    val isNode get() = current < currentEnd && (get(current) as? Group)?.isNode ?: false

    /**
     * Return the number of nodes in the group. isGroup must be true or this will throw.
     */
    val groupSize get() = get(current).asGroup.slots

    /**
     * Return the size of the group at index. isGroup(index) must be true of this will throw.
     */
    fun groupSize(index: Int): Int = get(index).asGroup.slots

    /**
     * Get the number of nodes emitted to the group prior to the current slot.
     */
    val nodeIndex get() = nodeCount

    /**
     * Get the total number of nodes emitted in the group containing the current.
     */
    val parentNodes: Int
        get() {
            return if (startStack.isEmpty()) 0
            else slots[effectiveIndex(startStack.peek())].asGroup.nodes
        }

    /**
     * Return the start location of the nearest group that contains [current].
     */
    val parentLocation: Int get() = startStack.peekOr(-1)

    /**
     * True if the writer has been closed
     */
    var closed = false
        private set

    /**
     * Return the start location of the nearest group that contains the slot at [anchor].
     */
    fun parentIndex(anchor: Anchor): Int {
        val group = get(anchor).asGroup
        val location = table.anchorLocation(anchor)
        val parent = group.parent
        if (parent != null) {
            // Scan the slot table for the parent slot.
            // The parent is, at most parent.slots - group.slots - 1 before location.
            val start = (location - (parent.slots - group.slots) - 1).let { if (it < 0) 0 else it }
            for (probe in start until location) {
                if (get(probe) === parent) return probe
            }
        }
        error("Could not find parent of group at $location")
    }

    /**
     * Get the value at an Anchor
     */
    @Suppress("KotlinOperator")
    fun get(anchor: Anchor) = if (anchor.loc >= 0) slots[anchor.loc] else SlotTable.EMPTY

    /**
     * Get the value at the index'th slot.
     */
    @Suppress("KotlinOperator")
    fun get(index: Int) = effectiveIndex(index).let {
        if (it < slots.size) slots[it] else SlotTable.EMPTY
    }

    fun close() {
        closed = true
        table.close(this)
        // Ensure, for readers, there is no gap
        moveGapTo(table.size)
    }

    /**
     * Set the value of the next slot.
     */
    fun update(value: Any?): Any? {
        val result = skip()
        set(value)
        return result
    }

    /**
     * Updates the data for a data group
     */
    fun updateData(value: Any?) {
        (get(current) as? DataGroup ?: error("Expected a data group")).data = value
    }

    /**
     * Set the value at the slot previous to current.
     */
    fun set(value: Any?) {
        slots[effectiveIndex(current - 1)] = value
    }

    /**
     * Skip the current slot without updating. If the slot table is inserting then and [EMPTY] slot
     * is added and [skip] return [EMPTY].
     */
    fun skip(): Any? {
        if (insertCount > 0) {
            insert(1)
        }
        val index = current++
        return slots[table.effectiveIndex(index)]
    }

    /**
     * Skip [amount] slots in the slot table. If the slot table is inserting then this
     * adds [amount] [EMPTY] slots.
     *
     * Skip cannot skip outside the current group.
     */
    fun skip(amount: Int) {
        if (insertCount > 0) {
            insert(amount)
        } else {
            val location = current + amount
            require(location <= currentEnd) {
                "Cannot skip outside the current group ($currentEnd)"
            }
            current = location
        }
    }

    /**
     * Skip to the end of the current group.
     */
    fun skipToGroupEnd() { current = currentEnd }

    /**
     * If the start of a group was skipped using [skip], calling [ensureStarted] puts the writer
     * into the same state as if [startGroup] or [startNode] was called on the group starting at
     * [location]. If, after starting, the group, [current] is not a the end of the group or
     * [current] is not at the start of a group for which [location] is not location the parent
     * group, an exception is thrown.
     *
     * Calling [ensureStarted] implies that an [endGroup] should be called once the end of the
     * group is reached.
     */
    fun ensureStarted(location: Int) {
        require(insertCount <= 0) { "Cannot call ensureStarted() while inserting" }
        require(location in 0 until current) { "$location is out of range 0..${current - 1}" }
        val parentLoc = parentLocation
        if (parentLoc != location) {
            if (startStack.isEmpty() && location > 0) ensureStarted(0)
            val currentParent = if (parentLoc >= 0) get(parentLocation).asGroup else null
            val newParent = get(location).asGroup

            // The new parent must be a (possibly indirect) child of the current parent
            require(newParent.isDecendentOf(currentParent)) {
                "Started group must be a subgroup of the group at $parentLocation"
            }

            val oldCurrent = current
            current = location
            startGroup(newParent.key, newParent.dataKey, newParent.kind, newParent.data)
            current = oldCurrent
        }
    }

    fun ensureStarted(anchor: Anchor) = ensureStarted(anchor.location(table))

    /**
     * Begin inserting at the current location. beginInsert() can be nested and must be called with
     * a balanced number of endInsert()
     */
    fun beginInsert() {
        insertCount++
    }

    /**
     * Ends inserting.
     */
    fun endInsert() {
        require(insertCount > 0) { "Unbalenced begin/end insert" }
        insertCount--
    }

    /**
     * Enter the group at current without changing it. Requires not currently inserting.
     */
    fun startGroup() {
        require(insertCount == 0) { "Key must be supplied when inserting" }
        startGroup(0, null, GROUP, null)
    }

    /**
     * Start a group with a integer key
     */
    fun startGroup(key: Int) = startGroup(key, null, GROUP, null)

    /**
     * Start a group with a data key
     */
    fun startGroup(key: Int, dataKey: Any?) = startGroup(key, dataKey, GROUP, null)

    private fun startGroup(key: Int, dataKey: Any?, kind: GroupKind, data: Any?) {
        val inserting = insertCount > 0
        val parent = if (startStack.isEmpty()) null else get(startStack.peek()).asGroup
        startStack.push(current)
        nodeCountStack.push(nodeCount)

        // Record the end location as relative to the end of the slot table so when we pop it back
        // off again all inserts and removes that happened while a child group was open are already
        // reflected into its value.
        endStack.push(slots.size - table.gapLen - currentEnd)
        currentEnd = if (inserting) {
            update(Group(kind, key, dataKey, parent, data))
            nodeCount = 0
            current
        } else {
            val group = advance().asGroup
            require(group.kind == kind) { "Group kind changed" }
            require(key == 0 || group.key == key) { "Group key changed" }
            require(key == 0 || group.dataKey == dataKey) { "Group dataKey changed" }
            if (kind == DATA) {
                (group as? DataGroup ?: error("Expected a data group")).data = data
            } else if (kind == NODE && data != null) {
                (group as? NodeGroup ?: error("Expected a node group")).node = data
            }
            nodeCount = group.nodes
            current + group.slots
        }
    }

    /**
     *  Skip a group. Must be called at the start of a group.
     */
    fun skipGroup(): Int {
        require(insertCount == 0) { "Cannot skip while inserting" }
        return advanceToNextGroup()
    }

    /**
     * End the current group. Must be called after the corresponding startGroup().
     */
    fun endGroup(): Int {
        require(startStack.isNotEmpty()) {
            "Invalid state. Unbalanced calls to startGroup() and endGroup()"
        }
        val inserting = insertCount > 0
        require(inserting || current == currentEnd) { "Expected to be at the end of a group" }

        // Update group length
        val startLocation = startStack.pop()
        val group = get(startLocation).asGroup
        val cur = current
        val oldSlots = group.slots
        val oldNodes = group.nodes
        val newSlots = cur - startLocation - 1
        val newNodes = nodeCount
        group.slots = newSlots
        group.nodes = newNodes
        currentEnd = (slots.size - table.gapLen) - endStack.pop()
        if (nodeCountStack.isEmpty()) {
            table.clearGap()
        } else if (startStack.isNotEmpty()) {
            nodeCount = nodeCountStack.pop()
            val parent = get(startStack.peek()).asGroup
            if (group.parent == parent) {
                nodeCount += if (inserting) {
                    if (group.isNode) 1 else newNodes
                } else {
                    if (group.isNode) 0 else newNodes - oldNodes
                }
            } else {
                // If we are closing a group whose parent is not the now current group then the
                // slot writer was seek'ed to the group and the parents of this group need to be
                // updated to reflect any changes to the groups nodes or slots.
                val slotsDelta = newSlots - oldSlots
                var nodesDelta = if (group.isNode) 0 else newNodes - oldNodes
                if (slotsDelta != 0 || nodesDelta != 0) {
                    var currentGroup = group.parent
                    while (
                        currentGroup != null &&
                        currentGroup != parent &&
                        (nodesDelta != 0 || slotsDelta != 0)
                    ) {
                        currentGroup.slots += slotsDelta
                        currentGroup.nodes += nodesDelta
                        if (currentGroup.isNode) nodesDelta = 0
                        currentGroup = currentGroup.parent
                    }
                }
                nodeCount += nodesDelta
            }
        }
        return newNodes
    }

    /**
     * Move the offset'th group after the current group to the current location.
     */
    fun moveGroup(offset: Int) {
        require(insertCount == 0) { "Cannot move a group while inserting" }
        val oldCurrent = current
        val oldNodeCount = nodeCount

        // Find the group to move
        var count = offset
        while (count > 0) {
            advanceToNextGroup()
            count--
        }

        // Move the current one here by first inserting room for it then copying it over the spot
        // then removing the old slot.
        val moveLocation = current
        advanceToNextGroup()
        val moveLen = current - moveLocation
        current = oldCurrent
        insert(moveLen)
        // insert inserted moveLen slots which moved moveLocation
        val newMoveLocation = moveLocation + moveLen
        current = oldCurrent
        nodeCount = oldNodeCount

        slots.copyInto(slots, effectiveIndex(current),
            effectiveIndex(newMoveLocation), effectiveIndex(newMoveLocation) + moveLen)

        // Before we remove the old location, move any anchors
        table.moveAnchors(newMoveLocation, current, moveLen)

        // Remove the now duplicate entries
        val anchorsRemoved = remove(moveLocation + moveLen, moveLen)
        require(!anchorsRemoved) { "Unexpectedly removed anchors" }
    }

    /**
     * Remove a group. Must be called at group.
     */
    fun removeGroup(): Boolean {
        require(insertCount == 0) { "Cannot remove group while inserting" }
        val oldCurrent = current
        val count = advanceToNextGroup()
        val anchorsRemoved = remove(oldCurrent, current - oldCurrent)
        current = oldCurrent
        nodeCount -= count
        return anchorsRemoved
    }

    /**
     * Returns an iterator for the slots of group.
     */
    fun groupSlots(): Iterator<Any?> {
        val start = current
        val oldCount = nodeCount
        advanceToNextGroup()
        val end = current
        current = start
        nodeCount = oldCount
        return object : Iterator<Any?> {
            var current = start + 1
            override fun hasNext(): Boolean = current < end
            override fun next(): Any? = slots[effectiveIndex(current++)]
        }
    }

    /**
     * Enter an existing node
     */
    fun startNode() {
        require(insertCount == 0) { "Key must be supplied when inserting" }
        startGroup(0, null, NODE, null)
    }

    /**
     * Start a node.
     */
    fun startNode(key: Any?) = startGroup(125, key, NODE, null)

    /**
     * Start a node
     */
    fun startNode(key: Any?, node: Any?) = startGroup(125, key, NODE, node)

    /**
     * End a node
     */
    fun endNode() = endGroup()

    /**
     * Start a data node.
     */
    fun startData(key: Int, dataKey: Any?, data: Any?) = startGroup(key, dataKey, DATA, data)

    /**
     * End a data node
     */
    fun endData() = endGroup()

    /**
     * Skip a node
     */
    fun skipNode() = skipGroup()

    /**
     * Move (insert and then delete) the group at [location] from [slots]. All anchors in the range
     * (including [location]) are moved to the slot table for which this is a reader.
     *
     * It is required that the writer be inserting.
     *
     * @return a list of the anchors that were moved
     */
    fun moveFrom(table: SlotTable, location: Int): List<Anchor> {
        require(insertCount > 0)

        if (location == 0 && current == 0 && this.table.size == 0) {
            // Special moving the entire slot table into an empty table, just swap the slots
            // and the anchors.
            table.write {
                val sourceSlots = table.slots
                val sourceAnchors = table.anchors
                val sourceGapStart = table.gapStart
                val sourceGapLen = table.gapLen
                val destTable = this.table
                val destSlots = destTable.slots
                val destAnchors = destTable.anchors
                destTable.slots = sourceSlots
                destTable.anchors = sourceAnchors
                destTable.gapStart = sourceGapStart
                destTable.gapLen = sourceGapLen
                table.slots = destSlots
                table.anchors = destAnchors
                table.gapStart = 0
                table.gapLen = 0
            }
            return this.table.anchors
        }

        return table.write { tableWriter ->
            val sourceStart = location
            val slotsToMove = tableWriter.groupSize(sourceStart) + 1

            // Make room in the table
            insert(slotsToMove)

            // Copy the slots to the
            val sourceSlots = table.slots
            val destSlots = slots
            val destStart = current
            val sourceEnd = sourceStart + slotsToMove
            // Move the gap to make the location contiguous. The remove at the end will do this
            // as well so doing this early makes this code easier as the gap can be ignored.
            tableWriter.moveGapTo(sourceEnd)
            sourceSlots.copyInto(destSlots, current, sourceStart, sourceEnd)

            val group = get(destStart).asGroup

            // Update the sizes of the parents of the group that was moved.
            var currentGroup = group.parent
            val slotsDelta = group.slots + 1
            var nodesDelta = if (group.isNode) 1 else group.nodes
            while (currentGroup != null) {
                currentGroup.slots -= slotsDelta
                currentGroup.nodes -= nodesDelta
                if (currentGroup.isNode) nodesDelta = 0
                currentGroup = currentGroup.parent
            }

            // Update the parent of the group moved.
            group.parent = get(startStack.peek()).asGroup

            // Extract the anchors in range
            val startAnchors = table.anchors.locationOf(sourceStart)
            val endAnchors = table.anchors.locationOf(sourceEnd)
            val anchors = if (startAnchors < endAnchors) {
                val sourceAnchors = table.anchors
                val anchors = ArrayList<Anchor>(endAnchors - startAnchors)

                // update the anchor locations to their new location
                for (index in startAnchors until endAnchors) {
                    val sourceAnchor = sourceAnchors[index]
                    sourceAnchor.loc = sourceAnchor.loc - sourceStart + destStart
                    anchors.add(sourceAnchor)
                }

                // Insert them into the new table
                val insertLocation = this.table.anchors.locationOf(current)
                this.table.anchors.addAll(insertLocation, anchors)

                // Remove them from the old table
                sourceAnchors.subList(startAnchors, endAnchors).clear()

                anchors
            } else emptyList<Anchor>()

            // Now remove the range from the table.
            val anchorsRemoved = tableWriter.remove(sourceStart, slotsToMove)
            require(!anchorsRemoved) { "Removing anchors that should have been moved" }

            // Update the node count.
            nodeCount += group.nodes

            // Move current passed the insert
            current += slotsToMove

            anchors
        }
    }

    /**
     * Allocate an anchor for a location. As content is inserted and removed from the slot table the
     * anchor is updated to reflect those changes. For example, if an anchor is requested for an
     * group, the anchor will report the location of that group even if the group is moved in the slot
     * table. If the position referenced by the anchor is removed, the anchor location is set to -1.
     */
    fun anchor(index: Int = current): Anchor = table.anchor(index)

    private fun advance(): Any? {
        if (current >= currentEnd) {
            return SlotTable.EMPTY
        }
        val index = current++
        return slots[effectiveIndex(index)]
    }

    private fun advanceToNextGroup(): Int {
        val groupStart = advance().asGroup
        current += groupStart.slots

        return if (groupStart.isNode) 1 else groupStart.nodes
    }

    private fun moveGapTo(index: Int) {
        if (table.gapLen > 0 && table.gapStart != index) {
            trace("SlotTable:moveGap") {
                pendingClear = false
                if (table.anchors.isNotEmpty()) table.updateAnchors(index)
                if (index < table.gapStart) {
                    slots.copyInto(slots, index + table.gapLen,
                        index, table.gapStart)
                } else {
                    slots.copyInto(slots, table.gapStart,
                        table.gapStart + table.gapLen,
                        index + table.gapLen)
                }
                table.gapStart = index
                pendingClear = true
            }
        } else {
            table.gapStart = index
        }
    }

    private fun insert(size: Int) {
        if (size > 0) {
            moveGapTo(current)
            if (table.gapLen < size) {
                trace("SlotTable:grow") {
                    // Create a bigger gap
                    val oldCapacity = slots.size
                    val oldSize = slots.size - table.gapLen
                    // Double the size of the array, but at least MIN_GROWTH_SIZE and >= size
                    val newCapacity = kotlin.math.max(
                        kotlin.math.max(oldCapacity * 2, oldSize + size),
                        MIN_GROWTH_SIZE
                    )
                    val newSlots = arrayOfNulls<Any?>(newCapacity)
                    val newGapLen = newCapacity - oldSize
                    val oldGapEnd = table.gapStart + table.gapLen
                    val newGapEnd = table.gapStart + newGapLen
                    // Copy the old array into the new array
                    slots.copyInto(newSlots, 0, 0, table.gapStart)
                    slots.copyInto(newSlots, newGapEnd, oldGapEnd, oldCapacity)

                    // Update the anchors
                    if (table.anchors.isNotEmpty()) table.anchorGapResize(newGapLen - table.gapLen)

                    // Update the gap and slots
                    table.slots = newSlots
                    table.gapLen = newGapLen
                }
            }
            if (currentEnd >= table.gapStart) currentEnd += size
            table.gapStart += size
            table.gapLen -= size

            repeat(size) {
                slots[current + it] = SlotTable.EMPTY
            }
            pendingClear = true
        }
    }

    internal fun remove(start: Int, len: Int): Boolean {
        return if (len > 0) {
            pendingClear = false
            var anchorsRemoved = false
            if (table.gapLen == 0) {
                // If there is no current gap, just make the removed slots the gap
                table.gapStart = start
                if (table.anchors.isNotEmpty()) anchorsRemoved = table.removeAnchors(start, len)
                table.gapLen = len
            } else {
                // Move the gap to the startGroup + len location and set the gap startGroup to
                // startGroup and gap len to len + gapLen
                val removeEnd = start + len
                moveGapTo(removeEnd)
                if (table.anchors.isNotEmpty()) anchorsRemoved = table.removeAnchors(start, len)
                table.gapStart = start
                table.gapLen += len
            }
            if (currentEnd >= table.gapStart) currentEnd -= len
            pendingClear = true
            anchorsRemoved
        } else false
    }

    override fun toString(): String {
        if (pendingClear) {
            pendingClear = false
            table.clearGap()
        }
        val gap = if (table.gapLen > 0)
            "${table.gapStart}-${table.gapStart + table.gapLen - 1}"
        else
            "none"
        return "SlotWriter" +
                "(current=$current, " +
                "size=${slots.size - table.gapLen}, " +
                "gap=${gap}${if (insertCount > 0) ", inserting" else ""})"
    }
}

private fun Group.isDecendentOf(parent: Group?): Boolean {
    if (parent == null) return true
    var current = this.parent
    while (current != null) {
        if (current == parent) return true
        current = current.parent
    }
    return false
}

private val Any?.asGroup: Group
    get() = this as? Group ?: error("Expected a group")

internal fun Group(kind: GroupKind, key: Int, dataKey: Any?, parent: Group?, data: Any?) =
    when (kind) {
        NODE -> {
            NodeGroup(key, dataKey, parent).also { it.node = data }
        }
        DATA -> {
            DataGroup(key, dataKey, parent, data)
        }
        else ->
            if (dataKey != null)
                DataKeyGroup(key, dataKey, parent)
            else
                Group(key, parent)
    }

internal open class Group(
    val key: Int,
    var parent: Group?
) {
    var slots: Int = 0
    var nodes: Int = 0
    open val kind: GroupKind get() = GROUP
    open val dataKey: Any? get() = null
    open val isNode get() = false
    open val node: Any? get() = null
    open val data: Any? get() = null
}

internal class DataKeyGroup(
    key: Int,
    override val dataKey: Any?,
    parent: Group?
) : Group(key, parent)

internal class NodeGroup(
    key: Int,
    override val dataKey: Any?,
    parent: Group?
) : Group(key, parent) {
    override val kind: GroupKind get() = NODE
    override val isNode get() = true
    override var node: Any? = null
}

internal class DataGroup(
    key: Int,
    override val dataKey: Any?,
    parent: Group?,
    override var data: Any?
) : Group(key, parent) {
    override val kind: GroupKind get() = DATA
}

/**
 * A gap buffer implementation of the composition slot space. A slot space can be thought of as
 * a custom List<Any?> that optimizes around inserts and removes.
 *
 * Slots stores slots, groups, and nodes.
 *
 *   Slot  - A slot is the primitive base type of the slot space. It is of type Any? and can hold
 *           any value.
 *   Group - A group is a keyed group of slots. The group counts the number of slots and nodes it
 *           contains.
 *   Node  - A node is a special group that is counted by the containing groups.
 *
 * All groups and nodes are just grouping of slots and use slots to describe the groups. At
 * the root of a slot space is a group. Groups count the number nodes that are in the group. A node
 * only counts as one node in its group regardless of the number of nodes it contains.
 *
 * ASIDE:
 * The intent is that groups represent memoized function calls and nodes represent views. For
 * example:
 *
 * @sample androidx.compose.samples.initialGroup
 *
 * the `LinearLayout` here would be a node (the linear layout view). The node contains the
 * groups for the child views of the linear layout.
 *
 * If contact's composition looks like:
 *
 * @sample androidx.compose.samples.contactSample
 *
 * then composing contact into the linear layout would add two views to the linear layout's
 * children. The composition of contact creates groups, one for each text view. The groups for each
 * contact would be able to report that it produces two views (that is the group created for
 * Contact has two nodes). Summing the nodes in the group produces the number of views (as
 * each node corresponds to a view).
 *
 * If the order of jim and bob change:
 *
 * @sample androidx.compose.samples.reorderedGroup
 *
 * the previous result can be reused by moving the views generated bob's group before jim's (or vis
 * versa). A composition algorithm could use the key information for each group to determine if they
 * can be switched. For example, since the first contact's group has two nodes the composition
 * algorithm can infer that the beginning of jim's views starts at 2 and contains 2 view. To move
 * jim in front of bob, move the 2 views from offset 2 to offset 0. If contact is immutable, for
 * example, Contact would only need to be recomposed if the value of jim or bob change.
 */
class SlotTable(internal var slots: Array<Any?> = arrayOf()) {
    private var readers = 0
    private var writer = false
    internal var gapStart: Int = 0
    internal var gapLen: Int = 0
    internal var anchors: ArrayList<Anchor> = arrayListOf()

    /**
     * Read the slot table in [block]. Any number of readers can be created but a slot table cannot
     * be read while it is being written to.
     *
     * @see SlotReader
     */
    @InternalComposeApi
    inline fun <T> read(block: (reader: SlotReader) -> T): T = openReader().let { reader ->
        try {
            block(reader)
        } finally {
            reader.close()
        }
    }

    /**
     * Write to the slot table in [block]. Only one writer can be created for a slot table at a
     * time and all readers must be closed an do readers can be created while the slot table is
     * being written to.
     *
     * @see SlotWriter
     */
    @InternalComposeApi
    inline fun <T> write(block: (writer: SlotWriter) -> T): T = openWriter().let { writer ->
        try {
            block(writer)
        } finally {
            writer.close()
        }
    }

    /**
     * Return a list of locations of slot table that contain the groups that contain [location].
     *
     * [groupPathTo] creates a reader so it cannot be called when the slot table is being written
     * to.
     */
    @InternalComposeApi
    fun groupPathTo(location: Int): List<Int> {
        require(location < size)
        val path = mutableListOf<Int>()
        read { reader ->
            var current = 0
            loop@ while (true) {
                path.add(current)
                if (current == location) break
                current++
                while (current < location && !reader.isGroup(current)) current++
                if (current == location && !reader.isGroup(current)) break
                while (current <= location) {
                    val end = reader.groupSize(current) + current + 1
                    if (location < end) continue@loop
                    current = end
                }
                break
            }
        }
        return path
    }

    /**
     * Open a reader. Any number of readers can be created but a slot table cannot be read while
     * it is being written to.
     *
     * @see SlotReader
     */
    @InternalComposeApi
    fun openReader(): SlotReader {
        if (writer) error("Cannot read while a writer is pending")
        readers++
        return SlotReader(this)
    }

    /**
     * Open a writer. Only one writer can be created for a slot table at a time and all readers
     * must be closed an do readers can be created while the slot table is being written to.
     *
     * @see SlotWriter
     */
    @InternalComposeApi
    fun openWriter(): SlotWriter {
        if (writer) error("Cannot start a writer when another writer is pending")
        if (readers > 0) error("Cannot start a writer when a reader is pending")
        writer = true
        return SlotWriter(this)
    }

    /**
     * Ensure a slot table is well-formed by verifying the internal structure of the slot table
     * is consistent. This method will throw an exception when it detects inconsistency in the
     * internal structure of the slot table. A slot table can be invalid (contain incorrect
     * information about a composition) but still be well-formed but all valid slot tables are
     * well-formed.
     */
    @TestOnly
    @InternalComposeApi
    fun verifyWellFormed() {
        var current = 0

        fun validateGroup(parentLocation: Int, parent: Group?): Int {
            val location = current++
            val group = slots[location].asGroup
            require(group.parent == parent) { "Incorrect parent for group at $location" }
            val end = location + group.slots + 1
            val parentEnd = parentLocation + (parent?.slots?.let { it + 1 } ?: size)
            require(end <= size) { "Group extends past then end of its table at $location" }
            require(end <= parentEnd) { "Group extends past its parent at $location" }
            require(!group.isNode || group.node != null) {
                "Node groups must have a node at $location"
            }

            // Find the first child
            while (current < end && slots[current] !is Group) current++

            // Validate the child groups
            var nodeCount = 0
            while (current < end) {
                nodeCount += validateGroup(location, group)
            }
            require(group.nodes == nodeCount) {
                "Incorrect node count for group at $location, expected ${
                    group.nodes
                }, received $nodeCount"
            }
            return if (group.isNode) 1 else nodeCount
        }

        // Verify the groups are well-formed
        require(gapStart == size) { "Gap is not at the end of the table" }
        if (size > 0)
            validateGroup(0, null)

        // Verify the anchors are well-formed
        var lastLocation = -1
        for (anchor in anchors) {
            val location = anchor.location(this)
            require(location in 0..size) { "Location out of bound" }
            require(lastLocation < location) { "Anchor is out of order" }
            lastLocation = location
        }
    }

    /**
     * The number of active slots in the slot table. The current capacity of the slot table is at
     * lease [size].
     */
    @InternalComposeApi
    val size: Int get() = slots.size - gapLen

    internal fun close(reader: SlotReader) {
        require(reader.table === this && readers > 0) { "Unexpected reader close()" }
        readers--
    }

    internal fun close(writer: SlotWriter) {
        require(writer.table === this && this.writer) { "Unexpected writer close()" }
        this.writer = false
        clearGap()
    }

    internal fun effectiveIndex(index: Int) = if (index < gapStart) index else gapLen + index

    internal fun clearGap() = repeat(gapLen) { i -> slots[gapStart + i] = null }

    internal fun anchor(index: Int): Anchor {
        // TODO: Consider a buffer gap list of anchors if middle inserts and deletes are common
        val anchorIndex = effectiveIndex(index)
        val location = anchors.search(anchorIndex)
        return if (location < 0) {
            val anchor = Anchor(anchorIndex)
            anchors.add(-(location + 1), anchor)
            anchor
        } else anchors[location]
    }

    internal fun updateAnchors(gapMovedTo: Int) {
        if (gapStart < gapMovedTo) {
            // Gap is moving up
            // All anchors between the new gap and the old gap switch to be anchored to the
            // front of the table instead of the end.
            val rangeStart = gapStart + gapLen
            val rangeEnd = gapMovedTo + gapLen
            var index = anchors.locationOf(rangeStart)
            while (index < anchors.size) {
                val anchor = anchors[index]
                if (anchor.loc < rangeEnd) {
                    anchor.loc -= gapLen
                    index++
                } else break
            }
        } else {
            // Gap is moving down. All anchors between gapMoveTo and gapStart need now to be
            // anchored to the end of the table instead of the front of the table.
            val rangeStart = gapMovedTo
            val rangeEnd = gapStart
            var index = anchors.locationOf(rangeStart)
            while (index < anchors.size) {
                val anchor = anchors[index]
                if (anchor.loc < rangeEnd) {
                    anchor.loc += gapLen
                    index++
                } else break
            }
        }
    }

    internal fun anchorGapResize(delta: Int) {
        val start = anchors.locationOf(gapStart + gapLen)
        for (index in start until anchors.size)
            anchors[index].loc += delta
    }

    internal fun removeAnchors(gapStart: Int, size: Int): Boolean {
        val removeStart = gapStart
        val removeEnd = gapStart + size
        var index = anchors.locationOf(gapStart + size).let {
            if (it >= anchors.size) it - 1 else it
        }
        var anchorsRemoved = false
        while (index >= 0) {
            val anchor = anchors[index]
            if (anchor.loc >= removeStart) {
                if (anchor.loc < removeEnd) {
                    anchor.loc = -1
                    anchors.removeAt(index)
                    anchorsRemoved = true
                }
                index--
            } else break
        }
        return anchorsRemoved
    }

    internal fun moveAnchors(originalLocation: Int, newLocation: Int, size: Int) {
        val effectiveStart = effectiveIndex(originalLocation)
        val effectiveEnd = effectiveIndex(originalLocation + size)

        // Remove all the anchors in range from the original location
        val index = anchors.locationOf(effectiveStart)
        val removedAnchors = mutableListOf<Anchor>()
        if (index >= 0) {
            while (index < anchors.size) {
                val anchor = anchors[index]
                if (anchor.loc >= effectiveStart && anchor.loc < effectiveEnd) {
                    removedAnchors.add(anchor)
                    anchors.removeAt(index)
                } else break
            }
        }

        // Insert the anchors into there new location
        for (anchor in removedAnchors) {
            val location = anchorLocation(anchor)
            val newAnchorLocation = location - originalLocation + newLocation
            val effectiveLocation = effectiveIndex(newAnchorLocation)
            anchor.loc = effectiveLocation
            val insertIndex = anchors.locationOf(effectiveLocation)
            anchors.add(insertIndex, anchor)
        }
    }

    internal fun anchorLocation(anchor: Anchor) = anchor.loc.let {
        if (it > gapStart) it - gapLen else it
    }

    internal fun ownsAnchor(anchor: Anchor?): Boolean {
        if (anchor == null) return false
        val loc = anchor.loc
        if (loc < 0) return false
        val location = anchors.search(loc)
        if (location < 0) return false
        return anchors[location] === anchor
    }

<<<<<<< HEAD
=======
    @InternalComposeApi
>>>>>>> 7e4a9121
    companion object {
        @InternalComposeApi
        val EMPTY = object : Any() {
            override fun toString(): String {
                return "EMPTY"
            }
        }
    }
}

private fun ArrayList<Anchor>.locationOf(index: Int) =
    search(index).let { if (it >= 0) it else -(it + 1) }
private fun ArrayList<Anchor>.search(index: Int) = binarySearch { it.loc.compareTo(index) }

/**
 * Information about groups and their keys.
 */
@InternalComposeApi
class KeyInfo internal constructor(
    /**
     * The group key.
     */
    val key: Int,

    /**
     * The data key for the group
     */
    val dataKey: Any?,

    /**
     * The location of the group.
     */
    val location: Int,

    /**
     * The number of nodes in the group. If the group is a node this is always 1.
     */
    val nodes: Int,

    /**
     * The index of the key info in the list returned by extractKeys
     */
    val index: Int,

    /**
     * The group
     */
    internal val group: Group
)

@InternalComposeApi
class Anchor(internal var loc: Int) {
    val valid get() = loc >= 0
    fun location(slots: SlotTable) = slots.anchorLocation(this)
}

private typealias GroupKind = Int

private const val GROUP: GroupKind = 0
private const val NODE: GroupKind = 1
private const val DATA: GroupKind = 2

private const val MIN_GROWTH_SIZE = 128<|MERGE_RESOLUTION|>--- conflicted
+++ resolved
@@ -1359,10 +1359,7 @@
         return anchors[location] === anchor
     }
 
-<<<<<<< HEAD
-=======
     @InternalComposeApi
->>>>>>> 7e4a9121
     companion object {
         @InternalComposeApi
         val EMPTY = object : Any() {
