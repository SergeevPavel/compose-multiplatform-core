/*
 * Copyright 2019 The Android Open Source Project
 *
 * Licensed under the Apache License, Version 2.0 (the "License");
 * you may not use this file except in compliance with the License.
 * You may obtain a copy of the License at
 *
 *      http://www.apache.org/licenses/LICENSE-2.0
 *
 * Unless required by applicable law or agreed to in writing, software
 * distributed under the License is distributed on an "AS IS" BASIS,
 * WITHOUT WARRANTIES OR CONDITIONS OF ANY KIND, either express or implied.
 * See the License for the specific language governing permissions and
 * limitations under the License.
 */

package androidx.compose.foundation

import android.view.KeyEvent.ACTION_DOWN
import android.view.KeyEvent.ACTION_UP
import android.view.KeyEvent.KEYCODE_DPAD_CENTER
import android.view.KeyEvent.KEYCODE_ENTER
import android.view.KeyEvent.KEYCODE_NUMPAD_ENTER
import android.view.KeyEvent as AndroidKeyEvent
import androidx.compose.foundation.gestures.Orientation
import androidx.compose.foundation.gestures.detectTapGestures
import androidx.compose.foundation.gestures.draggable
import androidx.compose.foundation.gestures.rememberDraggableState
import androidx.compose.foundation.interaction.FocusInteraction
import androidx.compose.foundation.interaction.HoverInteraction
import androidx.compose.foundation.interaction.Interaction
import androidx.compose.foundation.interaction.MutableInteractionSource
import androidx.compose.foundation.interaction.PressInteraction
import androidx.compose.foundation.layout.Box
import androidx.compose.foundation.layout.requiredHeight
import androidx.compose.foundation.layout.requiredWidth
import androidx.compose.foundation.layout.size
import androidx.compose.foundation.text.BasicText
import androidx.compose.runtime.getValue
import androidx.compose.runtime.mutableStateOf
import androidx.compose.runtime.remember
import androidx.compose.runtime.rememberCoroutineScope
import androidx.compose.runtime.setValue
import androidx.compose.ui.Modifier
import androidx.compose.ui.draw.clipToBounds
import androidx.compose.ui.focus.FocusManager
import androidx.compose.ui.focus.FocusRequester
import androidx.compose.ui.focus.focusRequester
import androidx.compose.ui.geometry.Offset
<<<<<<< HEAD
import androidx.compose.ui.input.InputMode
import androidx.compose.ui.input.InputModeManager
=======
>>>>>>> 84c5d4ec
import androidx.compose.ui.input.key.KeyEvent
import androidx.compose.ui.input.pointer.pointerInput
import androidx.compose.ui.platform.InspectableValue
import androidx.compose.ui.platform.LocalFocusManager
import androidx.compose.ui.platform.isDebugInspectorInfoEnabled
import androidx.compose.ui.platform.testTag
import androidx.compose.ui.semantics.SemanticsActions
import androidx.compose.ui.semantics.SemanticsProperties
import androidx.compose.ui.test.ExperimentalTestApi
import androidx.compose.ui.test.SemanticsMatcher
import androidx.compose.ui.test.assert
import androidx.compose.ui.test.assertHasClickAction
import androidx.compose.ui.test.assertHeightIsEqualTo
import androidx.compose.ui.test.assertIsEnabled
import androidx.compose.ui.test.assertIsNotEnabled
import androidx.compose.ui.test.assertTouchHeightIsEqualTo
import androidx.compose.ui.test.assertTouchWidthIsEqualTo
import androidx.compose.ui.test.assertWidthIsEqualTo
import androidx.compose.ui.test.click
import androidx.compose.ui.test.doubleClick
import androidx.compose.ui.test.junit4.createComposeRule
import androidx.compose.ui.test.longClick
import androidx.compose.ui.test.onNodeWithTag
import androidx.compose.ui.test.onNodeWithText
import androidx.compose.ui.test.performClick
import androidx.compose.ui.test.performKeyPress
import androidx.compose.ui.test.performMouseInput
import androidx.compose.ui.test.performSemanticsAction
import androidx.compose.ui.test.performTouchInput
import androidx.compose.ui.unit.dp
import androidx.test.ext.junit.runners.AndroidJUnit4
import androidx.test.filters.LargeTest
import androidx.test.filters.MediumTest
import androidx.test.platform.app.InstrumentationRegistry
import com.google.common.truth.Truth.assertThat
import kotlinx.coroutines.CoroutineScope
import kotlinx.coroutines.flow.collect
import kotlinx.coroutines.launch
import org.junit.After
import org.junit.Before
import org.junit.Rule
import org.junit.Test
import org.junit.runner.RunWith

@MediumTest
@RunWith(AndroidJUnit4::class)
@OptIn(ExperimentalFoundationApi::class)
class ClickableTest {

    @get:Rule
    val rule = createComposeRule()

    @Before
    fun before() {
        isDebugInspectorInfoEnabled = true
    }

    @After
    fun after() {
        isDebugInspectorInfoEnabled = false
    }

    @Test
    fun clickableTest_defaultSemantics() {
        rule.setContent {
            Box {
                BasicText(
                    "ClickableText",
                    modifier = Modifier.testTag("myClickable").clickable {}
                )
            }
        }

        rule.onNodeWithTag("myClickable")
            .assert(SemanticsMatcher.keyNotDefined(SemanticsProperties.Role))
            .assertIsEnabled()
            .assertHasClickAction()
    }

    @Test
    fun clickableTest_disabledSemantics() {
        rule.setContent {
            Box {
                BasicText(
                    "ClickableText",
                    modifier = Modifier.testTag("myClickable").clickable(enabled = false) {}
                )
            }
        }

        rule.onNodeWithTag("myClickable")
            .assert(SemanticsMatcher.keyNotDefined(SemanticsProperties.Role))
            .assertIsNotEnabled()
            .assertHasClickAction()
    }

    @Test
    fun clickableTest_longClickSemantics() {
        var counter = 0
        val onClick: () -> Unit = { ++counter }

        rule.setContent {
            Box {
                BasicText(
                    "ClickableText",
                    modifier = Modifier
                        .testTag("myClickable")
                        .combinedClickable(onLongClick = onClick) {}
                )
            }
        }

        rule.onNodeWithTag("myClickable")
            .assertIsEnabled()
            .assert(SemanticsMatcher.keyIsDefined(SemanticsActions.OnLongClick))

        rule.runOnIdle {
            assertThat(counter).isEqualTo(0)
        }

        rule.onNodeWithTag("myClickable")
            .performSemanticsAction(SemanticsActions.OnLongClick)

        rule.runOnIdle {
            assertThat(counter).isEqualTo(1)
        }
    }

    @Test
    fun clickableTest_click() {
        var counter = 0
        val onClick: () -> Unit = {
            ++counter
        }

        rule.setContent {
            Box {
                BasicText(
                    "ClickableText",
                    modifier = Modifier.testTag("myClickable").clickable(onClick = onClick)
                )
            }
        }

        rule.onNodeWithTag("myClickable")
            .performClick()

        rule.runOnIdle {
            assertThat(counter).isEqualTo(1)
        }

        rule.onNodeWithTag("myClickable")
            .performClick()

        rule.runOnIdle {
            assertThat(counter).isEqualTo(2)
        }
    }

    @Test
    fun clickableTest_clickWithEnterKey() {
<<<<<<< HEAD
=======
        InstrumentationRegistry.getInstrumentation().setInTouchMode(false)
>>>>>>> 84c5d4ec
        var counter = 0
        val focusRequester = FocusRequester()
        rule.setContent {
            BasicText(
                    "ClickableText",
                    modifier = Modifier
                        .testTag("myClickable")
                        .focusRequester(focusRequester)
                        .clickable { counter++ }
            )
        }

        rule.runOnIdle { focusRequester.requestFocus() }

        rule.onNodeWithTag("myClickable")
            .performKeyPress(KeyEvent(AndroidKeyEvent(ACTION_DOWN, KEYCODE_ENTER)))

        rule.runOnIdle { assertThat(counter).isEqualTo(0) }

        rule.onNodeWithTag("myClickable")
            .performKeyPress(KeyEvent(AndroidKeyEvent(ACTION_UP, KEYCODE_ENTER)))

        rule.runOnIdle { assertThat(counter).isEqualTo(1) }
    }

    @Test
    fun clickableTest_clickWithNumPadEnterKey() {
<<<<<<< HEAD
=======
        InstrumentationRegistry.getInstrumentation().setInTouchMode(false)
>>>>>>> 84c5d4ec
        var counter = 0
        val focusRequester = FocusRequester()
        rule.setContent {
            BasicText(
                "ClickableText",
                modifier = Modifier
                    .testTag("myClickable")
                    .focusRequester(focusRequester)
                    .clickable { counter++ }
            )
        }

        rule.runOnIdle { focusRequester.requestFocus() }

        rule.onNodeWithTag("myClickable")
            .performKeyPress(KeyEvent(AndroidKeyEvent(ACTION_DOWN, KEYCODE_NUMPAD_ENTER)))

        rule.runOnIdle { assertThat(counter).isEqualTo(0) }

        rule.onNodeWithTag("myClickable")
            .performKeyPress(KeyEvent(AndroidKeyEvent(ACTION_UP, KEYCODE_NUMPAD_ENTER)))

        rule.runOnIdle { assertThat(counter).isEqualTo(1) }
    }

    @Test
    fun clickableTest_clickWithDPadCenter() {
<<<<<<< HEAD
=======
        InstrumentationRegistry.getInstrumentation().setInTouchMode(false)
>>>>>>> 84c5d4ec
        var counter = 0
        val focusRequester = FocusRequester()
        rule.setContent {
            BasicText(
                "ClickableText",
                modifier = Modifier
                    .testTag("myClickable")
                    .focusRequester(focusRequester)
                    .clickable { counter++ }
            )
        }

        rule.runOnIdle { focusRequester.requestFocus() }

        rule.onNodeWithTag("myClickable")
            .performKeyPress(KeyEvent(AndroidKeyEvent(ACTION_DOWN, KEYCODE_DPAD_CENTER)))

        rule.runOnIdle { assertThat(counter).isEqualTo(0) }

        rule.onNodeWithTag("myClickable")
            .performKeyPress(KeyEvent(AndroidKeyEvent(ACTION_UP, KEYCODE_DPAD_CENTER)))

        rule.runOnIdle { assertThat(counter).isEqualTo(1) }
    }

    @Test
    fun clickableTest_clickOnChildBasicText() {
        var counter = 0
        val onClick: () -> Unit = { ++counter }

        rule.setContent {
            Box(modifier = Modifier.clickable(onClick = onClick)) {
                BasicText("Foo")
                BasicText("Bar")
            }
        }

        rule.onNodeWithText("Foo", substring = true).assertExists()
        rule.onNodeWithText("Bar", substring = true).assertExists()

        rule.onNodeWithText("Foo", substring = true).performClick()

        rule.runOnIdle {
            assertThat(counter).isEqualTo(1)
        }

        rule.onNodeWithText("Bar", substring = true).performClick()

        rule.runOnIdle {
            assertThat(counter).isEqualTo(2)
        }
    }

    @Test
    @LargeTest
    fun clickableTest_longClick() {
        var counter = 0
        val onClick: () -> Unit = { ++counter }

        rule.setContent {
            Box {
                BasicText(
                    "ClickableText",
                    modifier = Modifier
                        .testTag("myClickable")
                        .combinedClickable(onLongClick = onClick) {}
                )
            }
        }

        rule.onNodeWithTag("myClickable")
            .performTouchInput {
                longClick()
            }

        rule.runOnIdle {
            assertThat(counter).isEqualTo(1)
        }

        rule.onNodeWithTag("myClickable")
            .performTouchInput {
                longClick()
            }

        rule.runOnIdle {
            assertThat(counter).isEqualTo(2)
        }
    }

    @Test
    fun clickableTest_click_withLongClick() {
        var clickCounter = 0
        var longClickCounter = 0
        val onClick: () -> Unit = { ++clickCounter }
        val onLongClick: () -> Unit = { ++longClickCounter }

        rule.setContent {
            Box {
                BasicText(
                    "ClickableText",
                    modifier = Modifier
                        .testTag("myClickable")
                        .combinedClickable(
                            onLongClick = onLongClick,
                            onClick = onClick
                        )
                )
            }
        }

        rule.onNodeWithTag("myClickable")
            .performTouchInput {
                click()
            }

        rule.runOnIdle {
            assertThat(clickCounter).isEqualTo(1)
            assertThat(longClickCounter).isEqualTo(0)
        }

        rule.onNodeWithTag("myClickable")
            .performTouchInput {
                longClick()
            }

        rule.runOnIdle {
            assertThat(clickCounter).isEqualTo(1)
            assertThat(longClickCounter).isEqualTo(1)
        }
    }

    @Test
    fun clickableTest_click_withDoubleClick() {
        var clickCounter = 0
        var doubleClickCounter = 0
        val onClick: () -> Unit = { ++clickCounter }
        val onDoubleClick: () -> Unit = { ++doubleClickCounter }

        rule.setContent {
            Box {
                BasicText(
                    "ClickableText",
                    modifier = Modifier
                        .testTag("myClickable")
                        .combinedClickable(
                            onDoubleClick = onDoubleClick,
                            onClick = onClick
                        )
                )
            }
        }

        rule.onNodeWithTag("myClickable")
            .performClick()

        rule.mainClock.advanceTimeUntil { clickCounter == 1 }
        rule.runOnIdle {
            assertThat(clickCounter).isEqualTo(1)
            assertThat(doubleClickCounter).isEqualTo(0)
        }

        rule.onNodeWithTag("myClickable")
            .performTouchInput {
                doubleClick()
            }

        rule.runOnIdle {
            assertThat(doubleClickCounter).isEqualTo(1)
            assertThat(clickCounter).isEqualTo(1)
        }
    }

    @Test
    @LargeTest
    fun clickableTest_click_withDoubleClick_andLongClick() {
        var clickCounter = 0
        var doubleClickCounter = 0
        var longClickCounter = 0
        val onClick: () -> Unit = { ++clickCounter }
        val onDoubleClick: () -> Unit = { ++doubleClickCounter }
        val onLongClick: () -> Unit = { ++longClickCounter }

        rule.setContent {
            Box {
                BasicText(
                    "ClickableText",
                    modifier = Modifier
                        .testTag("myClickable")
                        .combinedClickable(
                            onDoubleClick = onDoubleClick,
                            onLongClick = onLongClick,
                            onClick = onClick
                        )
                )
            }
        }

        rule.onNodeWithTag("myClickable")
            .performClick()

        rule.mainClock.advanceTimeUntil { clickCounter == 1 }
        rule.runOnIdle {
            assertThat(doubleClickCounter).isEqualTo(0)
            assertThat(longClickCounter).isEqualTo(0)
            assertThat(clickCounter).isEqualTo(1)
        }

        rule.onNodeWithTag("myClickable")
            .performTouchInput {
                doubleClick()
            }

        rule.mainClock.advanceTimeUntil { doubleClickCounter == 1 }
        rule.runOnIdle {
            assertThat(doubleClickCounter).isEqualTo(1)
            assertThat(longClickCounter).isEqualTo(0)
            assertThat(clickCounter).isEqualTo(1)
        }

        rule.onNodeWithTag("myClickable")
            .performTouchInput {
                longClick()
            }

        rule.mainClock.advanceTimeUntil { longClickCounter == 1 }
        rule.runOnIdle {
            assertThat(doubleClickCounter).isEqualTo(1)
            assertThat(longClickCounter).isEqualTo(1)
            assertThat(clickCounter).isEqualTo(1)
        }
    }

    @Test
    fun clickableTest_doubleClick() {
        var counter = 0
        val onClick: () -> Unit = { ++counter }

        rule.setContent {
            Box {
                BasicText(
                    "ClickableText",
                    modifier = Modifier
                        .testTag("myClickable")
                        .combinedClickable(onDoubleClick = onClick) {}
                )
            }
        }

        rule.onNodeWithTag("myClickable")
            .performTouchInput {
                doubleClick()
            }

        rule.mainClock.advanceTimeUntil { counter == 1 }

        rule.onNodeWithTag("myClickable")
            .performTouchInput {
                doubleClick()
            }

        rule.mainClock.advanceTimeUntil { counter == 2 }
    }

    @Test
    fun clickableTest_interactionSource_noScrollableContainer() {
        val interactionSource = MutableInteractionSource()

        lateinit var scope: CoroutineScope

        rule.mainClock.autoAdvance = false

        rule.setContent {
            scope = rememberCoroutineScope()
            Box {
                BasicText(
                    "ClickableText",
                    modifier = Modifier
                        .testTag("myClickable")
                        .combinedClickable(
                            interactionSource = interactionSource,
                            indication = null
                        ) {}
                )
            }
        }

        val interactions = mutableListOf<Interaction>()

        scope.launch {
            interactionSource.interactions.collect { interactions.add(it) }
        }

        rule.runOnIdle {
            assertThat(interactions).isEmpty()
        }

        rule.onNodeWithTag("myClickable")
            .performTouchInput { down(center) }

        // No scrollable container, so there should be no delay and we should instantly appear
        // pressed
        rule.runOnIdle {
            assertThat(interactions).hasSize(1)
            assertThat(interactions.first()).isInstanceOf(PressInteraction.Press::class.java)
        }

        rule.onNodeWithTag("myClickable")
            .performTouchInput { up() }

        rule.runOnIdle {
            assertThat(interactions).hasSize(2)
            assertThat(interactions.first()).isInstanceOf(PressInteraction.Press::class.java)
            assertThat(interactions[1]).isInstanceOf(PressInteraction.Release::class.java)
            assertThat((interactions[1] as PressInteraction.Release).press)
                .isEqualTo(interactions[0])
        }
    }

    @Test
    fun clickableTest_interactionSource_immediateRelease_noScrollableContainer() {
        val interactionSource = MutableInteractionSource()

        lateinit var scope: CoroutineScope

        rule.mainClock.autoAdvance = false

        rule.setContent {
            scope = rememberCoroutineScope()
            Box {
                BasicText(
                    "ClickableText",
                    modifier = Modifier
                        .testTag("myClickable")
                        .combinedClickable(
                            interactionSource = interactionSource,
                            indication = null
                        ) {}
                )
            }
        }

        val interactions = mutableListOf<Interaction>()

        scope.launch {
            interactionSource.interactions.collect { interactions.add(it) }
        }

        rule.runOnIdle {
            assertThat(interactions).isEmpty()
        }

        rule.onNodeWithTag("myClickable")
            .performTouchInput {
                down(center)
                up()
            }

        // Press finished so we should see both press and release
        rule.runOnIdle {
            assertThat(interactions).hasSize(2)
            assertThat(interactions.first()).isInstanceOf(PressInteraction.Press::class.java)
            assertThat(interactions[1]).isInstanceOf(PressInteraction.Release::class.java)
            assertThat((interactions[1] as PressInteraction.Release).press)
                .isEqualTo(interactions[0])
        }
    }

    @Test
    fun clickableTest_interactionSource_immediateCancel_noScrollableContainer() {
        val interactionSource = MutableInteractionSource()

        lateinit var scope: CoroutineScope

        rule.mainClock.autoAdvance = false

        rule.setContent {
            scope = rememberCoroutineScope()
            Box {
                BasicText(
                    "ClickableText",
                    modifier = Modifier
                        .testTag("myClickable")
                        .combinedClickable(
                            interactionSource = interactionSource,
                            indication = null
                        ) {}
                )
            }
        }

        val interactions = mutableListOf<Interaction>()

        scope.launch {
            interactionSource.interactions.collect { interactions.add(it) }
        }

        rule.runOnIdle {
            assertThat(interactions).isEmpty()
        }

        rule.onNodeWithTag("myClickable")
            .performTouchInput {
                down(center)
                cancel()
            }

        // We are not in a scrollable container, so we should see a press and immediate cancel
        rule.runOnIdle {
            assertThat(interactions).hasSize(2)
            assertThat(interactions.first()).isInstanceOf(PressInteraction.Press::class.java)
            assertThat(interactions[1]).isInstanceOf(PressInteraction.Cancel::class.java)
            assertThat((interactions[1] as PressInteraction.Cancel).press)
                .isEqualTo(interactions[0])
        }
    }

    @Test
    fun clickableTest_interactionSource_immediateDrag_noScrollableContainer() {
        val interactionSource = MutableInteractionSource()

        lateinit var scope: CoroutineScope

        rule.mainClock.autoAdvance = false

        rule.setContent {
            scope = rememberCoroutineScope()
            Box {
                BasicText(
                    "ClickableText",
                    modifier = Modifier
                        .testTag("myClickable")
                        .draggable(
                            state = rememberDraggableState {},
                            orientation = Orientation.Horizontal
                        )
                        .combinedClickable(
                            interactionSource = interactionSource,
                            indication = null
                        ) {}
                )
            }
        }

        val interactions = mutableListOf<Interaction>()

        scope.launch {
            interactionSource.interactions.collect { interactions.add(it) }
        }

        rule.runOnIdle {
            assertThat(interactions).isEmpty()
        }

        rule.onNodeWithTag("myClickable")
            .performTouchInput {
                down(centerLeft)
                moveTo(centerRight)
            }

        // The press should fire, and then the drag should instantly cancel it
        rule.runOnIdle {
            assertThat(interactions).hasSize(2)
            assertThat(interactions.first()).isInstanceOf(PressInteraction.Press::class.java)
            assertThat(interactions[1]).isInstanceOf(PressInteraction.Cancel::class.java)
            assertThat((interactions[1] as PressInteraction.Cancel).press)
                .isEqualTo(interactions[0])
        }
    }

    @Test
    fun clickableTest_interactionSource_scrollableContainer() {
        val interactionSource = MutableInteractionSource()

        lateinit var scope: CoroutineScope

        rule.mainClock.autoAdvance = false

        rule.setContent {
            scope = rememberCoroutineScope()
            Box(Modifier.verticalScroll(rememberScrollState())) {
                BasicText(
                    "ClickableText",
                    modifier = Modifier
                        .testTag("myClickable")
                        .combinedClickable(
                            interactionSource = interactionSource,
                            indication = null
                        ) {}
                )
            }
        }

        val interactions = mutableListOf<Interaction>()

        scope.launch {
            interactionSource.interactions.collect { interactions.add(it) }
        }

        rule.runOnIdle {
            assertThat(interactions).isEmpty()
        }

        rule.onNodeWithTag("myClickable")
            .performTouchInput { down(center) }

        val halfTapIndicationDelay = TapIndicationDelay / 2

        rule.mainClock.advanceTimeBy(halfTapIndicationDelay)

        // Haven't reached the tap delay yet, so we shouldn't have started a press
        rule.runOnIdle {
            assertThat(interactions).isEmpty()
        }

        // Advance past the tap delay
        rule.mainClock.advanceTimeBy(halfTapIndicationDelay)

        rule.runOnIdle {
            assertThat(interactions).hasSize(1)
            assertThat(interactions.first()).isInstanceOf(PressInteraction.Press::class.java)
        }

        rule.onNodeWithTag("myClickable")
            .performTouchInput { up() }

        rule.runOnIdle {
            assertThat(interactions).hasSize(2)
            assertThat(interactions.first()).isInstanceOf(PressInteraction.Press::class.java)
            assertThat(interactions[1]).isInstanceOf(PressInteraction.Release::class.java)
            assertThat((interactions[1] as PressInteraction.Release).press)
                .isEqualTo(interactions[0])
        }
    }

    @Test
    fun clickableTest_interactionSource_immediateRelease_scrollableContainer() {
        val interactionSource = MutableInteractionSource()

        lateinit var scope: CoroutineScope

        rule.mainClock.autoAdvance = false

        rule.setContent {
            scope = rememberCoroutineScope()
            Box(Modifier.verticalScroll(rememberScrollState())) {
                BasicText(
                    "ClickableText",
                    modifier = Modifier
                        .testTag("myClickable")
                        .combinedClickable(
                            interactionSource = interactionSource,
                            indication = null
                        ) {}
                )
            }
        }

        val interactions = mutableListOf<Interaction>()

        scope.launch {
            interactionSource.interactions.collect { interactions.add(it) }
        }

        rule.runOnIdle {
            assertThat(interactions).isEmpty()
        }

        rule.onNodeWithTag("myClickable")
            .performTouchInput {
                down(center)
                up()
            }

        // We haven't reached the tap delay, but we have finished a press so we should have
        // emitted both press and release
        rule.runOnIdle {
            assertThat(interactions).hasSize(2)
            assertThat(interactions.first()).isInstanceOf(PressInteraction.Press::class.java)
            assertThat(interactions[1]).isInstanceOf(PressInteraction.Release::class.java)
            assertThat((interactions[1] as PressInteraction.Release).press)
                .isEqualTo(interactions[0])
        }
    }

    @Test
    fun clickableTest_interactionSource_immediateCancel_scrollableContainer() {
        val interactionSource = MutableInteractionSource()

        lateinit var scope: CoroutineScope

        rule.mainClock.autoAdvance = false

        rule.setContent {
            scope = rememberCoroutineScope()
            Box(Modifier.verticalScroll(rememberScrollState())) {
                BasicText(
                    "ClickableText",
                    modifier = Modifier
                        .testTag("myClickable")
                        .combinedClickable(
                            interactionSource = interactionSource,
                            indication = null
                        ) {}
                )
            }
        }

        val interactions = mutableListOf<Interaction>()

        scope.launch {
            interactionSource.interactions.collect { interactions.add(it) }
        }

        rule.runOnIdle {
            assertThat(interactions).isEmpty()
        }

        rule.onNodeWithTag("myClickable")
            .performTouchInput {
                down(center)
                cancel()
            }

        // We haven't reached the tap delay, and a cancel was emitted, so no press should ever be
        // shown
        rule.runOnIdle {
            assertThat(interactions).isEmpty()
        }
    }

    @Test
    fun clickableTest_interactionSource_immediateDrag_scrollableContainer() {
        val interactionSource = MutableInteractionSource()

        lateinit var scope: CoroutineScope

        rule.mainClock.autoAdvance = false

        rule.setContent {
            scope = rememberCoroutineScope()
            Box(Modifier.verticalScroll(rememberScrollState())) {
                BasicText(
                    "ClickableText",
                    modifier = Modifier
                        .testTag("myClickable")
                        .draggable(
                            state = rememberDraggableState {},
                            orientation = Orientation.Horizontal
                        )
                        .combinedClickable(
                            interactionSource = interactionSource,
                            indication = null
                        ) {}
                )
            }
        }

        val interactions = mutableListOf<Interaction>()

        scope.launch {
            interactionSource.interactions.collect { interactions.add(it) }
        }

        rule.runOnIdle {
            assertThat(interactions).isEmpty()
        }

        rule.onNodeWithTag("myClickable")
            .performTouchInput {
                down(centerLeft)
                moveTo(centerRight)
            }

        rule.mainClock.advanceTimeBy(TapIndicationDelay)

        // We started a drag before the timeout, so no press should be emitted
        rule.runOnIdle {
            assertThat(interactions).isEmpty()
        }
    }

    @Test
    fun clickableTest_interactionSource_dragAfterTimeout_scrollableContainer() {
        val interactionSource = MutableInteractionSource()

        lateinit var scope: CoroutineScope

        rule.mainClock.autoAdvance = false

        rule.setContent {
            scope = rememberCoroutineScope()
            Box(Modifier.verticalScroll(rememberScrollState())) {
                BasicText(
                    "ClickableText",
                    modifier = Modifier
                        .testTag("myClickable")
                        .draggable(
                            state = rememberDraggableState {},
                            orientation = Orientation.Horizontal
                        )
                        .combinedClickable(
                            interactionSource = interactionSource,
                            indication = null
                        ) {}
                )
            }
        }

        val interactions = mutableListOf<Interaction>()

        scope.launch {
            interactionSource.interactions.collect { interactions.add(it) }
        }

        rule.runOnIdle {
            assertThat(interactions).isEmpty()
        }

        rule.onNodeWithTag("myClickable")
            .performTouchInput {
                down(centerLeft)
            }

        rule.mainClock.advanceTimeBy(TapIndicationDelay)

        rule.runOnIdle {
            assertThat(interactions).hasSize(1)
            assertThat(interactions.first()).isInstanceOf(PressInteraction.Press::class.java)
        }

        rule.onNodeWithTag("myClickable")
            .performTouchInput {
                moveTo(centerRight)
            }

        // The drag should cancel the press
        rule.runOnIdle {
            assertThat(interactions).hasSize(2)
            assertThat(interactions.first()).isInstanceOf(PressInteraction.Press::class.java)
            assertThat(interactions[1]).isInstanceOf(PressInteraction.Cancel::class.java)
            assertThat((interactions[1] as PressInteraction.Cancel).press)
                .isEqualTo(interactions[0])
        }
    }

    @Test
    fun clickableTest_interactionSource_cancelledGesture_scrollableContainer() {
        val interactionSource = MutableInteractionSource()

        lateinit var scope: CoroutineScope

        rule.mainClock.autoAdvance = false

        rule.setContent {
            scope = rememberCoroutineScope()
            Box(Modifier.verticalScroll(rememberScrollState())) {
                BasicText(
                    "ClickableText",
                    modifier = Modifier
                        .testTag("myClickable")
                        .combinedClickable(
                            interactionSource = interactionSource,
                            indication = null
                        ) {}
                )
            }
        }

        val interactions = mutableListOf<Interaction>()

        scope.launch {
            interactionSource.interactions.collect { interactions.add(it) }
        }

        rule.runOnIdle {
            assertThat(interactions).isEmpty()
        }

        rule.onNodeWithTag("myClickable")
            .performTouchInput { down(center) }

        rule.mainClock.advanceTimeBy(TapIndicationDelay)

        rule.runOnIdle {
            assertThat(interactions).hasSize(1)
            assertThat(interactions.first()).isInstanceOf(PressInteraction.Press::class.java)
        }

        rule.onNodeWithTag("myClickable")
            .performTouchInput { cancel() }

        rule.runOnIdle {
            assertThat(interactions).hasSize(2)
            assertThat(interactions.first()).isInstanceOf(PressInteraction.Press::class.java)
            assertThat(interactions[1]).isInstanceOf(PressInteraction.Cancel::class.java)
            assertThat((interactions[1] as PressInteraction.Cancel).press)
                .isEqualTo(interactions[0])
        }
    }

    @Test
    fun clickableTest_interactionSource_resetWhenDisposed() {
        val interactionSource = MutableInteractionSource()
        var emitClickableText by mutableStateOf(true)

        lateinit var scope: CoroutineScope

        rule.mainClock.autoAdvance = false

        rule.setContent {
            scope = rememberCoroutineScope()
            Box {
                if (emitClickableText) {
                    BasicText(
                        "ClickableText",
                        modifier = Modifier
                            .testTag("myClickable")
                            .combinedClickable(
                                interactionSource = interactionSource,
                                indication = null
                            ) {}
                    )
                }
            }
        }

        val interactions = mutableListOf<Interaction>()

        scope.launch {
            interactionSource.interactions.collect { interactions.add(it) }
        }

        rule.runOnIdle {
            assertThat(interactions).isEmpty()
        }

        rule.onNodeWithTag("myClickable")
            .performTouchInput { down(center) }

        rule.mainClock.advanceTimeBy(TapIndicationDelay)

        rule.runOnIdle {
            assertThat(interactions).hasSize(1)
            assertThat(interactions.first()).isInstanceOf(PressInteraction.Press::class.java)
        }

        // Dispose clickable
        rule.runOnIdle {
            emitClickableText = false
        }

        rule.mainClock.advanceTimeByFrame()

        rule.runOnIdle {
            assertThat(interactions).hasSize(2)
            assertThat(interactions.first()).isInstanceOf(PressInteraction.Press::class.java)
            assertThat(interactions[1]).isInstanceOf(PressInteraction.Cancel::class.java)
            assertThat((interactions[1] as PressInteraction.Cancel).press)
                .isEqualTo(interactions[0])
        }
    }

    @OptIn(ExperimentalTestApi::class)
    @Test
    fun clickableTest_interactionSource_hover() {
        val interactionSource = MutableInteractionSource()

        lateinit var scope: CoroutineScope

        rule.setContent {
            scope = rememberCoroutineScope()
            Box {
                BasicText(
                    "ClickableText",
                    modifier = Modifier
                        .testTag("myClickable")
                        .combinedClickable(
                            interactionSource = interactionSource,
                            indication = null
                        ) {}
                )
            }
        }

        val interactions = mutableListOf<Interaction>()

        scope.launch {
            interactionSource.interactions.collect { interactions.add(it) }
        }

        rule.runOnIdle {
            assertThat(interactions).isEmpty()
        }

        rule.onNodeWithTag("myClickable")
            .performMouseInput { enter(center) }

        rule.runOnIdle {
            assertThat(interactions).hasSize(1)
            assertThat(interactions.first()).isInstanceOf(HoverInteraction.Enter::class.java)
        }

        rule.onNodeWithTag("myClickable")
            .performMouseInput { exit(Offset(-1f, -1f)) }

        rule.runOnIdle {
            assertThat(interactions).hasSize(2)
            assertThat(interactions.first()).isInstanceOf(HoverInteraction.Enter::class.java)
            assertThat(interactions[1])
                .isInstanceOf(HoverInteraction.Exit::class.java)
            assertThat((interactions[1] as HoverInteraction.Exit).enter)
                .isEqualTo(interactions[0])
        }
    }

    @OptIn(ExperimentalTestApi::class)
    @Test
    fun clickableTest_interactionSource_hover_and_press() {
        val interactionSource = MutableInteractionSource()

        lateinit var scope: CoroutineScope

        rule.setContent {
            scope = rememberCoroutineScope()
            Box {
                BasicText(
                    "ClickableText",
                    modifier = Modifier
                        .testTag("myClickable")
                        .combinedClickable(
                            interactionSource = interactionSource,
                            indication = null
                        ) {}
                )
            }
        }

        val interactions = mutableListOf<Interaction>()

        scope.launch {
            interactionSource.interactions.collect { interactions.add(it) }
        }

        rule.runOnIdle {
            assertThat(interactions).isEmpty()
        }

        rule.onNodeWithTag("myClickable")
            .performMouseInput {
                enter(center)
                click()
                exit(Offset(-1f, -1f))
            }

        rule.runOnIdle {
            assertThat(interactions).hasSize(4)
            assertThat(interactions[0]).isInstanceOf(HoverInteraction.Enter::class.java)
            assertThat(interactions[1]).isInstanceOf(PressInteraction.Press::class.java)
            assertThat(interactions[2]).isInstanceOf(PressInteraction.Release::class.java)
            assertThat(interactions[3]).isInstanceOf(HoverInteraction.Exit::class.java)
            assertThat((interactions[2] as PressInteraction.Release).press)
                .isEqualTo(interactions[1])
            assertThat((interactions[3] as HoverInteraction.Exit).enter)
                .isEqualTo(interactions[0])
        }
    }

    @Test
    fun clickableTest_interactionSource_focus_inTouchMode() {
        InstrumentationRegistry.getInstrumentation().setInTouchMode(true)
        val interactionSource = MutableInteractionSource()
        lateinit var scope: CoroutineScope
        val focusRequester = FocusRequester()

        rule.setContent {
            scope = rememberCoroutineScope()
            Box {
                BasicText(
                    "ClickableText",
                    modifier = Modifier
                        .testTag("myClickable")
                        .focusRequester(focusRequester)
                        .combinedClickable(
                            interactionSource = interactionSource,
                            indication = null
                        ) {}
                )
            }
        }

        val interactions = mutableListOf<Interaction>()

        scope.launch {
            interactionSource.interactions.collect { interactions.add(it) }
        }

        rule.runOnIdle {
            assertThat(interactions).isEmpty()
        }

        rule.runOnIdle {
            focusRequester.requestFocus()
        }

        // Touch mode by default, so we shouldn't be focused
        rule.runOnIdle {
            assertThat(interactions).isEmpty()
        }
    }

    @Test
    fun clickableTest_interactionSource_focus_inKeyboardMode() {
        InstrumentationRegistry.getInstrumentation().setInTouchMode(false)
        val interactionSource = MutableInteractionSource()
        lateinit var scope: CoroutineScope
        val focusRequester = FocusRequester()
        lateinit var focusManager: FocusManager

        rule.setContent {
            scope = rememberCoroutineScope()
            focusManager = LocalFocusManager.current
                Box {
                    BasicText(
                        "ClickableText",
                        modifier = Modifier
                            .testTag("myClickable")
                            .focusRequester(focusRequester)
                            .combinedClickable(
                                interactionSource = interactionSource,
                                indication = null
                            ) {}
                    )
                }
        }

        val interactions = mutableListOf<Interaction>()

        scope.launch {
            interactionSource.interactions.collect { interactions.add(it) }
        }

        rule.runOnIdle {
            assertThat(interactions).isEmpty()
        }

        rule.runOnIdle {
            focusRequester.requestFocus()
        }

        // Keyboard mode, so we should now be focused and see an interaction
        rule.runOnIdle {
            assertThat(interactions).hasSize(1)
            assertThat(interactions.first()).isInstanceOf(FocusInteraction.Focus::class.java)
        }

        rule.runOnIdle {
            focusManager.clearFocus()
        }

        rule.runOnIdle {
            assertThat(interactions).hasSize(2)
            assertThat(interactions.first()).isInstanceOf(FocusInteraction.Focus::class.java)
            assertThat(interactions[1])
                .isInstanceOf(FocusInteraction.Unfocus::class.java)
            assertThat((interactions[1] as FocusInteraction.Unfocus).focus)
                .isEqualTo(interactions[0])
        }
    }

    // TODO: b/202871171 - add test for changing between keyboard mode and touch mode, making sure
    // it resets existing focus

    /**
     * Regression test for b/186223077
     *
     * Tests that if a long click causes the long click lambda to change instances, we will still
     * correctly wait for the up event and emit [PressInteraction.Release].
     */
    @Test
    @LargeTest
    fun clickableTest_longClick_interactionSource_continuesTrackingPressAfterLambdasChange() {
        val interactionSource = MutableInteractionSource()

        var onLongClick by mutableStateOf({})
        val finalLongClick = {}
        val initialLongClick = { onLongClick = finalLongClick }
        // Simulate the long click causing a recomposition, and changing the lambda instance
        onLongClick = initialLongClick

        lateinit var scope: CoroutineScope

        rule.mainClock.autoAdvance = false

        rule.setContent {
            scope = rememberCoroutineScope()
            Box {
                BasicText(
                    "ClickableText",
                    modifier = Modifier
                        .testTag("myClickable")
                        .combinedClickable(
                            onLongClick = onLongClick,
                            interactionSource = interactionSource,
                            indication = null
                        ) {}
                )
            }
        }

        val interactions = mutableListOf<Interaction>()

        scope.launch {
            interactionSource.interactions.collect { interactions.add(it) }
        }

        rule.runOnIdle {
            assertThat(interactions).isEmpty()
            assertThat(onLongClick).isEqualTo(initialLongClick)
        }

        rule.onNodeWithTag("myClickable")
            .performTouchInput { down(center) }

        // Simulate a long click
        rule.mainClock.advanceTimeBy(1000)
        // Run another frame to trigger recomposition caused by the long click
        rule.mainClock.advanceTimeByFrame()

        // We should have a press interaction, with no release, even though the lambda instance
        // has changed
        rule.runOnIdle {
            assertThat(interactions).hasSize(1)
            assertThat(interactions.first()).isInstanceOf(PressInteraction.Press::class.java)
            assertThat(onLongClick).isEqualTo(finalLongClick)
        }

        rule.onNodeWithTag("myClickable")
            .performTouchInput { up() }

        // The up should now cause a release
        rule.runOnIdle {
            assertThat(interactions).hasSize(2)
            assertThat(interactions.first()).isInstanceOf(PressInteraction.Press::class.java)
            assertThat(interactions[1]).isInstanceOf(PressInteraction.Release::class.java)
            assertThat((interactions[1] as PressInteraction.Release).press)
                .isEqualTo(interactions[0])
        }
    }

    /**
     * Regression test for b/186223077
     *
     * Tests that if a long click causes the long click lambda to become null, we will emit
     * [PressInteraction.Cancel].
     */
    @Test
    @LargeTest
    fun clickableTest_longClick_interactionSource_cancelsIfLongClickBecomesNull() {
        val interactionSource = MutableInteractionSource()

        var onLongClick: (() -> Unit)? by mutableStateOf(null)
        val initialLongClick = { onLongClick = null }
        // Simulate the long click causing a recomposition, and changing the lambda to be null
        onLongClick = initialLongClick

        lateinit var scope: CoroutineScope

        rule.mainClock.autoAdvance = false

        rule.setContent {
            scope = rememberCoroutineScope()
            Box {
                BasicText(
                    "ClickableText",
                    modifier = Modifier
                        .testTag("myClickable")
                        .combinedClickable(
                            onLongClick = onLongClick,
                            interactionSource = interactionSource,
                            indication = null
                        ) {}
                )
            }
        }

        val interactions = mutableListOf<Interaction>()

        scope.launch {
            interactionSource.interactions.collect { interactions.add(it) }
        }

        rule.runOnIdle {
            assertThat(interactions).isEmpty()
            assertThat(onLongClick).isEqualTo(initialLongClick)
        }

        rule.onNodeWithTag("myClickable")
            .performTouchInput { down(center) }

        // Initial press
        rule.mainClock.advanceTimeBy(100)

        rule.runOnIdle {
            assertThat(interactions).hasSize(1)
            assertThat(interactions.first()).isInstanceOf(PressInteraction.Press::class.java)
            assertThat(onLongClick).isEqualTo(initialLongClick)
        }

        // Long click
        rule.mainClock.advanceTimeBy(1000)
        // Run another frame to trigger recomposition caused by the long click
        rule.mainClock.advanceTimeByFrame()

        // The new onLongClick lambda should be null, and so we should cancel the existing press.
        rule.runOnIdle {
            assertThat(interactions).hasSize(2)
            assertThat(interactions.first()).isInstanceOf(PressInteraction.Press::class.java)
            assertThat(interactions[1]).isInstanceOf(PressInteraction.Cancel::class.java)
            assertThat((interactions[1] as PressInteraction.Cancel).press)
                .isEqualTo(interactions[0])
            assertThat(onLongClick).isNull()
        }
    }

    @Test
    @LargeTest
    fun clickableTest_click_withDoubleClick_andLongClick_disabled() {
        val enabled = mutableStateOf(false)
        var clickCounter = 0
        var doubleClickCounter = 0
        var longClickCounter = 0
        val onClick: () -> Unit = { ++clickCounter }
        val onDoubleClick: () -> Unit = { ++doubleClickCounter }
        val onLongClick: () -> Unit = { ++longClickCounter }

        rule.setContent {
            Box {
                BasicText(
                    "ClickableText",
                    modifier = Modifier
                        .testTag("myClickable")
                        .combinedClickable(
                            enabled = enabled.value,
                            onDoubleClick = onDoubleClick,
                            onLongClick = onLongClick,
                            onClick = onClick
                        )
                )
            }
        }

        rule.onNodeWithTag("myClickable")
            .performClick()

        // Process gestures
        rule.mainClock.advanceTimeBy(1000)

        rule.runOnIdle {
            assertThat(doubleClickCounter).isEqualTo(0)
            assertThat(longClickCounter).isEqualTo(0)
            assertThat(clickCounter).isEqualTo(0)
        }

        rule.onNodeWithTag("myClickable")
            .performTouchInput {
                doubleClick()
            }

        // Process gestures
        rule.mainClock.advanceTimeBy(1000)

        rule.runOnIdle {
            assertThat(doubleClickCounter).isEqualTo(0)
            assertThat(longClickCounter).isEqualTo(0)
            assertThat(clickCounter).isEqualTo(0)
        }

        rule.onNodeWithTag("myClickable")
            .performTouchInput {
                longClick()
            }

        // Process gestures
        rule.mainClock.advanceTimeBy(1000)

        rule.runOnIdle {
            assertThat(doubleClickCounter).isEqualTo(0)
            assertThat(longClickCounter).isEqualTo(0)
            assertThat(clickCounter).isEqualTo(0)
            enabled.value = true
        }

        rule.onNodeWithTag("myClickable")
            .performClick()

        rule.mainClock.advanceTimeUntil { clickCounter == 1 }

        rule.runOnIdle {
            assertThat(doubleClickCounter).isEqualTo(0)
            assertThat(longClickCounter).isEqualTo(0)
            assertThat(clickCounter).isEqualTo(1)
        }

        rule.onNodeWithTag("myClickable")
            .performTouchInput {
                doubleClick()
            }

        rule.mainClock.advanceTimeUntil { doubleClickCounter == 1 }

        rule.runOnIdle {
            assertThat(doubleClickCounter).isEqualTo(1)
            assertThat(longClickCounter).isEqualTo(0)
            assertThat(clickCounter).isEqualTo(1)
        }

        rule.onNodeWithTag("myClickable")
            .performTouchInput {
                longClick()
            }

        rule.mainClock.advanceTimeUntil { longClickCounter == 1 }

        rule.runOnIdle {
            assertThat(doubleClickCounter).isEqualTo(1)
            assertThat(longClickCounter).isEqualTo(1)
            assertThat(clickCounter).isEqualTo(1)
        }
    }

    @Test
    @LargeTest
    fun combinedClickableTest_clicks_consumedWhenDisabled() {
        val enabled = mutableStateOf(false)
        var clickCounter = 0
        var doubleClickCounter = 0
        var longClickCounter = 0
        val onClick: () -> Unit = { ++clickCounter }
        val onDoubleClick: () -> Unit = { ++doubleClickCounter }
        val onLongClick: () -> Unit = { ++longClickCounter }
        var outerClickCounter = 0
        var outerDoubleClickCounter = 0
        var outerLongClickCounter = 0
        val outerOnClick: () -> Unit = { ++outerClickCounter }
        val outerOnDoubleClick: () -> Unit = { ++outerDoubleClickCounter }
        val outerOnLongClick: () -> Unit = { ++outerLongClickCounter }

        rule.setContent {
            Box(
                Modifier.combinedClickable(
                    onDoubleClick = outerOnDoubleClick,
                    onLongClick = outerOnLongClick,
                    onClick = outerOnClick
                )
            ) {
                BasicText(
                    "ClickableText",
                    modifier = Modifier
                        .testTag("myClickable")
                        .combinedClickable(
                            enabled = enabled.value,
                            onDoubleClick = onDoubleClick,
                            onLongClick = onLongClick,
                            onClick = onClick
                        )
                )
            }
        }

        rule.onNodeWithTag("myClickable")
            .performClick()

        // Process gestures
        rule.mainClock.advanceTimeBy(1000)

        rule.runOnIdle {
            assertThat(doubleClickCounter).isEqualTo(0)
            assertThat(longClickCounter).isEqualTo(0)
            assertThat(clickCounter).isEqualTo(0)
            assertThat(outerDoubleClickCounter).isEqualTo(0)
            assertThat(outerLongClickCounter).isEqualTo(0)
            assertThat(outerClickCounter).isEqualTo(0)
        }

        rule.onNodeWithTag("myClickable")
            .performTouchInput {
                doubleClick()
            }

        // Process gestures
        rule.mainClock.advanceTimeBy(1000)

        rule.runOnIdle {
            assertThat(doubleClickCounter).isEqualTo(0)
            assertThat(longClickCounter).isEqualTo(0)
            assertThat(clickCounter).isEqualTo(0)
            assertThat(outerDoubleClickCounter).isEqualTo(0)
            assertThat(outerLongClickCounter).isEqualTo(0)
            assertThat(outerClickCounter).isEqualTo(0)
        }

        rule.onNodeWithTag("myClickable")
            .performTouchInput {
                longClick()
            }

        // Process gestures
        rule.mainClock.advanceTimeBy(1000)

        rule.runOnIdle {
            assertThat(doubleClickCounter).isEqualTo(0)
            assertThat(longClickCounter).isEqualTo(0)
            assertThat(clickCounter).isEqualTo(0)
            assertThat(outerDoubleClickCounter).isEqualTo(0)
            assertThat(outerLongClickCounter).isEqualTo(0)
            assertThat(outerClickCounter).isEqualTo(0)
            enabled.value = true
        }

        rule.onNodeWithTag("myClickable")
            .performClick()

        rule.mainClock.advanceTimeUntil { clickCounter == 1 }

        rule.runOnIdle {
            assertThat(doubleClickCounter).isEqualTo(0)
            assertThat(longClickCounter).isEqualTo(0)
            assertThat(clickCounter).isEqualTo(1)
            assertThat(outerDoubleClickCounter).isEqualTo(0)
            assertThat(outerLongClickCounter).isEqualTo(0)
            assertThat(outerClickCounter).isEqualTo(0)
        }

        rule.onNodeWithTag("myClickable")
            .performTouchInput {
                doubleClick()
            }

        rule.mainClock.advanceTimeUntil { doubleClickCounter == 1 }

        rule.runOnIdle {
            assertThat(doubleClickCounter).isEqualTo(1)
            assertThat(longClickCounter).isEqualTo(0)
            assertThat(clickCounter).isEqualTo(1)
            assertThat(outerDoubleClickCounter).isEqualTo(0)
            assertThat(outerLongClickCounter).isEqualTo(0)
            assertThat(outerClickCounter).isEqualTo(0)
        }

        rule.onNodeWithTag("myClickable")
            .performTouchInput {
                longClick()
            }

        rule.mainClock.advanceTimeUntil { longClickCounter == 1 }

        rule.runOnIdle {
            assertThat(doubleClickCounter).isEqualTo(1)
            assertThat(longClickCounter).isEqualTo(1)
            assertThat(clickCounter).isEqualTo(1)
            assertThat(outerDoubleClickCounter).isEqualTo(0)
            assertThat(outerLongClickCounter).isEqualTo(0)
            assertThat(outerClickCounter).isEqualTo(0)
        }
    }

    @Test
    @LargeTest
    fun clickableTest_click_consumedWhenDisabled() {
        val enabled = mutableStateOf(false)
        var clickCounter = 0
        var outerCounter = 0
        val onClick: () -> Unit = { ++clickCounter }
        val onOuterClick: () -> Unit = { ++outerCounter }

        rule.setContent {
            Box(Modifier.clickable(onClick = onOuterClick)) {
                BasicText(
                    "ClickableText",
                    modifier = Modifier
                        .testTag("myClickable")
                        .clickable(enabled = enabled.value, onClick = onClick)
                )
            }
        }

        rule.onNodeWithTag("myClickable")
            .performClick()

        rule.runOnIdle {
            assertThat(clickCounter).isEqualTo(0)
            assertThat(outerCounter).isEqualTo(0)
            enabled.value = true
        }

        rule.onNodeWithTag("myClickable")
            .performClick()

        rule.runOnIdle {
            assertThat(clickCounter).isEqualTo(1)
            assertThat(outerCounter).isEqualTo(0)
        }
    }

    @Test
    fun clickable_testInspectorValue_noIndicationOverload() {
        val onClick: () -> Unit = { }
        rule.setContent {
            val modifier = Modifier.combinedClickable(onClick = onClick) as InspectableValue
            assertThat(modifier.nameFallback).isEqualTo("combinedClickable")
            assertThat(modifier.valueOverride).isNull()
            assertThat(modifier.inspectableElements.map { it.name }.asIterable()).containsExactly(
                "enabled",
                "onClickLabel",
                "role",
                "onClick",
                "onDoubleClick",
                "onLongClick",
                "onLongClickLabel"
            )
        }
    }

    @Test
    fun clickable_testInspectorValue_fullParamsOverload() {
        val onClick: () -> Unit = { }
        rule.setContent {
            val modifier = Modifier.combinedClickable(
                onClick = onClick,
                interactionSource = remember { MutableInteractionSource() },
                indication = null
            ) as InspectableValue
            assertThat(modifier.nameFallback).isEqualTo("combinedClickable")
            assertThat(modifier.valueOverride).isNull()
            assertThat(modifier.inspectableElements.map { it.name }.asIterable()).containsExactly(
                "enabled",
                "onClickLabel",
                "onClick",
                "role",
                "onDoubleClick",
                "onLongClick",
                "onLongClickLabel",
                "indication",
                "interactionSource"
            )
        }
    }

    // integration test for b/184872415
    @Test
    fun tapGestureTest_tryAwaitRelease_ReturnsTrue() {
        val wasSuccess = mutableStateOf(false)
        rule.setContent {
            Box(
                Modifier
                    .size(100.dp)
                    .testTag("myClickable")
                    .pointerInput(Unit) {
                        detectTapGestures(
                            onPress = {
                                wasSuccess.value = tryAwaitRelease()
                            }
                        )
                    }
            )
        }

        rule.onNodeWithTag("myClickable")
            .performClick()

        assertThat(wasSuccess.value).isTrue()
    }

    @Test
    fun clickInMinimumTouchArea() {
        var clicked by mutableStateOf(false)
        val tag = "my clickable"
        rule.setContent {
            Box(
                Modifier
                    .requiredHeight(20.dp)
                    .requiredWidth(20.dp)
                    .clipToBounds()
                    .clickable { clicked = true }
                    .testTag(tag)
            )
        }
        rule.onNodeWithTag(tag)
            .assertWidthIsEqualTo(20.dp)
            .assertHeightIsEqualTo(20.dp)
            .assertTouchHeightIsEqualTo(48.dp)
            .assertTouchWidthIsEqualTo(48.dp)
            .performTouchInput {
                click(Offset(-1f, -1f))
            }

        rule.runOnIdle {
            assertThat(clicked).isTrue()
        }
    }

    @Test
    fun clickInVerticalTargetInMinimumTouchArea() {
        var clicked by mutableStateOf(false)
        val tag = "my clickable"
        rule.setContent {
            Box(
                Modifier
                    .requiredHeight(50.dp)
                    .requiredWidth(20.dp)
                    .clipToBounds()
                    .clickable { clicked = true }
                    .testTag(tag)
            )
        }
        rule.onNodeWithTag(tag)
            .assertWidthIsEqualTo(20.dp)
            .assertHeightIsEqualTo(50.dp)
            .assertTouchHeightIsEqualTo(50.dp)
            .assertTouchWidthIsEqualTo(48.dp)
            .performTouchInput {
                click(Offset(-1f, 0f))
            }

        rule.runOnIdle {
            assertThat(clicked).isTrue()
        }
    }

    @Test
    fun clickInHorizontalTargetInMinimumTouchArea() {
        var clicked by mutableStateOf(false)
        val tag = "my clickable"
        rule.setContent {
            Box(
                Modifier
                    .requiredHeight(20.dp)
                    .requiredWidth(50.dp)
                    .clipToBounds()
                    .clickable { clicked = true }
                    .testTag(tag)
            )
        }
        rule.onNodeWithTag(tag)
            .assertWidthIsEqualTo(50.dp)
            .assertHeightIsEqualTo(20.dp)
            .assertTouchHeightIsEqualTo(48.dp)
            .assertTouchWidthIsEqualTo(50.dp)
            .performTouchInput {
                click(Offset(0f, -1f))
            }

        rule.runOnIdle {
            assertThat(clicked).isTrue()
        }
    }
}<|MERGE_RESOLUTION|>--- conflicted
+++ resolved
@@ -47,11 +47,6 @@
 import androidx.compose.ui.focus.FocusRequester
 import androidx.compose.ui.focus.focusRequester
 import androidx.compose.ui.geometry.Offset
-<<<<<<< HEAD
-import androidx.compose.ui.input.InputMode
-import androidx.compose.ui.input.InputModeManager
-=======
->>>>>>> 84c5d4ec
 import androidx.compose.ui.input.key.KeyEvent
 import androidx.compose.ui.input.pointer.pointerInput
 import androidx.compose.ui.platform.InspectableValue
@@ -213,10 +208,7 @@
 
     @Test
     fun clickableTest_clickWithEnterKey() {
-<<<<<<< HEAD
-=======
         InstrumentationRegistry.getInstrumentation().setInTouchMode(false)
->>>>>>> 84c5d4ec
         var counter = 0
         val focusRequester = FocusRequester()
         rule.setContent {
@@ -244,10 +236,7 @@
 
     @Test
     fun clickableTest_clickWithNumPadEnterKey() {
-<<<<<<< HEAD
-=======
         InstrumentationRegistry.getInstrumentation().setInTouchMode(false)
->>>>>>> 84c5d4ec
         var counter = 0
         val focusRequester = FocusRequester()
         rule.setContent {
@@ -275,10 +264,7 @@
 
     @Test
     fun clickableTest_clickWithDPadCenter() {
-<<<<<<< HEAD
-=======
         InstrumentationRegistry.getInstrumentation().setInTouchMode(false)
->>>>>>> 84c5d4ec
         var counter = 0
         val focusRequester = FocusRequester()
         rule.setContent {
