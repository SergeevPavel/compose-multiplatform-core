--- conflicted
+++ resolved
@@ -16,10 +16,7 @@
 
 package androidx.compose.ui.tooling
 
-<<<<<<< HEAD
-=======
 import androidx.compose.animation.AnimatedContent
->>>>>>> 1555cdea
 import androidx.compose.animation.AnimatedVisibility
 import androidx.compose.animation.ExperimentalAnimationApi
 import androidx.compose.animation.core.LinearEasing
@@ -63,8 +60,6 @@
 }
 
 @OptIn(ExperimentalAnimationApi::class)
-<<<<<<< HEAD
-=======
 @Preview(name = "AnimatedContent")
 @Composable
 fun AnimatedContentPreview() {
@@ -81,14 +76,10 @@
 }
 
 @OptIn(ExperimentalAnimationApi::class)
->>>>>>> 1555cdea
 @Preview(name = "AnimatedVisibility")
 @Composable
 fun AnimatedVisibilityPreview() {
     val editable by remember { mutableStateOf(true) }
-<<<<<<< HEAD
-    AnimatedVisibility(visible = editable) {
-=======
     AnimatedVisibility(label = "My Animated Visibility", visible = editable) {
         Text(text = "Edit")
     }
@@ -101,7 +92,6 @@
     val editable by remember { mutableStateOf(CheckBoxState.Unselected) }
     val transition = updateTransition(targetState = editable, label = "transition.AV")
     transition.AnimatedVisibility(visible = { it == CheckBoxState.Selected }) {
->>>>>>> 1555cdea
         Text(text = "Edit")
     }
 }
