--- conflicted
+++ resolved
@@ -207,16 +207,14 @@
                 }
             }
 
-<<<<<<< HEAD
             jsNativeMain.dependsOn(skikoMain)
 
             jsMain.dependsOn(jsNativeMain)
             nativeMain.dependsOn(jsNativeMain)
-=======
+
             commonTest.dependencies {
                 implementation(libs.kotlinReflect)
             }
->>>>>>> 3ce99e39
 
             // TODO(b/214407011): These dependencies leak into instrumented tests as well. If you
             //  need to add Robolectric (which must be kept out of androidAndroidTest), use a top
