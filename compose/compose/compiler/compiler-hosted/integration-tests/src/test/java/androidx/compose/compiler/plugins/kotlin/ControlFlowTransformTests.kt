/*
 * Copyright 2020 The Android Open Source Project
 *
 * Licensed under the Apache License, Version 2.0 (the "License");
 * you may not use this file except in compliance with the License.
 * You may obtain a copy of the License at
 *
 *      http://www.apache.org/licenses/LICENSE-2.0
 *
 * Unless required by applicable law or agreed to in writing, software
 * distributed under the License is distributed on an "AS IS" BASIS,
 * WITHOUT WARRANTIES OR CONDITIONS OF ANY KIND, either express or implied.
 * See the License for the specific language governing permissions and
 * limitations under the License.
 */

package androidx.compose.compiler.plugins.kotlin

import org.junit.Test

class ControlFlowTransformTests : AbstractControlFlowTransformTests() {

    @Test
    fun testIfNonComposable(): Unit = controlFlow(
        """
            @NonRestartableComposable @Composable
            fun Example(x: Int) {
                // No composable calls, so no group generated except for at function boundary
                if (x > 0) {
                    NA()
                }
            }
        """,
        """
            @NonRestartableComposable
            @Composable
            fun Example(x: Int, %composer: Composer?, %changed: Int) {
              %composer.startReplaceableGroup(<>)
              sourceInformation(%composer, "C(Example):Test.kt")
              if (isTraceInProgress()) {
                traceEventStart(<>, %changed, -1, <>)
              }
              if (x > 0) {
                NA()
              }
              if (isTraceInProgress()) {
                traceEventEnd()
              }
              %composer.endReplaceableGroup()
            }
        """
    )

    @Test
    fun testAND(): Unit = controlFlow(
        """
            @NonRestartableComposable
            @Composable
            fun Example() {
                B() && B()
            }
        """,
        """
            @NonRestartableComposable
            @Composable
            fun Example(%composer: Composer?, %changed: Int) {
              %composer.startReplaceableGroup(<>)
              sourceInformation(%composer, "C(Example)<B()>,<B()>:Test.kt")
              if (isTraceInProgress()) {
                traceEventStart(<>, %changed, -1, <>)
              }
              val tmp0_group = B(%composer, 0) && B(%composer, 0)
              tmp0_group
              if (isTraceInProgress()) {
                traceEventEnd()
              }
              %composer.endReplaceableGroup()
            }
        """
    )

    @Test
    fun testOR(): Unit = controlFlow(
        """
            @NonRestartableComposable
            @Composable
            fun Example() {
                B() || B()
            }
        """,
        """
            @NonRestartableComposable
            @Composable
            fun Example(%composer: Composer?, %changed: Int) {
              %composer.startReplaceableGroup(<>)
              sourceInformation(%composer, "C(Example)<B()>,<B()>:Test.kt")
              if (isTraceInProgress()) {
                traceEventStart(<>, %changed, -1, <>)
              }
              val tmp0_group = B(%composer, 0) || B(%composer, 0)
              tmp0_group
              if (isTraceInProgress()) {
                traceEventEnd()
              }
              %composer.endReplaceableGroup()
            }
        """
    )

    @Test
    fun testIfWithCallsInBranch(): Unit = controlFlow(
        """
            @NonRestartableComposable @Composable
            fun Example(x: Int) {
                // Only one composable call in the result blocks, so we can just generate
                // a single group around the whole expression.
                if (x > 0) {
                    A()
                }
            }
        """,
        """
            @NonRestartableComposable
            @Composable
            fun Example(x: Int, %composer: Composer?, %changed: Int) {
              %composer.startReplaceableGroup(<>)
              sourceInformation(%composer, "C(Example)<A()>:Test.kt")
              if (isTraceInProgress()) {
                traceEventStart(<>, %changed, -1, <>)
              }
              if (x > 0) {
                A(%composer, 0)
              }
              if (isTraceInProgress()) {
                traceEventEnd()
              }
              %composer.endReplaceableGroup()
            }
        """
    )

    @Test
    fun testIfElseWithCallsInBranch(): Unit = controlFlow(
        """
            @NonRestartableComposable @Composable
            fun Example(x: Int) {
                // Composable calls in the result blocks, so we can determine static number of
                // groups executed. This means we put a group around the "then" and the
                // "else" blocks
                if (x > 0) {
                    A(a)
                } else {
                    A(b)
                }
            }
        """,
        """
            @NonRestartableComposable
            @Composable
            fun Example(x: Int, %composer: Composer?, %changed: Int) {
              %composer.startReplaceableGroup(<>)
              sourceInformation(%composer, "C(Example):Test.kt")
              if (isTraceInProgress()) {
                traceEventStart(<>, %changed, -1, <>)
              }
              if (x > 0) {
                %composer.startReplaceableGroup(<>)
                sourceInformation(%composer, "<A(a)>")
                A(a, %composer, 0)
                %composer.endReplaceableGroup()
              } else {
                %composer.startReplaceableGroup(<>)
                sourceInformation(%composer, "<A(b)>")
                A(b, %composer, 0)
                %composer.endReplaceableGroup()
              }
              if (isTraceInProgress()) {
                traceEventEnd()
              }
              %composer.endReplaceableGroup()
            }
        """
    )

    @Test
    fun testIfWithCallInCondition(): Unit = controlFlow(
        """
            @NonRestartableComposable @Composable
            fun Example(x: Int) {
                // Since the first condition of an if/else is unconditionally executed, it does not
                // necessitate a group of any kind, so we just end up with the function boundary
                // group
                if (B()) {
                    NA()
                } else {
                    NA()
                }
            }
        """,
        """
            @NonRestartableComposable
            @Composable
            fun Example(x: Int, %composer: Composer?, %changed: Int) {
              %composer.startReplaceableGroup(<>)
              sourceInformation(%composer, "C(Example)<B()>:Test.kt")
              if (isTraceInProgress()) {
                traceEventStart(<>, %changed, -1, <>)
              }
              if (B(%composer, 0)) {
                NA()
              } else {
                NA()
              }
              if (isTraceInProgress()) {
                traceEventEnd()
              }
              %composer.endReplaceableGroup()
            }
        """
    )

    @Test
    fun testInlineReturnLabel(): Unit = controlFlow(
        """
            @Composable
            @NonRestartableComposable
            fun CustomTextBroken(condition: Boolean) {
                FakeBox {
                    if (condition) {
                        return@FakeBox
                    }
                    A()
                }
            }
            @Composable
            inline fun FakeBox(content: @Composable () -> Unit) {
                content()
            }
        """,
        """
            @Composable
            @NonRestartableComposable
            fun CustomTextBroken(condition: Boolean, %composer: Composer?, %changed: Int) {
              %composer.startReplaceableGroup(<>)
              sourceInformation(%composer, "C(CustomTextBroken)<FakeBo...>:Test.kt")
              if (isTraceInProgress()) {
                traceEventStart(<>, %changed, -1, <>)
              }
              FakeBox({ %composer: Composer?, %changed: Int ->
                %composer.startReplaceableGroup(<>)
                sourceInformation(%composer, "C<A()>:Test.kt")
                if (%changed and 0b1011 !== 0b0010 || !%composer.skipping) {
                  if (condition) {
                  }
                  A(%composer, 0)
                } else {
                  %composer.skipToGroupEnd()
                }
                %composer.endReplaceableGroup()
              }, %composer, 0)
              if (isTraceInProgress()) {
                traceEventEnd()
              }
              %composer.endReplaceableGroup()
            }
            @Composable
            @ComposableInferredTarget(scheme = "[0[0]]")
            fun FakeBox(content: Function2<Composer, Int, Unit>, %composer: Composer?, %changed: Int) {
              %composer.startReplaceableGroup(<>)
              sourceInformation(%composer, "C(FakeBox)<conten...>:Test.kt")
              content(%composer, 0b1110 and %changed)
              %composer.endReplaceableGroup()
            }
        """
    )

    @Test
    fun testIfElseWithCallsInConditions(): Unit = controlFlow(
        """
            @NonRestartableComposable @Composable
            fun Example(x: Int) {
                // Since the condition in the else-if is conditionally executed, it means we have
                // dynamic execution and we can't statically guarantee the number of groups. As a
                // result, we generate a group around the if statement in addition to a group around
                // each of the conditions with composable calls in them. Note that no group is
                // needed around the else condition
                if (B(a)) {
                    NA()
                } else if (B(b)) {
                    NA()
                } else {
                    NA()
                }
            }
        """,
        """
            @NonRestartableComposable
            @Composable
            fun Example(x: Int, %composer: Composer?, %changed: Int) {
              %composer.startReplaceableGroup(<>)
              sourceInformation(%composer, "C(Example):Test.kt")
              if (isTraceInProgress()) {
                traceEventStart(<>, %changed, -1, <>)
              }
              if (%composer.startReplaceableGroup(<>)
              sourceInformation(%composer, "<B(a)>")
              val tmp0_group = B(a, %composer, 0)
              %composer.endReplaceableGroup()
              tmp0_group) {
                NA()
              } else if (%composer.startReplaceableGroup(<>)
              sourceInformation(%composer, "<B(b)>")
              val tmp1_group = B(b, %composer, 0)
              %composer.endReplaceableGroup()
              tmp1_group) {
                NA()
              } else {
                NA()
              }
              if (isTraceInProgress()) {
                traceEventEnd()
              }
              %composer.endReplaceableGroup()
            }
        """
    )

    @Test
    fun testWhenWithSubjectAndNoCalls(): Unit = controlFlow(
        """
            @NonRestartableComposable @Composable
            fun Example(x: Int) {
                // nothing needed except for the function boundary group
                when (x) {
                    0 -> 8
                    1 -> 10
                    else -> x
                }
            }
        """,
        """
            @NonRestartableComposable
            @Composable
            fun Example(x: Int, %composer: Composer?, %changed: Int) {
              %composer.startReplaceableGroup(<>)
              sourceInformation(%composer, "C(Example):Test.kt")
              if (isTraceInProgress()) {
                traceEventStart(<>, %changed, -1, <>)
              }
              val tmp0_subject = x
              when {
                tmp0_subject == 0 -> {
                  8
                }
                tmp0_subject == 0b0001 -> {
                  10
                }
                else -> {
                  x
                }
              }
              if (isTraceInProgress()) {
                traceEventEnd()
              }
              %composer.endReplaceableGroup()
            }
        """
    )

    @Test
    fun testWhenWithSubjectAndCalls(): Unit = controlFlow(
        """
            @NonRestartableComposable @Composable
            fun Example(x: Int) {
                // calls only in the result block, which means we can statically guarantee the
                // number of groups, so no group around the when is needed, just groups around the
                // result blocks.
                when (x) {
                    0 -> A(a)
                    1 -> A(b)
                    else -> A(c)
                }
            }
        """,
        """
            @NonRestartableComposable
            @Composable
            fun Example(x: Int, %composer: Composer?, %changed: Int) {
              %composer.startReplaceableGroup(<>)
              sourceInformation(%composer, "C(Example):Test.kt")
              if (isTraceInProgress()) {
                traceEventStart(<>, %changed, -1, <>)
              }
              val tmp0_subject = x
              when {
                tmp0_subject == 0 -> {
                  %composer.startReplaceableGroup(<>)
                  sourceInformation(%composer, "<A(a)>")
                  A(a, %composer, 0)
                  %composer.endReplaceableGroup()
                }
                tmp0_subject == 0b0001 -> {
                  %composer.startReplaceableGroup(<>)
                  sourceInformation(%composer, "<A(b)>")
                  A(b, %composer, 0)
                  %composer.endReplaceableGroup()
                }
                else -> {
                  %composer.startReplaceableGroup(<>)
                  sourceInformation(%composer, "<A(c)>")
                  A(c, %composer, 0)
                  %composer.endReplaceableGroup()
                }
              }
              if (isTraceInProgress()) {
                traceEventEnd()
              }
              %composer.endReplaceableGroup()
            }
        """
    )

    @Test
    fun testWhenWithSubjectAndCallsWithResult(): Unit = controlFlow(
        """
            @NonRestartableComposable @Composable
            fun Example(x: Int) {
                // no need for a group around the when expression overall, but since the result
                // of the expression is now being used, we need to generate temporary variables to
                // capture the result but still do the execution of the expression inside of groups.
                val y = when (x) {
                    0 -> R(a)
                    1 -> R(b)
                    else -> R(c)
                }
            }
        """,
        """
            @NonRestartableComposable
            @Composable
            fun Example(x: Int, %composer: Composer?, %changed: Int) {
              %composer.startReplaceableGroup(<>)
              sourceInformation(%composer, "C(Example):Test.kt")
              if (isTraceInProgress()) {
                traceEventStart(<>, %changed, -1, <>)
              }
              val y = val tmp0_subject = x
              when {
                tmp0_subject == 0 -> {
                  %composer.startReplaceableGroup(<>)
                  sourceInformation(%composer, "<R(a)>")
                  val tmp0_group = R(a, %composer, 0)
                  %composer.endReplaceableGroup()
                  tmp0_group
                }
                tmp0_subject == 0b0001 -> {
                  %composer.startReplaceableGroup(<>)
                  sourceInformation(%composer, "<R(b)>")
                  val tmp1_group = R(b, %composer, 0)
                  %composer.endReplaceableGroup()
                  tmp1_group
                }
                else -> {
                  %composer.startReplaceableGroup(<>)
                  sourceInformation(%composer, "<R(c)>")
                  val tmp2_group = R(c, %composer, 0)
                  %composer.endReplaceableGroup()
                  tmp2_group
                }
              }
              if (isTraceInProgress()) {
                traceEventEnd()
              }
              %composer.endReplaceableGroup()
            }
        """
    )

    @Test
    fun testWhenWithCalls(): Unit = controlFlow(
        """
            @NonRestartableComposable @Composable
            fun Example(x: Int) {
                // result blocks have composable calls, so we generate groups round them. It's a
                // statically guaranteed number of groups at execution, so no wrapping group is
                // needed.
                when {
                    x < 0 -> A(a)
                    x > 30 -> A(b)
                    else -> A(c)
                }
            }
        """,
        """
            @NonRestartableComposable
            @Composable
            fun Example(x: Int, %composer: Composer?, %changed: Int) {
              %composer.startReplaceableGroup(<>)
              sourceInformation(%composer, "C(Example):Test.kt")
              if (isTraceInProgress()) {
                traceEventStart(<>, %changed, -1, <>)
              }
              when {
                x < 0 -> {
                  %composer.startReplaceableGroup(<>)
                  sourceInformation(%composer, "<A(a)>")
                  A(a, %composer, 0)
                  %composer.endReplaceableGroup()
                }
                x > 30 -> {
                  %composer.startReplaceableGroup(<>)
                  sourceInformation(%composer, "<A(b)>")
                  A(b, %composer, 0)
                  %composer.endReplaceableGroup()
                }
                else -> {
                  %composer.startReplaceableGroup(<>)
                  sourceInformation(%composer, "<A(c)>")
                  A(c, %composer, 0)
                  %composer.endReplaceableGroup()
                }
              }
              if (isTraceInProgress()) {
                traceEventEnd()
              }
              %composer.endReplaceableGroup()
            }
        """
    )

    @Test
    fun testWhenWithCallsInSomeResults(): Unit = controlFlow(
        """
            @NonRestartableComposable @Composable
            fun Example(x: Int) {
                // result blocks have composable calls, so we generate groups round them. It's a
                // statically guaranteed number of groups at execution, so no wrapping group is
                // needed.
                when {
                    x < 0 -> A(a)
                    x > 30 -> NA()
                    else -> A(b)
                }
            }
        """,
        """
            @NonRestartableComposable
            @Composable
            fun Example(x: Int, %composer: Composer?, %changed: Int) {
              %composer.startReplaceableGroup(<>)
              sourceInformation(%composer, "C(Example):Test.kt")
              if (isTraceInProgress()) {
                traceEventStart(<>, %changed, -1, <>)
              }
              when {
                x < 0 -> {
                  %composer.startReplaceableGroup(<>)
                  sourceInformation(%composer, "<A(a)>")
                  A(a, %composer, 0)
                  %composer.endReplaceableGroup()
                }
                x > 30 -> {
                  %composer.startReplaceableGroup(<>)
                  %composer.endReplaceableGroup()
                  NA()
                }
                else -> {
                  %composer.startReplaceableGroup(<>)
                  sourceInformation(%composer, "<A(b)>")
                  A(b, %composer, 0)
                  %composer.endReplaceableGroup()
                }
              }
              if (isTraceInProgress()) {
                traceEventEnd()
              }
              %composer.endReplaceableGroup()
            }
        """
    )

    @Test
    fun testWhenWithCallsInConditions(): Unit = controlFlow(
        """
            @NonRestartableComposable @Composable
            fun Example(x: Int) {
                // composable calls are in the condition blocks of the when statement. Since these
                // are conditionally executed, we can't statically know the number of groups during
                // execution. as a result, we must wrap the when clause with a group. Since there
                // are no other composable calls, the function body group will suffice.
                when {
                    x == R(a) -> NA()
                    x > R(b) -> NA()
                    else -> NA()
                }
            }
        """,
        """
            @NonRestartableComposable
            @Composable
            fun Example(x: Int, %composer: Composer?, %changed: Int) {
              %composer.startReplaceableGroup(<>)
              sourceInformation(%composer, "C(Example):Test.kt")
              if (isTraceInProgress()) {
                traceEventStart(<>, %changed, -1, <>)
              }
              when {
                %composer.startReplaceableGroup(<>)
                sourceInformation(%composer, "<R(a)>")
                val tmp0_group = x == R(a, %composer, 0)
                %composer.endReplaceableGroup()
                tmp0_group -> {
                  NA()
                }
                %composer.startReplaceableGroup(<>)
                sourceInformation(%composer, "<R(b)>")
                val tmp1_group = x > R(b, %composer, 0)
                %composer.endReplaceableGroup()
                tmp1_group -> {
                  NA()
                }
                else -> {
                  NA()
                }
              }
              if (isTraceInProgress()) {
                traceEventEnd()
              }
              %composer.endReplaceableGroup()
            }
        """
    )

    @Test
    fun testWhenWithCallsInConditionsAndCallAfter(): Unit = controlFlow(
        """
            @NonRestartableComposable @Composable
            fun Example(x: Int) {
                // composable calls are in the condition blocks of the when statement. Since these
                // are conditionally executed, we can't statically know the number of groups during
                // execution. as a result, we must wrap the when clause with a group.
                when {
                    x == R(a) -> NA()
                    x > R(b) -> NA()
                    else -> NA()
                }
                A()
            }
        """,
        """
            @NonRestartableComposable
            @Composable
            fun Example(x: Int, %composer: Composer?, %changed: Int) {
              %composer.startReplaceableGroup(<>)
              sourceInformation(%composer, "C(Example)<A()>:Test.kt")
              if (isTraceInProgress()) {
                traceEventStart(<>, %changed, -1, <>)
              }
              %composer.startReplaceableGroup(<>)
              sourceInformation(%composer, "")
              when {
                %composer.startReplaceableGroup(<>)
                sourceInformation(%composer, "<R(a)>")
                val tmp0_group = x == R(a, %composer, 0)
                %composer.endReplaceableGroup()
                tmp0_group -> {
                  NA()
                }
                %composer.startReplaceableGroup(<>)
                sourceInformation(%composer, "<R(b)>")
                val tmp1_group = x > R(b, %composer, 0)
                %composer.endReplaceableGroup()
                tmp1_group -> {
                  NA()
                }
                else -> {
                  NA()
                }
              }
              %composer.endReplaceableGroup()
              A(%composer, 0)
              if (isTraceInProgress()) {
                traceEventEnd()
              }
              %composer.endReplaceableGroup()
            }
        """
    )

    @Test
    fun testSafeCall(): Unit = controlFlow(
        """
            @NonRestartableComposable @Composable
            fun Example(x: Int?) {
                // The composable call is made conditionally, which means it is like an if with
                // only one result having a composable call, so we just generate a single group
                // around the whole expression.
                x?.A()
            }
        """,
        """
            @NonRestartableComposable
            @Composable
            fun Example(x: Int?, %composer: Composer?, %changed: Int) {
              %composer.startReplaceableGroup(<>)
              sourceInformation(%composer, "C(Example)<A()>:Test.kt")
              if (isTraceInProgress()) {
                traceEventStart(<>, %changed, -1, <>)
              }
              x?.A(%composer, 0b1110 and %changed)
              if (isTraceInProgress()) {
                traceEventEnd()
              }
              %composer.endReplaceableGroup()
            }
        """
    )

    @Test
    fun testElvis(): Unit = controlFlow(
        """
            @NonRestartableComposable @Composable
            fun Example(x: Int?) {
                // The composable call is made conditionally, which means it is like an if, but with
                // only one result having a composable call, so we just generate a single group
                // around the whole expression.
                val y = x ?: R()
            }
        """,
        """
            @NonRestartableComposable
            @Composable
            fun Example(x: Int?, %composer: Composer?, %changed: Int) {
              %composer.startReplaceableGroup(<>)
              sourceInformation(%composer, "C(Example)<R()>:Test.kt")
              if (isTraceInProgress()) {
                traceEventStart(<>, %changed, -1, <>)
              }
              val y = val tmp0_elvis_lhs = x
              val tmp0_group = when {
                tmp0_elvis_lhs == null -> {
                  R(%composer, 0)
                }
                else -> {
                  tmp0_elvis_lhs
                }
              }
              tmp0_group
              if (isTraceInProgress()) {
                traceEventEnd()
              }
              %composer.endReplaceableGroup()
            }
        """
    )

    @Test
    fun testForLoopWithCallsInBody(): Unit = controlFlow(
        """
            @NonRestartableComposable @Composable
            fun Example(items: List<Int>) {
                // The composable call is made a conditional number of times, so we need to wrap
                // the loop with a dynamic wrapping group. Since there are no other calls, the
                // function body group will suffice.
                for (i in items) {
                    P(i)
                }
            }
        """,
        """
            @NonRestartableComposable
            @Composable
            fun Example(items: List<Int>, %composer: Composer?, %changed: Int) {
              %composer.startReplaceableGroup(<>)
              sourceInformation(%composer, "C(Example)*<P(i)>:Test.kt")
              if (isTraceInProgress()) {
                traceEventStart(<>, %changed, -1, <>)
              }
              val tmp0_iterator = items.iterator()
              while (tmp0_iterator.hasNext()) {
                val i = tmp0_iterator.next()
                P(i, %composer, 0)
              }
              if (isTraceInProgress()) {
                traceEventEnd()
              }
              %composer.endReplaceableGroup()
            }
        """
    )

    @Test
    fun testForLoopWithCallsInBodyAndCallsAfter(): Unit = controlFlow(
        """
            @NonRestartableComposable @Composable
            fun Example(items: List<Int>) {
                // The composable call is made a conditional number of times, so we need to wrap
                // the loop with a dynamic wrapping group.
                for (i in items) {
                    P(i)
                }
                A()
            }
        """,
        """
            @NonRestartableComposable
            @Composable
            fun Example(items: List<Int>, %composer: Composer?, %changed: Int) {
              %composer.startReplaceableGroup(<>)
              sourceInformation(%composer, "C(Example)<A()>:Test.kt")
              if (isTraceInProgress()) {
                traceEventStart(<>, %changed, -1, <>)
              }
              %composer.startReplaceableGroup(<>)
              sourceInformation(%composer, "*<P(i)>")
              val tmp0_iterator = items.iterator()
              while (tmp0_iterator.hasNext()) {
                val i = tmp0_iterator.next()
                P(i, %composer, 0)
              }
              %composer.endReplaceableGroup()
              A(%composer, 0)
              if (isTraceInProgress()) {
                traceEventEnd()
              }
              %composer.endReplaceableGroup()
            }
        """
    )

    @Test
    fun testForLoopWithCallsInSubject(): Unit = controlFlow(
        """
            @NonRestartableComposable @Composable
            fun Example() {
                // The for loop's subject expression is only executed once, so we don't need any
                // additional groups
                for (i in L()) {
                    print(i)
                }
            }
        """,
        """
            @NonRestartableComposable
            @Composable
            fun Example(%composer: Composer?, %changed: Int) {
              %composer.startReplaceableGroup(<>)
              sourceInformation(%composer, "C(Example)<L()>:Test.kt")
              if (isTraceInProgress()) {
                traceEventStart(<>, %changed, -1, <>)
              }
              val tmp0_iterator = L(%composer, 0).iterator()
              while (tmp0_iterator.hasNext()) {
                val i = tmp0_iterator.next()
                print(i)
              }
              if (isTraceInProgress()) {
                traceEventEnd()
              }
              %composer.endReplaceableGroup()
            }
        """
    )

    @Test
    fun testWhileLoopWithCallsInBody(): Unit = controlFlow(
        """
            @NonRestartableComposable @Composable
            fun Example(items: MutableList<Int>) {
                // since we have a composable call which is called a conditional number of times,
                // we need to generate groups around the loop's block as well as a group around the
                // overall statement. Since there are no calls after the while loop, the function
                // body group will suffice.
                while (items.isNotEmpty()) {
                    val item = items.removeAt(items.size - 1)
                    P(item)
                }
            }
        """,
        """
            @NonRestartableComposable
            @Composable
            fun Example(items: MutableList<Int>, %composer: Composer?, %changed: Int) {
              %composer.startReplaceableGroup(<>)
              sourceInformation(%composer, "C(Example)*<P(item...>:Test.kt")
              if (isTraceInProgress()) {
                traceEventStart(<>, %changed, -1, <>)
              }
              while (items.isNotEmpty()) {
                val item = items.removeAt(items.size - 1)
                P(item, %composer, 0)
              }
              if (isTraceInProgress()) {
                traceEventEnd()
              }
              %composer.endReplaceableGroup()
            }
        """
    )

    @Test
    fun testWhileLoopWithCallsInBodyAndCallsAfter(): Unit = controlFlow(
        """
            @NonRestartableComposable @Composable
            fun Example(items: MutableList<Int>) {
                // since we have a composable call which is called a conditional number of times,
                // we need to generate groups around the loop's block as well as a group around the
                // overall statement.
                while (items.isNotEmpty()) {
                    val item = items.removeAt(items.size - 1)
                    P(item)
                }
                A()
            }
        """,
        """
            @NonRestartableComposable
            @Composable
            fun Example(items: MutableList<Int>, %composer: Composer?, %changed: Int) {
              %composer.startReplaceableGroup(<>)
              sourceInformation(%composer, "C(Example)<A()>:Test.kt")
              if (isTraceInProgress()) {
                traceEventStart(<>, %changed, -1, <>)
              }
              %composer.startReplaceableGroup(<>)
              sourceInformation(%composer, "*<P(item...>")
              while (items.isNotEmpty()) {
                val item = items.removeAt(items.size - 1)
                P(item, %composer, 0)
              }
              %composer.endReplaceableGroup()
              A(%composer, 0)
              if (isTraceInProgress()) {
                traceEventEnd()
              }
              %composer.endReplaceableGroup()
            }
        """
    )

    @Test
    fun testWhileLoopWithCallsInCondition(): Unit = controlFlow(
        """
            @NonRestartableComposable @Composable
            fun Example() {
                // A while loop's condition block gets executed a conditional number of times, so
                // so we must generate a group around the while expression overall. The function
                // body group will suffice.
                while (B()) {
                    print("hello world")
                }
            }
        """,
        """
            @NonRestartableComposable
            @Composable
            fun Example(%composer: Composer?, %changed: Int) {
              %composer.startReplaceableGroup(<>)
              sourceInformation(%composer, "C(Example)*<B()>:Test.kt")
              if (isTraceInProgress()) {
                traceEventStart(<>, %changed, -1, <>)
              }
              while (B(%composer, 0)) {
                print("hello world")
              }
              if (isTraceInProgress()) {
                traceEventEnd()
              }
              %composer.endReplaceableGroup()
            }
        """
    )

    @Test
    fun testWhileLoopWithCallsInConditionAndCallsAfter(): Unit = controlFlow(
        """
            @NonRestartableComposable @Composable
            fun Example() {
                // A while loop's condition block gets executed a conditional number of times, so
                // so we must generate a group around the while expression overall.
                while (B()) {
                    print("hello world")
                }
                A()
            }
        """,
        """
            @NonRestartableComposable
            @Composable
            fun Example(%composer: Composer?, %changed: Int) {
              %composer.startReplaceableGroup(<>)
              sourceInformation(%composer, "C(Example)<A()>:Test.kt")
              if (isTraceInProgress()) {
                traceEventStart(<>, %changed, -1, <>)
              }
              %composer.startReplaceableGroup(<>)
              sourceInformation(%composer, "*<B()>")
              while (B(%composer, 0)) {
                print("hello world")
              }
              %composer.endReplaceableGroup()
              A(%composer, 0)
              if (isTraceInProgress()) {
                traceEventEnd()
              }
              %composer.endReplaceableGroup()
            }
        """
    )

    @Test
    fun testWhileLoopWithCallsInConditionAndBody(): Unit = controlFlow(
        """
            @NonRestartableComposable @Composable
            fun Example() {
                // Both the condition and the body of the loop get groups because they have
                // composable calls in them. We must generate a group around the while statement
                // overall, but the function body group will suffice.
                while (B()) {
                    A()
                }
            }
        """,
        """
            @NonRestartableComposable
            @Composable
            fun Example(%composer: Composer?, %changed: Int) {
              %composer.startReplaceableGroup(<>)
              sourceInformation(%composer, "C(Example)*<B()>,<A()>:Test.kt")
              if (isTraceInProgress()) {
                traceEventStart(<>, %changed, -1, <>)
              }
              while (B(%composer, 0)) {
                A(%composer, 0)
              }
              if (isTraceInProgress()) {
                traceEventEnd()
              }
              %composer.endReplaceableGroup()
            }
        """
    )

    @Test
    fun testWhileLoopWithCallsInConditionAndBodyAndCallsAfter(): Unit = controlFlow(
        """
            @NonRestartableComposable @Composable
            fun Example() {
                // Both the condition and the body of the loop get groups because they have
                // composable calls in them. We must generate a group around the while statement
                // overall.
                while (B()) {
                    A(a)
                }
                A(b)
            }
        """,
        """
            @NonRestartableComposable
            @Composable
            fun Example(%composer: Composer?, %changed: Int) {
              %composer.startReplaceableGroup(<>)
              sourceInformation(%composer, "C(Example)<A(b)>:Test.kt")
              if (isTraceInProgress()) {
                traceEventStart(<>, %changed, -1, <>)
              }
              %composer.startReplaceableGroup(<>)
              sourceInformation(%composer, "*<B()>,<A(a)>")
              while (B(%composer, 0)) {
                A(a, %composer, 0)
              }
              %composer.endReplaceableGroup()
              A(b, %composer, 0)
              if (isTraceInProgress()) {
                traceEventEnd()
              }
              %composer.endReplaceableGroup()
            }
        """
    )

    @Test
    fun testEarlyReturnWithCallsBeforeButNotAfter(): Unit = controlFlow(
        """
            @NonRestartableComposable @Composable
            fun Example(x: Int) {
                // in the early return path, we need only close out the opened groups
                if (x > 0) {
                    A()
                    return
                }
                print("hello")
            }
        """,
        """
            @NonRestartableComposable
            @Composable
            fun Example(x: Int, %composer: Composer?, %changed: Int) {
              %composer.startReplaceableGroup(<>)
              sourceInformation(%composer, "C(Example)<A()>:Test.kt")
              if (isTraceInProgress()) {
                traceEventStart(<>, %changed, -1, <>)
              }
              if (x > 0) {
                A(%composer, 0)
                if (isTraceInProgress()) {
                  traceEventEnd()
                }
                %composer.endReplaceableGroup()
                return
              }
              print("hello")
              if (isTraceInProgress()) {
                traceEventEnd()
              }
              %composer.endReplaceableGroup()
            }
        """
    )

    @Test
    fun testEarlyReturnWithCallsAfterButNotBefore(): Unit = controlFlow(
        """
            @NonRestartableComposable @Composable
            fun Example(x: Int) {
                // we can just close out the open groups at the return.
                if (x > 0) {
                    return
                }
                A()
            }
        """,
        """
            @NonRestartableComposable
            @Composable
            fun Example(x: Int, %composer: Composer?, %changed: Int) {
              %composer.startReplaceableGroup(<>)
              sourceInformation(%composer, "C(Example)<A()>:Test.kt")
              if (isTraceInProgress()) {
                traceEventStart(<>, %changed, -1, <>)
              }
              if (x > 0) {
                if (isTraceInProgress()) {
                  traceEventEnd()
                }
                %composer.endReplaceableGroup()
                return
              }
              A(%composer, 0)
              if (isTraceInProgress()) {
                traceEventEnd()
              }
              %composer.endReplaceableGroup()
            }
        """
    )

    @Test
    fun testEarlyReturnValue(): Unit = controlFlow(
        """
            @NonRestartableComposable @Composable
            fun Example(x: Int): Int {
                if (x > 0) {
                    A()
                    return 1
                }
                return 2
            }
        """,
        """
            @NonRestartableComposable
            @Composable
            fun Example(x: Int, %composer: Composer?, %changed: Int): Int {
              %composer.startReplaceableGroup(<>)
              sourceInformation(%composer, "C(Example)<A()>:Test.kt")
              if (isTraceInProgress()) {
                traceEventStart(<>, %changed, -1, <>)
              }
              if (x > 0) {
                A(%composer, 0)
                val tmp1_return = 1
                if (isTraceInProgress()) {
                  traceEventEnd()
                }
                %composer.endReplaceableGroup()
                return tmp1_return
              }
              val tmp0 = 2
              if (isTraceInProgress()) {
                traceEventEnd()
              }
              %composer.endReplaceableGroup()
              return tmp0
            }
        """
    )

    @Test
    fun testEarlyReturnValueWithCallsAfter(): Unit = controlFlow(
        """
            @NonRestartableComposable @Composable
            fun Example(x: Int): Int {
                if (x > 0) {
                    return 1
                }
                A()
                return 2
            }
        """,
        """
            @NonRestartableComposable
            @Composable
            fun Example(x: Int, %composer: Composer?, %changed: Int): Int {
              %composer.startReplaceableGroup(<>)
              sourceInformation(%composer, "C(Example)<A()>:Test.kt")
              if (isTraceInProgress()) {
                traceEventStart(<>, %changed, -1, <>)
              }
              if (x > 0) {
                val tmp1_return = 1
                if (isTraceInProgress()) {
                  traceEventEnd()
                }
                %composer.endReplaceableGroup()
                return tmp1_return
              }
              A(%composer, 0)
              val tmp0 = 2
              if (isTraceInProgress()) {
                traceEventEnd()
              }
              %composer.endReplaceableGroup()
              return tmp0
            }
        """
    )

    @Test
    fun testReturnCallValue(): Unit = controlFlow(
        """
            @NonRestartableComposable @Composable
            fun Example(): Int {
                // since the return expression is a composable call, we need to generate a
                // temporary variable and then return it after ending the open groups.
                A()
                return R()
            }
        """,
        """
            @NonRestartableComposable
            @Composable
            fun Example(%composer: Composer?, %changed: Int): Int {
              %composer.startReplaceableGroup(<>)
              sourceInformation(%composer, "C(Example)<A()>,<R()>:Test.kt")
              if (isTraceInProgress()) {
                traceEventStart(<>, %changed, -1, <>)
              }
              A(%composer, 0)
              val tmp0 = R(%composer, 0)
              if (isTraceInProgress()) {
                traceEventEnd()
              }
              %composer.endReplaceableGroup()
              return tmp0
            }
        """
    )

    @Test
    fun testEarlyReturnCallValue(): Unit = controlFlow(
        """
            @NonRestartableComposable @Composable
            fun Example(x: Int): Int {
                if (x > 0) {
                    return R()
                }
                return R()
            }
        """,
        """
            @NonRestartableComposable
            @Composable
            fun Example(x: Int, %composer: Composer?, %changed: Int): Int {
              %composer.startReplaceableGroup(<>)
              sourceInformation(%composer, "C(Example)<R()>:Test.kt")
              if (isTraceInProgress()) {
                traceEventStart(<>, %changed, -1, <>)
              }
              %composer.startReplaceableGroup(<>)
              sourceInformation(%composer, "<R()>")
              if (x > 0) {
                val tmp1_return = R(%composer, 0)
                %composer.endReplaceableGroup()
                if (isTraceInProgress()) {
                  traceEventEnd()
                }
                %composer.endReplaceableGroup()
                return tmp1_return
              }
              %composer.endReplaceableGroup()
              val tmp0 = R(%composer, 0)
              if (isTraceInProgress()) {
                traceEventEnd()
              }
              %composer.endReplaceableGroup()
              return tmp0
            }
        """
    )

    @Test
    fun testReturnFromLoop(): Unit = controlFlow(
        """
            @NonRestartableComposable @Composable
            fun Example(items: Iterator<Int>) {
                while (items.hasNext()) {
                    val i = items.next()
                    val j = i
                    val k = i
                    val l = i
                    P(i)
                    if (i == 0) {
                        P(j)
                        return
                    } else {
                        P(k)
                    }
                    P(l)
                }
            }
        """,
        """
            @NonRestartableComposable
            @Composable
            fun Example(items: Iterator<Int>, %composer: Composer?, %changed: Int) {
              %composer.startReplaceableGroup(<>)
              sourceInformation(%composer, "C(Example)*<P(i)>,<P(l)>:Test.kt")
              if (isTraceInProgress()) {
                traceEventStart(<>, %changed, -1, <>)
              }
              while (items.hasNext()) {
                val i = items.next()
                val j = i
                val k = i
                val l = i
                P(i, %composer, 0)
                if (i == 0) {
                  %composer.startReplaceableGroup(<>)
                  sourceInformation(%composer, "<P(j)>")
                  P(j, %composer, 0)
                  %composer.endReplaceableGroup()
                  if (isTraceInProgress()) {
                    traceEventEnd()
                  }
                  %composer.endReplaceableGroup()
                  return
                } else {
                  %composer.startReplaceableGroup(<>)
                  sourceInformation(%composer, "<P(k)>")
                  P(k, %composer, 0)
                  %composer.endReplaceableGroup()
                }
                P(l, %composer, 0)
              }
              if (isTraceInProgress()) {
                traceEventEnd()
              }
              %composer.endReplaceableGroup()
            }
        """
    )

    @Test
    fun testOrderingOfPushedEndCallsWithEarlyReturns(): Unit = controlFlow(
        """
            @Composable
            fun Example(items: Iterator<Int>) {
                while (items.hasNext()) {
                    val i = items.next()
                    val j = i
                    val k = i
                    val l = i
                    P(i)
                    if (i == 0) {
                        P(j)
                        return
                    } else {
                        P(k)
                    }
                    P(l)
                }
            }
        """,
        """
            @Composable
            fun Example(items: Iterator<Int>, %composer: Composer?, %changed: Int) {
              %composer = %composer.startRestartGroup(<>)
              sourceInformation(%composer, "C(Example)*<P(i)>,<P(l)>:Test.kt")
              if (isTraceInProgress()) {
                traceEventStart(<>, %changed, -1, <>)
              }
              while (items.hasNext()) {
                val i = items.next()
                val j = i
                val k = i
                val l = i
                P(i, %composer, 0)
                if (i == 0) {
                  %composer.startReplaceableGroup(<>)
                  sourceInformation(%composer, "<P(j)>")
                  P(j, %composer, 0)
                  %composer.endReplaceableGroup()
<<<<<<< HEAD
=======
                  if (isTraceInProgress()) {
                    traceEventEnd()
                  }
>>>>>>> af10a2ee
                  %composer.endRestartGroup()?.updateScope { %composer: Composer?, %force: Int ->
                    Example(items, %composer, %changed or 0b0001)
                  }
                  return
                } else {
                  %composer.startReplaceableGroup(<>)
                  sourceInformation(%composer, "<P(k)>")
                  P(k, %composer, 0)
                  %composer.endReplaceableGroup()
                }
                P(l, %composer, 0)
              }
<<<<<<< HEAD
=======
              if (isTraceInProgress()) {
                traceEventEnd()
              }
>>>>>>> af10a2ee
              %composer.endRestartGroup()?.updateScope { %composer: Composer?, %force: Int ->
                Example(items, %composer, %changed or 0b0001)
              }
            }
        """
    )

    @Test
    fun testBreakWithCallsAfter(): Unit = controlFlow(
        """
            @NonRestartableComposable @Composable
            fun Example(items: Iterator<Int>) {
                while (items.hasNext()) {
                    val i = items.next()
                    if (i == 0) {
                        break
                    }
                    P(i)
                }
            }
        """,
        """
            @NonRestartableComposable
            @Composable
            fun Example(items: Iterator<Int>, %composer: Composer?, %changed: Int) {
              %composer.startReplaceableGroup(<>)
              sourceInformation(%composer, "C(Example)*<P(i)>:Test.kt")
              if (isTraceInProgress()) {
                traceEventStart(<>, %changed, -1, <>)
              }
              while (items.hasNext()) {
                val i = items.next()
                if (i == 0) {
                  break
                }
                P(i, %composer, 0)
              }
              if (isTraceInProgress()) {
                traceEventEnd()
              }
              %composer.endReplaceableGroup()
            }
        """
    )

    @Test
    fun testBreakWithCallsBefore(): Unit = controlFlow(
        """
            @NonRestartableComposable @Composable
            fun Example(items: Iterator<Int>) {
                while (items.hasNext()) {
                    val i = items.next()
                    P(i)
                    if (i == 0) {
                        break
                    }
                }
            }
        """,
        """
            @NonRestartableComposable
            @Composable
            fun Example(items: Iterator<Int>, %composer: Composer?, %changed: Int) {
              %composer.startReplaceableGroup(<>)
              sourceInformation(%composer, "C(Example)*<P(i)>:Test.kt")
              if (isTraceInProgress()) {
                traceEventStart(<>, %changed, -1, <>)
              }
              while (items.hasNext()) {
                val i = items.next()
                P(i, %composer, 0)
                if (i == 0) {
                  break
                }
              }
              if (isTraceInProgress()) {
                traceEventEnd()
              }
              %composer.endReplaceableGroup()
            }
        """
    )

    @Test
    fun testBreakWithCallsBeforeAndAfter(): Unit = controlFlow(
        """
            @NonRestartableComposable @Composable
            fun Example(items: Iterator<Int>) {
                // a group around while is needed here, but the function body group will suffice
                while (items.hasNext()) {
                    val i = items.next()
                    val j = i
                    P(i)
                    if (i == 0) {
                        break
                    }
                    P(j)
                }
            }
        """,
        """
            @NonRestartableComposable
            @Composable
            fun Example(items: Iterator<Int>, %composer: Composer?, %changed: Int) {
              %composer.startReplaceableGroup(<>)
              sourceInformation(%composer, "C(Example)*<P(i)>,<P(j)>:Test.kt")
              if (isTraceInProgress()) {
                traceEventStart(<>, %changed, -1, <>)
              }
              while (items.hasNext()) {
                val i = items.next()
                val j = i
                P(i, %composer, 0)
                if (i == 0) {
                  break
                }
                P(j, %composer, 0)
              }
              if (isTraceInProgress()) {
                traceEventEnd()
              }
              %composer.endReplaceableGroup()
            }
        """
    )

    @Test
    fun testBreakWithCallsBeforeAndAfterAndCallAfter(): Unit = controlFlow(
        """
            @NonRestartableComposable @Composable
            fun Example(items: Iterator<Int>) {
                // a group around while is needed here
                while (items.hasNext()) {
                    val i = items.next()
                    P(i)
                    if (i == 0) {
                        break
                    }
                    P(i)
                }
                A()
            }
        """,
        """
            @NonRestartableComposable
            @Composable
            fun Example(items: Iterator<Int>, %composer: Composer?, %changed: Int) {
              %composer.startReplaceableGroup(<>)
              sourceInformation(%composer, "C(Example)<A()>:Test.kt")
              if (isTraceInProgress()) {
                traceEventStart(<>, %changed, -1, <>)
              }
              %composer.startReplaceableGroup(<>)
              sourceInformation(%composer, "*<P(i)>,<P(i)>")
              while (items.hasNext()) {
                val i = items.next()
                P(i, %composer, 0)
                if (i == 0) {
                  break
                }
                P(i, %composer, 0)
              }
              %composer.endReplaceableGroup()
              A(%composer, 0)
              if (isTraceInProgress()) {
                traceEventEnd()
              }
              %composer.endReplaceableGroup()
            }
        """
    )

    @Test
    fun testContinueWithCallsAfter(): Unit = controlFlow(
        """
            @NonRestartableComposable @Composable
            fun Example(items: Iterator<Int>) {
                while (items.hasNext()) {
                    val i = items.next()
                    if (i == 0) {
                        continue
                    }
                    P(i)
                }
            }
        """,
        """
            @NonRestartableComposable
            @Composable
            fun Example(items: Iterator<Int>, %composer: Composer?, %changed: Int) {
              %composer.startReplaceableGroup(<>)
              sourceInformation(%composer, "C(Example):Test.kt")
              if (isTraceInProgress()) {
                traceEventStart(<>, %changed, -1, <>)
              }
              while (items.hasNext()) {
                %composer.startReplaceableGroup(<>)
                sourceInformation(%composer, "<P(i)>")
                val i = items.next()
                if (i == 0) {
                  %composer.endReplaceableGroup()
                  continue
                }
                P(i, %composer, 0)
                %composer.endReplaceableGroup()
              }
              if (isTraceInProgress()) {
                traceEventEnd()
              }
              %composer.endReplaceableGroup()
            }
        """
    )

    @Test
    fun testContinueWithCallsBefore(): Unit = controlFlow(
        """
            @NonRestartableComposable @Composable
            fun Example(items: Iterator<Int>) {
                while (items.hasNext()) {
                    val i = items.next()
                    P(i)
                    if (i == 0) {
                        continue
                    }
                    print(i)
                }
            }
        """,
        """
            @NonRestartableComposable
            @Composable
            fun Example(items: Iterator<Int>, %composer: Composer?, %changed: Int) {
              %composer.startReplaceableGroup(<>)
              sourceInformation(%composer, "C(Example):Test.kt")
              if (isTraceInProgress()) {
                traceEventStart(<>, %changed, -1, <>)
              }
              while (items.hasNext()) {
                %composer.startReplaceableGroup(<>)
                sourceInformation(%composer, "<P(i)>")
                val i = items.next()
                P(i, %composer, 0)
                if (i == 0) {
                  %composer.endReplaceableGroup()
                  continue
                }
                print(i)
                %composer.endReplaceableGroup()
              }
              if (isTraceInProgress()) {
                traceEventEnd()
              }
              %composer.endReplaceableGroup()
            }
        """
    )

    @Test
    fun testContinueWithCallsBeforeAndAfter(): Unit = controlFlow(
        """
            @NonRestartableComposable @Composable
            fun Example(items: Iterator<Int>) {
                while (items.hasNext()) {
                    val i = items.next()
                    P(i)
                    if (i == 0) {
                        continue
                    }
                    P(i)
                }
            }
        """,
        """
            @NonRestartableComposable
            @Composable
            fun Example(items: Iterator<Int>, %composer: Composer?, %changed: Int) {
              %composer.startReplaceableGroup(<>)
              sourceInformation(%composer, "C(Example):Test.kt")
              if (isTraceInProgress()) {
                traceEventStart(<>, %changed, -1, <>)
              }
              while (items.hasNext()) {
                %composer.startReplaceableGroup(<>)
                sourceInformation(%composer, "<P(i)>,<P(i)>")
                val i = items.next()
                P(i, %composer, 0)
                if (i == 0) {
                  %composer.endReplaceableGroup()
                  continue
                }
                P(i, %composer, 0)
                %composer.endReplaceableGroup()
              }
              if (isTraceInProgress()) {
                traceEventEnd()
              }
              %composer.endReplaceableGroup()
            }
        """
    )

    @Test
    fun testLoopWithReturn(): Unit = controlFlow(
        """
            @NonRestartableComposable @Composable
            fun Example(a: Iterator<Int>, b: Iterator<Int>) {
                while (a.hasNext()) {
                    val x = a.next()
                    if (x > 100) {
                        return
                    }
                    A()
                }
            }
        """,
        """
            @NonRestartableComposable
            @Composable
            fun Example(a: Iterator<Int>, b: Iterator<Int>, %composer: Composer?, %changed: Int) {
              %composer.startReplaceableGroup(<>)
              sourceInformation(%composer, "C(Example)*<A()>:Test.kt")
              if (isTraceInProgress()) {
                traceEventStart(<>, %changed, -1, <>)
              }
              while (a.hasNext()) {
                val x = a.next()
                if (x > 100) {
                  if (isTraceInProgress()) {
                    traceEventEnd()
                  }
                  %composer.endReplaceableGroup()
                  return
                }
                A(%composer, 0)
              }
              if (isTraceInProgress()) {
                traceEventEnd()
              }
              %composer.endReplaceableGroup()
            }
        """
    )

    @Test
    fun testLoopWithBreak(): Unit = controlFlow(
        """
            @NonRestartableComposable @Composable
            fun Example(a: Iterator<Int>, b: Iterator<Int>) {
                a@while (a.hasNext()) {
                    val x = a.next()
                    b@while (b.hasNext()) {
                        val y = b.next()
                        if (y == x) {
                            break@a
                        }
                        A()
                    }
                    A()
                }
            }
        """,
        """
            @NonRestartableComposable
            @Composable
            fun Example(a: Iterator<Int>, b: Iterator<Int>, %composer: Composer?, %changed: Int) {
              %composer.startReplaceableGroup(<>)
              sourceInformation(%composer, "C(Example)*<A()>:Test.kt")
              if (isTraceInProgress()) {
                traceEventStart(<>, %changed, -1, <>)
              }
              a@while (a.hasNext()) {
                val x = a.next()
                %composer.startReplaceableGroup(<>)
                sourceInformation(%composer, "*<A()>")
                b@while (b.hasNext()) {
                  val y = b.next()
                  if (y == x) {
                    %composer.endReplaceableGroup()
                    break@a
                  }
                  A(%composer, 0)
                }
                %composer.endReplaceableGroup()
                A(%composer, 0)
              }
              if (isTraceInProgress()) {
                traceEventEnd()
              }
              %composer.endReplaceableGroup()
            }
        """
    )

    @Test
    fun testNestedLoopsAndBreak(): Unit = controlFlow(
        """
            @NonRestartableComposable @Composable
            fun Example(a: Iterator<Int>, b: Iterator<Int>) {
                a@while (a.hasNext()) {
                    val x = a.next()
                    if (x == 0) {
                        break
                    }
                    b@while (b.hasNext()) {
                        val y = b.next()
                        if (y == 0) {
                            break
                        }
                        if (y == x) {
                            break@a
                        }
                        if (y > 100) {
                            return
                        }
                        A()
                    }
                    A()
                }
            }
        """,
        """
            @NonRestartableComposable
            @Composable
            fun Example(a: Iterator<Int>, b: Iterator<Int>, %composer: Composer?, %changed: Int) {
              %composer.startReplaceableGroup(<>)
              sourceInformation(%composer, "C(Example)*<A()>:Test.kt")
              if (isTraceInProgress()) {
                traceEventStart(<>, %changed, -1, <>)
              }
              a@while (a.hasNext()) {
                val x = a.next()
                if (x == 0) {
                  break
                }
                %composer.startReplaceableGroup(<>)
                sourceInformation(%composer, "*<A()>")
                b@while (b.hasNext()) {
                  val y = b.next()
                  if (y == 0) {
                    break
                  }
                  if (y == x) {
                    %composer.endReplaceableGroup()
                    break@a
                  }
                  if (y > 100) {
                    %composer.endReplaceableGroup()
                    if (isTraceInProgress()) {
                      traceEventEnd()
                    }
                    %composer.endReplaceableGroup()
                    return
                  }
                  A(%composer, 0)
                }
                %composer.endReplaceableGroup()
                A(%composer, 0)
              }
              if (isTraceInProgress()) {
                traceEventEnd()
              }
              %composer.endReplaceableGroup()
            }
        """
    )

    @Test
    fun testNestedLoops(): Unit = controlFlow(
        """
            @NonRestartableComposable @Composable
            fun Example(a: Iterator<Int>, b: Iterator<Int>) {
                a@while (a.hasNext()) {
                    b@while (b.hasNext()) {
                        A()
                    }
                    A()
                }
                A()
            }
        """,
        """
            @NonRestartableComposable
            @Composable
            fun Example(a: Iterator<Int>, b: Iterator<Int>, %composer: Composer?, %changed: Int) {
              %composer.startReplaceableGroup(<>)
              sourceInformation(%composer, "C(Example)<A()>:Test.kt")
              if (isTraceInProgress()) {
                traceEventStart(<>, %changed, -1, <>)
              }
              %composer.startReplaceableGroup(<>)
              sourceInformation(%composer, "*<A()>")
              a@while (a.hasNext()) {
                %composer.startReplaceableGroup(<>)
                sourceInformation(%composer, "*<A()>")
                b@while (b.hasNext()) {
                  A(%composer, 0)
                }
                %composer.endReplaceableGroup()
                A(%composer, 0)
              }
              %composer.endReplaceableGroup()
              A(%composer, 0)
              if (isTraceInProgress()) {
                traceEventEnd()
              }
              %composer.endReplaceableGroup()
            }
        """
    )

    @Test
    fun testWhileInsideIfAndCallAfter(): Unit = controlFlow(
        """
            @NonRestartableComposable @Composable
            fun Example(x: Int) {
                if (x > 0) {
                    while (x > 0) {
                        A()
                    }
                    A()
                }
            }
        """,
        """
            @NonRestartableComposable
            @Composable
            fun Example(x: Int, %composer: Composer?, %changed: Int) {
              %composer.startReplaceableGroup(<>)
              sourceInformation(%composer, "C(Example)<A()>:Test.kt")
              if (isTraceInProgress()) {
                traceEventStart(<>, %changed, -1, <>)
              }
              if (x > 0) {
                %composer.startReplaceableGroup(<>)
                sourceInformation(%composer, "*<A()>")
                while (x > 0) {
                  A(%composer, 0)
                }
                %composer.endReplaceableGroup()
                A(%composer, 0)
              }
              if (isTraceInProgress()) {
                traceEventEnd()
              }
              %composer.endReplaceableGroup()
            }
        """
    )

    @Test
    fun testWhileInsideIfAndCallBefore(): Unit = controlFlow(
        """
            @NonRestartableComposable @Composable
            fun Example(x: Int) {
                if (x > 0) {
                    A()
                    while (x > 0) {
                        A()
                    }
                }
            }
        """,
        """
            @NonRestartableComposable
            @Composable
            fun Example(x: Int, %composer: Composer?, %changed: Int) {
              %composer.startReplaceableGroup(<>)
              sourceInformation(%composer, "C(Example)<A()>,*<A()>:Test.kt")
              if (isTraceInProgress()) {
                traceEventStart(<>, %changed, -1, <>)
              }
              if (x > 0) {
                A(%composer, 0)
                while (x > 0) {
                  A(%composer, 0)
                }
              }
              if (isTraceInProgress()) {
                traceEventEnd()
              }
              %composer.endReplaceableGroup()
            }
        """
    )

    @Test
    fun testWhileInsideIf(): Unit = controlFlow(
        """
            @NonRestartableComposable @Composable
            fun Example(x: Int) {
                if (x > 0) {
                    while (x > 0) {
                        A()
                    }
                }
            }
        """,
        """
            @NonRestartableComposable
            @Composable
            fun Example(x: Int, %composer: Composer?, %changed: Int) {
              %composer.startReplaceableGroup(<>)
              sourceInformation(%composer, "C(Example)*<A()>:Test.kt")
              if (isTraceInProgress()) {
                traceEventStart(<>, %changed, -1, <>)
              }
              if (x > 0) {
                while (x > 0) {
                  A(%composer, 0)
                }
              }
              if (isTraceInProgress()) {
                traceEventEnd()
              }
              %composer.endReplaceableGroup()
            }
        """
    )

    @Test
    fun testWhileWithKey(): Unit = controlFlow(
        """
            @NonRestartableComposable @Composable
            fun Example(x: Int) {
                while (x > 0) {
                    key(x) {
                        A()
                    }
                }
            }
        """,
        """
            @NonRestartableComposable
            @Composable
            fun Example(x: Int, %composer: Composer?, %changed: Int) {
              %composer.startReplaceableGroup(<>)
              sourceInformation(%composer, "C(Example):Test.kt")
              if (isTraceInProgress()) {
                traceEventStart(<>, %changed, -1, <>)
              }
              while (x > 0) {
                %composer.startMovableGroup(<>, x)
                sourceInformation(%composer, "<A()>")
                A(%composer, 0)
                %composer.endMovableGroup()
              }
              if (isTraceInProgress()) {
                traceEventEnd()
              }
              %composer.endReplaceableGroup()
            }
        """
    )

    @Test
    fun testWhileWithTwoKeys(): Unit = controlFlow(
        """
            @NonRestartableComposable @Composable
            fun Example(x: Int) {
                while (x > 0) {
                    key(x) {
                        A(a)
                    }
                    key(x+1) {
                        A(b)
                    }
                }
            }
        """,
        """
            @NonRestartableComposable
            @Composable
            fun Example(x: Int, %composer: Composer?, %changed: Int) {
              %composer.startReplaceableGroup(<>)
              sourceInformation(%composer, "C(Example):Test.kt")
              if (isTraceInProgress()) {
                traceEventStart(<>, %changed, -1, <>)
              }
              while (x > 0) {
                %composer.startMovableGroup(<>, x)
                sourceInformation(%composer, "<A(a)>")
                A(a, %composer, 0)
                %composer.endMovableGroup()
                %composer.startMovableGroup(<>, x + 1)
                sourceInformation(%composer, "<A(b)>")
                A(b, %composer, 0)
                %composer.endMovableGroup()
              }
              if (isTraceInProgress()) {
                traceEventEnd()
              }
              %composer.endReplaceableGroup()
            }
        """
    )

    @Test
    fun testWhileWithKeyAndCallAfter(): Unit = controlFlow(
        """
            @NonRestartableComposable @Composable
            fun Example(x: Int) {
                while (x > 0) {
                    key(x) {
                        A(a)
                    }
                    A(b)
                }
            }
        """,
        """
            @NonRestartableComposable
            @Composable
            fun Example(x: Int, %composer: Composer?, %changed: Int) {
              %composer.startReplaceableGroup(<>)
              sourceInformation(%composer, "C(Example)*<A(b)>:Test.kt")
              if (isTraceInProgress()) {
                traceEventStart(<>, %changed, -1, <>)
              }
              while (x > 0) {
                %composer.startMovableGroup(<>, x)
                sourceInformation(%composer, "<A(a)>")
                A(a, %composer, 0)
                %composer.endMovableGroup()
                A(b, %composer, 0)
              }
              if (isTraceInProgress()) {
                traceEventEnd()
              }
              %composer.endReplaceableGroup()
            }
        """
    )

    @Test
    fun testWhileWithKeyAndCallBefore(): Unit = controlFlow(
        """
            @NonRestartableComposable @Composable
            fun Example(x: Int) {
                while (x > 0) {
                    A(a)
                    key(x) {
                        A(b)
                    }
                }
            }
        """,
        """
            @NonRestartableComposable
            @Composable
            fun Example(x: Int, %composer: Composer?, %changed: Int) {
              %composer.startReplaceableGroup(<>)
              sourceInformation(%composer, "C(Example)*<A(a)>:Test.kt")
              if (isTraceInProgress()) {
                traceEventStart(<>, %changed, -1, <>)
              }
              while (x > 0) {
                A(a, %composer, 0)
                %composer.startMovableGroup(<>, x)
                sourceInformation(%composer, "<A(b)>")
                A(b, %composer, 0)
                %composer.endMovableGroup()
              }
              if (isTraceInProgress()) {
                traceEventEnd()
              }
              %composer.endReplaceableGroup()
            }
        """
    )

    @Test
    fun testWhileWithKeyAndCallBeforeAndAfter(): Unit = controlFlow(
        """
            @NonRestartableComposable @Composable
            fun Example(x: Int) {
                while (x > 0) {
                    A(a)
                    key(x) {
                        A(b)
                    }
                    A(c)
                }
            }
        """,
        """
            @NonRestartableComposable
            @Composable
            fun Example(x: Int, %composer: Composer?, %changed: Int) {
              %composer.startReplaceableGroup(<>)
              sourceInformation(%composer, "C(Example)*<A(a)>,<A(c)>:Test.kt")
              if (isTraceInProgress()) {
                traceEventStart(<>, %changed, -1, <>)
              }
              while (x > 0) {
                A(a, %composer, 0)
                %composer.startMovableGroup(<>, x)
                sourceInformation(%composer, "<A(b)>")
                A(b, %composer, 0)
                %composer.endMovableGroup()
                A(c, %composer, 0)
              }
              if (isTraceInProgress()) {
                traceEventEnd()
              }
              %composer.endReplaceableGroup()
            }
        """
    )

    @Test
    fun testKeyAtRootLevel(): Unit = controlFlow(
        """
            @NonRestartableComposable @Composable
            fun Example(x: Int) {
                key(x) {
                    A()
                }
            }
        """,
        """
            @NonRestartableComposable
            @Composable
            fun Example(x: Int, %composer: Composer?, %changed: Int) {
              %composer.startReplaceableGroup(<>)
              sourceInformation(%composer, "C(Example):Test.kt")
              if (isTraceInProgress()) {
                traceEventStart(<>, %changed, -1, <>)
              }
              %composer.startMovableGroup(<>, x)
              sourceInformation(%composer, "<A()>")
              A(%composer, 0)
              %composer.endMovableGroup()
              if (isTraceInProgress()) {
                traceEventEnd()
              }
              %composer.endReplaceableGroup()
            }
        """
    )

    @Test
    fun testKeyAtRootLevelAndCallsAfter(): Unit = controlFlow(
        """
            @NonRestartableComposable @Composable
            fun Example(x: Int) {
                key(x) {
                    A(a)
                }
                A(b)
            }
        """,
        """
            @NonRestartableComposable
            @Composable
            fun Example(x: Int, %composer: Composer?, %changed: Int) {
              %composer.startReplaceableGroup(<>)
              sourceInformation(%composer, "C(Example)<A(b)>:Test.kt")
              if (isTraceInProgress()) {
                traceEventStart(<>, %changed, -1, <>)
              }
              %composer.startMovableGroup(<>, x)
              sourceInformation(%composer, "<A(a)>")
              A(a, %composer, 0)
              %composer.endMovableGroup()
              A(b, %composer, 0)
              if (isTraceInProgress()) {
                traceEventEnd()
              }
              %composer.endReplaceableGroup()
            }
        """
    )

    @Test
    fun testKeyAtRootLevelAndCallsBefore(): Unit = controlFlow(
        """
            @NonRestartableComposable @Composable
            fun Example(x: Int) {
                A(a)
                key(x) {
                    A(b)
                }
            }
        """,
        """
            @NonRestartableComposable
            @Composable
            fun Example(x: Int, %composer: Composer?, %changed: Int) {
              %composer.startReplaceableGroup(<>)
              sourceInformation(%composer, "C(Example)<A(a)>:Test.kt")
              if (isTraceInProgress()) {
                traceEventStart(<>, %changed, -1, <>)
              }
              A(a, %composer, 0)
              %composer.startMovableGroup(<>, x)
              sourceInformation(%composer, "<A(b)>")
              A(b, %composer, 0)
              %composer.endMovableGroup()
              if (isTraceInProgress()) {
                traceEventEnd()
              }
              %composer.endReplaceableGroup()
            }
        """
    )

    @Test
    fun testKeyInIf(): Unit = controlFlow(
        """
            @NonRestartableComposable @Composable
            fun Example(x: Int) {
                if (x > 0) {
                    key(x) {
                        A()
                    }
                }
            }
        """,
        """
            @NonRestartableComposable
            @Composable
            fun Example(x: Int, %composer: Composer?, %changed: Int) {
              %composer.startReplaceableGroup(<>)
              sourceInformation(%composer, "C(Example):Test.kt")
              if (isTraceInProgress()) {
                traceEventStart(<>, %changed, -1, <>)
              }
              if (x > 0) {
                %composer.startMovableGroup(<>, x)
                sourceInformation(%composer, "<A()>")
                A(%composer, 0)
                %composer.endMovableGroup()
              }
              if (isTraceInProgress()) {
                traceEventEnd()
              }
              %composer.endReplaceableGroup()
            }
        """
    )

    @Test
    fun testKeyInIfAndCallsAfter(): Unit = controlFlow(
        """
            @NonRestartableComposable @Composable
            fun Example(x: Int) {
                if (x > 0) {
                    key(x) {
                        A(a)
                    }
                    A(b)
                }
            }
        """,
        """
            @NonRestartableComposable
            @Composable
            fun Example(x: Int, %composer: Composer?, %changed: Int) {
              %composer.startReplaceableGroup(<>)
              sourceInformation(%composer, "C(Example)<A(b)>:Test.kt")
              if (isTraceInProgress()) {
                traceEventStart(<>, %changed, -1, <>)
              }
              if (x > 0) {
                %composer.startMovableGroup(<>, x)
                sourceInformation(%composer, "<A(a)>")
                A(a, %composer, 0)
                %composer.endMovableGroup()
                A(b, %composer, 0)
              }
              if (isTraceInProgress()) {
                traceEventEnd()
              }
              %composer.endReplaceableGroup()
            }
        """
    )

    @Test
    fun testKeyInIfAndCallsBefore(): Unit = controlFlow(
        """
            @NonRestartableComposable @Composable
            fun Example(x: Int) {
                if (x > 0) {
                    A(a)
                    key(x) {
                        A(b)
                    }
                }
            }
        """,
        """
            @NonRestartableComposable
            @Composable
            fun Example(x: Int, %composer: Composer?, %changed: Int) {
              %composer.startReplaceableGroup(<>)
              sourceInformation(%composer, "C(Example)<A(a)>:Test.kt")
              if (isTraceInProgress()) {
                traceEventStart(<>, %changed, -1, <>)
              }
              if (x > 0) {
                A(a, %composer, 0)
                %composer.startMovableGroup(<>, x)
                sourceInformation(%composer, "<A(b)>")
                A(b, %composer, 0)
                %composer.endMovableGroup()
              }
              if (isTraceInProgress()) {
                traceEventEnd()
              }
              %composer.endReplaceableGroup()
            }
        """
    )

    @Test
    fun testKeyWithLotsOfValues(): Unit = controlFlow(
        """
            @NonRestartableComposable @Composable
            fun Example(a: Int, b: Int, c: Int, d: Int) {
                key(a, b, c, d) {
                    A()
                }
            }
        """,
        """
            @NonRestartableComposable
            @Composable
            fun Example(a: Int, b: Int, c: Int, d: Int, %composer: Composer?, %changed: Int) {
              %composer.startReplaceableGroup(<>)
              sourceInformation(%composer, "C(Example):Test.kt")
              if (isTraceInProgress()) {
                traceEventStart(<>, %changed, -1, <>)
              }
              %composer.startMovableGroup(<>, %composer.joinKey(%composer.joinKey(%composer.joinKey(a, b), c), d))
              sourceInformation(%composer, "<A()>")
              A(%composer, 0)
              %composer.endMovableGroup()
              if (isTraceInProgress()) {
                traceEventEnd()
              }
              %composer.endReplaceableGroup()
            }
        """
    )

    @Test
    fun testKeyWithComposableValue(): Unit = controlFlow(
        """
            @NonRestartableComposable @Composable
            fun Example(x: Int) {
                while(x > 0) {
                    key(R()) {
                        A()
                    }
                }
            }
        """,
        """
            @NonRestartableComposable
            @Composable
            fun Example(x: Int, %composer: Composer?, %changed: Int) {
              %composer.startReplaceableGroup(<>)
              sourceInformation(%composer, "C(Example)*<R()>:Test.kt")
              if (isTraceInProgress()) {
                traceEventStart(<>, %changed, -1, <>)
              }
              while (x > 0) {
                %composer.startMovableGroup(<>, R(%composer, 0))
                sourceInformation(%composer, "<A()>")
                A(%composer, 0)
                %composer.endMovableGroup()
              }
              if (isTraceInProgress()) {
                traceEventEnd()
              }
              %composer.endReplaceableGroup()
            }
        """
    )

    @Test
    fun testKeyAsAValue(): Unit = controlFlow(
        """
            @NonRestartableComposable @Composable
            fun Example(x: Int) {
                val y = key(x) { R() }
                P(y)
            }
        """,
        """
            @NonRestartableComposable
            @Composable
            fun Example(x: Int, %composer: Composer?, %changed: Int) {
              %composer.startReplaceableGroup(<>)
              sourceInformation(%composer, "C(Example)<P(y)>:Test.kt")
              if (isTraceInProgress()) {
                traceEventStart(<>, %changed, -1, <>)
              }
              val y =
              %composer.startMovableGroup(<>, x)
              sourceInformation(%composer, "<R()>")
              val tmp0 = R(%composer, 0)
              %composer.endMovableGroup()
              tmp0
              P(y, %composer, 0)
              if (isTraceInProgress()) {
                traceEventEnd()
              }
              %composer.endReplaceableGroup()
            }
        """
    )

    @Test
    fun testDynamicWrappingGroupWithReturnValue(): Unit = controlFlow(
        """
            @NonRestartableComposable @Composable
            fun Example(x: Int): Int {
                return if (x > 0) {
                    if (B()) 1
                    else if (B()) 2
                    else 3
                } else 4
            }
        """,
        """
            @NonRestartableComposable
            @Composable
            fun Example(x: Int, %composer: Composer?, %changed: Int): Int {
              %composer.startReplaceableGroup(<>)
              sourceInformation(%composer, "C(Example):Test.kt")
              if (isTraceInProgress()) {
                traceEventStart(<>, %changed, -1, <>)
              }
              val tmp0 =
              val tmp4_group = if (x > 0) {
                val tmp3_group = if (%composer.startReplaceableGroup(<>)
                sourceInformation(%composer, "<B()>")
                val tmp1_group = B(%composer, 0)
                %composer.endReplaceableGroup()
                tmp1_group) 1 else if (%composer.startReplaceableGroup(<>)
                sourceInformation(%composer, "<B()>")
                val tmp2_group = B(%composer, 0)
                %composer.endReplaceableGroup()
                tmp2_group) 2 else 3
                tmp3_group
              } else {
                4
              }
              tmp4_group
              if (isTraceInProgress()) {
                traceEventEnd()
              }
              %composer.endReplaceableGroup()
              return tmp0
            }
        """
    )

    @Test
    fun testTheThing(): Unit = controlFlow(
        """
            @NonRestartableComposable
            @Composable
            fun Simple() {
              // this has a composable call in it, and since we don't know the number of times the
              // lambda will get called, we place a group around the whole call
              run {
                A()
              }
              A()
            }

            @NonRestartableComposable
            @Composable
            fun WithReturn() {
              // this has an early return in it, so it needs to end all of the groups present.
              run {
                A()
                return@WithReturn
              }
              A()
            }

            @NonRestartableComposable
            @Composable
            fun NoCalls() {
              // this has no composable calls in it, so shouldn't cause any groups to get created
              run {
                println("hello world")
              }
              A()
            }

            @NonRestartableComposable
            @Composable
            fun NoCallsAfter() {
              // this has a composable call in the lambda, but not after it, which means the
              // group should be able to be coalesced into the group of the function
              run {
                A()
              }
            }
        """,
        """
            @NonRestartableComposable
            @Composable
            fun Simple(%composer: Composer?, %changed: Int) {
              %composer.startReplaceableGroup(<>)
              sourceInformation(%composer, "C(Simple)<A()>:Test.kt")
              if (isTraceInProgress()) {
                traceEventStart(<>, %changed, -1, <>)
              }
              %composer.startReplaceableGroup(<>)
              sourceInformation(%composer, "*<A()>")
              run {
                A(%composer, 0)
              }
              %composer.endReplaceableGroup()
              A(%composer, 0)
              if (isTraceInProgress()) {
                traceEventEnd()
              }
              %composer.endReplaceableGroup()
            }
            @NonRestartableComposable
            @Composable
            fun WithReturn(%composer: Composer?, %changed: Int) {
              %composer.startReplaceableGroup(<>)
              sourceInformation(%composer, "C(WithReturn)<A()>:Test.kt")
              if (isTraceInProgress()) {
                traceEventStart(<>, %changed, -1, <>)
              }
              %composer.startReplaceableGroup(<>)
              sourceInformation(%composer, "*<A()>")
              run {
                A(%composer, 0)
                %composer.endReplaceableGroup()
                if (isTraceInProgress()) {
                  traceEventEnd()
                }
                %composer.endReplaceableGroup()
                return
              }
              %composer.endReplaceableGroup()
              A(%composer, 0)
              if (isTraceInProgress()) {
                traceEventEnd()
              }
              %composer.endReplaceableGroup()
            }
            @NonRestartableComposable
            @Composable
            fun NoCalls(%composer: Composer?, %changed: Int) {
              %composer.startReplaceableGroup(<>)
              sourceInformation(%composer, "C(NoCalls)<A()>:Test.kt")
              if (isTraceInProgress()) {
                traceEventStart(<>, %changed, -1, <>)
              }
              run {
                println("hello world")
              }
              A(%composer, 0)
              if (isTraceInProgress()) {
                traceEventEnd()
              }
              %composer.endReplaceableGroup()
            }
            @NonRestartableComposable
            @Composable
            fun NoCallsAfter(%composer: Composer?, %changed: Int) {
              %composer.startReplaceableGroup(<>)
              sourceInformation(%composer, "C(NoCallsAfter)*<A()>:Test.kt")
              if (isTraceInProgress()) {
                traceEventStart(<>, %changed, -1, <>)
              }
              run {
                A(%composer, 0)
              }
              if (isTraceInProgress()) {
                traceEventEnd()
              }
              %composer.endReplaceableGroup()
            }
        """
    )

    @Test
    fun testLetWithComposableCalls(): Unit = controlFlow(
        """
            @Composable
            fun Example(x: Int?) {
              x?.let {
                if (it > 0) {
                  A(a)
                }
                A(b)
              }
              A(c)
            }
        """,
        """
            @Composable
            fun Example(x: Int?, %composer: Composer?, %changed: Int) {
              %composer = %composer.startRestartGroup(<>)
              sourceInformation(%composer, "C(Example)<A(c)>:Test.kt")
              val %dirty = %changed
              if (%changed and 0b1110 === 0) {
                %dirty = %dirty or if (%composer.changed(x)) 0b0100 else 0b0010
              }
              if (%dirty and 0b1011 !== 0b0010 || !%composer.skipping) {
                if (isTraceInProgress()) {
                  traceEventStart(<>, %changed, -1, <>)
                }
                val tmp0_safe_receiver = x
                %composer.startReplaceableGroup(<>)
                sourceInformation(%composer, "*<A(b)>")
                val tmp0_group = when {
                  tmp0_safe_receiver == null -> {
                    null
                  }
                  else -> {
                    tmp0_safe_receiver.let { it: Int ->
                      %composer.startReplaceableGroup(<>)
                      sourceInformation(%composer, "<A(a)>")
                      if (it > 0) {
                        A(a, %composer, 0)
                      }
                      %composer.endReplaceableGroup()
                      A(b, %composer, 0)
                    }
                  }
                }
                %composer.endReplaceableGroup()
                tmp0_group
                A(c, %composer, 0)
                if (isTraceInProgress()) {
                  traceEventEnd()
                }
              } else {
                %composer.skipToGroupEnd()
              }
              %composer.endRestartGroup()?.updateScope { %composer: Composer?, %force: Int ->
                Example(x, %composer, %changed or 0b0001)
              }
            }
        """
    )

    @Test
    fun testLetWithoutComposableCalls(): Unit = controlFlow(
        """
            @Composable
            fun Example(x: Int?) {
              x?.let {
                if (it > 0) {
                  NA()
                }
                NA()
              }
              A()
            }
        """,
        """
            @Composable
            fun Example(x: Int?, %composer: Composer?, %changed: Int) {
              %composer = %composer.startRestartGroup(<>)
              sourceInformation(%composer, "C(Example)<A()>:Test.kt")
              val %dirty = %changed
              if (%changed and 0b1110 === 0) {
                %dirty = %dirty or if (%composer.changed(x)) 0b0100 else 0b0010
              }
              if (%dirty and 0b1011 !== 0b0010 || !%composer.skipping) {
                if (isTraceInProgress()) {
                  traceEventStart(<>, %changed, -1, <>)
                }
                x?.let { it: Int ->
                  if (it > 0) {
                    NA()
                  }
                  NA()
                }
                A(%composer, 0)
                if (isTraceInProgress()) {
                  traceEventEnd()
                }
              } else {
                %composer.skipToGroupEnd()
              }
              %composer.endRestartGroup()?.updateScope { %composer: Composer?, %force: Int ->
                Example(x, %composer, %changed or 0b0001)
              }
            }
        """
    )

    @Test
    fun testApplyOnComposableCallResult(): Unit = controlFlow(
        """
            import androidx.compose.runtime.mutableStateOf
            import androidx.compose.runtime.remember
            import androidx.compose.runtime.State

            @Composable
            fun <T> provided(value: T): State<T> = remember { mutableStateOf(value) }.apply {
                this.value = value
            }
        """,
        """
            @Composable
            fun <T> provided(value: T, %composer: Composer?, %changed: Int): State<T> {
              %composer.startReplaceableGroup(<>)
              sourceInformation(%composer, "C(provided)*<rememb...>:Test.kt")
              if (isTraceInProgress()) {
                traceEventStart(<>, %changed, -1, <>)
              }
              val tmp0 = remember({
                mutableStateOf(
                  value = value
                )
              }, %composer, 0).apply {
                %this%apply.value = value
              }
              if (isTraceInProgress()) {
                traceEventEnd()
              }
              %composer.endReplaceableGroup()
              return tmp0
            }
        """
    )

    @Test
    fun testReturnInlinedExpressionWithCall(): Unit = controlFlow(
        """
            import androidx.compose.runtime.mutableStateOf
            import androidx.compose.runtime.remember
            import androidx.compose.runtime.State

            @Composable
            fun Test(x: Int): Int {
                return x.let {
                    A()
                    123
                }
            }
        """,
        """
            @Composable
            fun Test(x: Int, %composer: Composer?, %changed: Int): Int {
              %composer.startReplaceableGroup(<>)
              sourceInformation(%composer, "C(Test)*<A()>:Test.kt")
              if (isTraceInProgress()) {
                traceEventStart(<>, %changed, -1, <>)
              }
              val tmp0 =
              val tmp1_group = x.let { it: Int ->
                A(%composer, 0)
                val tmp0_return = 123
                tmp0_return
              }
              tmp1_group
              if (isTraceInProgress()) {
                traceEventEnd()
              }
              %composer.endReplaceableGroup()
              return tmp0
            }
        """
    )

    @Test
    fun testCallingAWrapperComposable(): Unit = controlFlow(
        """
            @Composable
            fun Test() {
              W {
                A()
              }
            }
        """,
        """
            @Composable
            fun Test(%composer: Composer?, %changed: Int) {
              %composer = %composer.startRestartGroup(<>)
              sourceInformation(%composer, "C(Test)<W>:Test.kt")
              if (%changed !== 0 || !%composer.skipping) {
                if (isTraceInProgress()) {
                  traceEventStart(<>, %changed, -1, <>)
                }
                W(ComposableSingletons%TestKt.lambda-1, %composer, 0b0110)
                if (isTraceInProgress()) {
                  traceEventEnd()
                }
              } else {
                %composer.skipToGroupEnd()
              }
              %composer.endRestartGroup()?.updateScope { %composer: Composer?, %force: Int ->
                Test(%composer, %changed or 0b0001)
              }
            }
            internal object ComposableSingletons%TestKt {
              val lambda-1: Function2<Composer, Int, Unit> = composableLambdaInstance(<>, false) { %composer: Composer?, %changed: Int ->
                sourceInformation(%composer, "C<A()>:Test.kt")
                if (%changed and 0b1011 !== 0b0010 || !%composer.skipping) {
                  if (isTraceInProgress()) {
                    traceEventStart(<>, %changed, -1, <>)
                  }
                  A(%composer, 0)
                  if (isTraceInProgress()) {
                    traceEventEnd()
                  }
                } else {
                  %composer.skipToGroupEnd()
                }
              }
            }
        """
    )

    @Test
    fun testCallingAnInlineWrapperComposable(): Unit = controlFlow(
        """
            @Composable
            fun Test() {
              IW {
                A()
              }
            }
        """,
        """
            @Composable
            fun Test(%composer: Composer?, %changed: Int) {
              %composer = %composer.startRestartGroup(<>)
              sourceInformation(%composer, "C(Test)<IW>:Test.kt")
              if (%changed !== 0 || !%composer.skipping) {
                if (isTraceInProgress()) {
                  traceEventStart(<>, %changed, -1, <>)
                }
                IW({ %composer: Composer?, %changed: Int ->
                  %composer.startReplaceableGroup(<>)
                  sourceInformation(%composer, "C<A()>:Test.kt")
                  if (%changed and 0b1011 !== 0b0010 || !%composer.skipping) {
                    A(%composer, 0)
                  } else {
                    %composer.skipToGroupEnd()
                  }
                  %composer.endReplaceableGroup()
                }, %composer, 0)
                if (isTraceInProgress()) {
                  traceEventEnd()
                }
              } else {
                %composer.skipToGroupEnd()
              }
              %composer.endRestartGroup()?.updateScope { %composer: Composer?, %force: Int ->
                Test(%composer, %changed or 0b0001)
              }
            }
        """
    )

    @Test
    fun testRepeatedCallsToEffects(): Unit = verifyComposeIrTransform(
        """
            import androidx.compose.runtime.Composable

            @Composable
            fun Test() {
                Wrap {
                    repeat(number) {
                        effects[it] = effect { 0 }
                    }
                    outside = effect { "0" }
                }
            }
        """,
        """
            @Composable
            fun Test(%composer: Composer?, %changed: Int) {
              %composer = %composer.startRestartGroup(<>)
              sourceInformation(%composer, "C(Test)<Wrap>:Test.kt")
              if (%changed !== 0 || !%composer.skipping) {
                if (isTraceInProgress()) {
                  traceEventStart(<>, %changed, -1, <>)
                }
                Wrap(ComposableSingletons%TestKt.lambda-1, %composer, 0b0110)
                if (isTraceInProgress()) {
                  traceEventEnd()
                }
              } else {
                %composer.skipToGroupEnd()
              }
              %composer.endRestartGroup()?.updateScope { %composer: Composer?, %force: Int ->
                Test(%composer, %changed or 0b0001)
              }
            }
            internal object ComposableSingletons%TestKt {
              val lambda-1: Function2<Composer, Int, Unit> = composableLambdaInstance(<>, false) { %composer: Composer?, %changed: Int ->
                sourceInformation(%composer, "C<effect>:Test.kt")
                if (%changed and 0b1011 !== 0b0010 || !%composer.skipping) {
                  if (isTraceInProgress()) {
                    traceEventStart(<>, %changed, -1, <>)
                  }
                  %composer.startReplaceableGroup(<>)
                  sourceInformation(%composer, "*<effect>")
                  repeat(number) { it: Int ->
                    effects[it] = effect({
                      0
                    }, %composer, 0b0110)
                  }
                  %composer.endReplaceableGroup()
                  outside = effect({
                    "0"
                  }, %composer, 0b0110)
                  if (isTraceInProgress()) {
                    traceEventEnd()
                  }
                } else {
                  %composer.skipToGroupEnd()
                }
              }
            }
        """,
        """
            import androidx.compose.runtime.Composable

            var effects = mutableListOf<Any>()
            var outside: Any = ""
            var number = 1

            @Composable fun Wrap(block: @Composable () -> Unit) =  block()
            @Composable fun <T> effect(block: () -> T): T = block()
        """

    )

    @Test
    fun testComposableWithInlineClass(): Unit = controlFlow(
        """
            @Composable
            fun Test(value: InlineClass) {
                used(value)
                A()
            }
        """,
        """
            @Composable
            fun Test(value: InlineClass, %composer: Composer?, %changed: Int) {
              %composer = %composer.startRestartGroup(<>)
              sourceInformation(%composer, "C(Test)P(0:InlineClass)<A()>:Test.kt")
              val %dirty = %changed
              if (%changed and 0b1110 === 0) {
                %dirty = %dirty or if (%composer.changed(<unsafe-coerce>(value))) 0b0100 else 0b0010
              }
              if (%dirty and 0b1011 !== 0b0010 || !%composer.skipping) {
                if (isTraceInProgress()) {
                  traceEventStart(<>, %changed, -1, <>)
                }
                used(value)
                A(%composer, 0)
                if (isTraceInProgress()) {
                  traceEventEnd()
                }
              } else {
                %composer.skipToGroupEnd()
              }
              %composer.endRestartGroup()?.updateScope { %composer: Composer?, %force: Int ->
                Test(value, %composer, %changed or 0b0001)
              }
            }
        """
    )

    @Test
    fun testParameterOrderInformation(): Unit = controlFlow(
        """
            @Composable fun Test01(p0: Int, p1: Int, p2: Int, p3: Int) {
                used(p0)
                used(p1)
                used(p2)
                used(p3)
            }
            @Composable fun Test02(p0: Int, p1: Int, p3: Int, p2: Int) {
                used(p0)
                used(p1)
                used(p2)
                used(p3)
            }
            @Composable fun Test03(p0: Int, p2: Int, p1: Int, p3: Int) {
                used(p0)
                used(p1)
                used(p2)
                used(p3)
            }
            @Composable fun Test04(p0: Int, p2: Int, p3: Int, p1: Int) {
                used(p0)
                used(p1)
                used(p2)
                used(p3)
            }
            @Composable fun Test05(p0: Int, p3: Int, p1: Int, p2: Int) {
                used(p0)
                used(p1)
                used(p2)
                used(p3)
            }
            @Composable fun Test06(p0: Int, p3: Int, p2: Int, p1: Int) {
                used(p0)
                used(p1)
                used(p2)
                used(p3)
            }
            @Composable fun Test07(p1: Int, p0: Int, p2: Int, p3: Int) {
                used(p0)
                used(p1)
                used(p2)
                used(p3)
            }
            @Composable fun Test08(p1: Int, p0: Int, p3: Int, p2: Int) {
                used(p0)
                used(p1)
                used(p2)
                used(p3)
            }
            @Composable fun Test09(p1: Int, p2: Int, p0: Int, p3: Int) {
                used(p0)
                used(p1)
                used(p2)
                used(p3)
            }
            @Composable fun Test00(p1: Int, p2: Int, p3: Int, p0: Int) {
                used(p0)
                used(p1)
                used(p2)
                used(p3)
            }
            @Composable fun Test11(p1: Int, p3: Int, p0: Int, p2: Int) {
                used(p0)
                used(p1)
                used(p2)
                used(p3)
            }
            @Composable fun Test12(p1: Int, p3: Int, p2: Int, p0: Int) {
                used(p0)
                used(p1)
                used(p2)
                used(p3)
            }
            @Composable fun Test13(p2: Int, p0: Int, p1: Int, p3: Int) {
                used(p0)
                used(p1)
                used(p2)
                used(p3)
            }
            @Composable fun Test14(p2: Int, p0: Int, p3: Int, p1: Int) {
                used(p0)
                used(p1)
                used(p2)
                used(p3)
            }
            @Composable fun Test15(p2: Int, p1: Int, p0: Int, p3: Int) {
                used(p0)
                used(p1)
                used(p2)
                used(p3)
            }
            @Composable fun Test16(p2: Int, p1: Int, p3: Int, p0: Int) {
                used(p0)
                used(p1)
                used(p2)
                used(p3)
            }
            @Composable fun Test17(p2: Int, p3: Int, p0: Int, p1: Int) {
                used(p0)
                used(p1)
                used(p2)
                used(p3)
            }
            @Composable fun Test18(p2: Int, p3: Int, p1: Int, p0: Int) {
                used(p0)
                used(p1)
                used(p2)
                used(p3)
            }
            @Composable fun Test19(p3: Int, p0: Int, p1: Int, p2: Int) {
                used(p0)
                used(p1)
                used(p2)
                used(p3)
            }
            @Composable fun Test20(p3: Int, p0: Int, p2: Int, p1: Int) {
                used(p0)
                used(p1)
                used(p2)
                used(p3)
            }
            @Composable fun Test21(p3: Int, p1: Int, p0: Int, p2: Int) {
                used(p0)
                used(p1)
                used(p2)
                used(p3)
            }
            @Composable fun Test22(p3: Int, p1: Int, p2: Int, p0: Int) {
                used(p0)
                used(p1)
                used(p2)
                used(p3)
            }
            @Composable fun Test23(p3: Int, p2: Int, p0: Int, p1: Int) {
                used(p0)
                used(p1)
                used(p2)
                used(p3)
            }
            @Composable fun Test24(p3: Int, p2: Int, p1: Int, p0: Int) {
                used(p0)
                used(p1)
                used(p2)
                used(p3)
            }
        """,
        """
            @Composable
            fun Test01(p0: Int, p1: Int, p2: Int, p3: Int, %composer: Composer?, %changed: Int) {
              %composer = %composer.startRestartGroup(<>)
              sourceInformation(%composer, "C(Test01):Test.kt")
              val %dirty = %changed
              if (%changed and 0b1110 === 0) {
                %dirty = %dirty or if (%composer.changed(p0)) 0b0100 else 0b0010
              }
              if (%changed and 0b01110000 === 0) {
                %dirty = %dirty or if (%composer.changed(p1)) 0b00100000 else 0b00010000
              }
              if (%changed and 0b001110000000 === 0) {
                %dirty = %dirty or if (%composer.changed(p2)) 0b000100000000 else 0b10000000
              }
              if (%changed and 0b0001110000000000 === 0) {
                %dirty = %dirty or if (%composer.changed(p3)) 0b100000000000 else 0b010000000000
              }
              if (%dirty and 0b0001011011011011 !== 0b010010010010 || !%composer.skipping) {
                if (isTraceInProgress()) {
                  traceEventStart(<>, %changed, -1, <>)
                }
                used(p0)
                used(p1)
                used(p2)
                used(p3)
                if (isTraceInProgress()) {
                  traceEventEnd()
                }
              } else {
                %composer.skipToGroupEnd()
              }
              %composer.endRestartGroup()?.updateScope { %composer: Composer?, %force: Int ->
                Test01(p0, p1, p2, p3, %composer, %changed or 0b0001)
              }
            }
            @Composable
            fun Test02(p0: Int, p1: Int, p3: Int, p2: Int, %composer: Composer?, %changed: Int) {
              %composer = %composer.startRestartGroup(<>)
              sourceInformation(%composer, "C(Test02)P(!2,3):Test.kt")
              val %dirty = %changed
              if (%changed and 0b1110 === 0) {
                %dirty = %dirty or if (%composer.changed(p0)) 0b0100 else 0b0010
              }
              if (%changed and 0b01110000 === 0) {
                %dirty = %dirty or if (%composer.changed(p1)) 0b00100000 else 0b00010000
              }
              if (%changed and 0b001110000000 === 0) {
                %dirty = %dirty or if (%composer.changed(p3)) 0b000100000000 else 0b10000000
              }
              if (%changed and 0b0001110000000000 === 0) {
                %dirty = %dirty or if (%composer.changed(p2)) 0b100000000000 else 0b010000000000
              }
              if (%dirty and 0b0001011011011011 !== 0b010010010010 || !%composer.skipping) {
                if (isTraceInProgress()) {
                  traceEventStart(<>, %changed, -1, <>)
                }
                used(p0)
                used(p1)
                used(p2)
                used(p3)
                if (isTraceInProgress()) {
                  traceEventEnd()
                }
              } else {
                %composer.skipToGroupEnd()
              }
              %composer.endRestartGroup()?.updateScope { %composer: Composer?, %force: Int ->
                Test02(p0, p1, p3, p2, %composer, %changed or 0b0001)
              }
            }
            @Composable
            fun Test03(p0: Int, p2: Int, p1: Int, p3: Int, %composer: Composer?, %changed: Int) {
              %composer = %composer.startRestartGroup(<>)
              sourceInformation(%composer, "C(Test03)P(!1,2):Test.kt")
              val %dirty = %changed
              if (%changed and 0b1110 === 0) {
                %dirty = %dirty or if (%composer.changed(p0)) 0b0100 else 0b0010
              }
              if (%changed and 0b01110000 === 0) {
                %dirty = %dirty or if (%composer.changed(p2)) 0b00100000 else 0b00010000
              }
              if (%changed and 0b001110000000 === 0) {
                %dirty = %dirty or if (%composer.changed(p1)) 0b000100000000 else 0b10000000
              }
              if (%changed and 0b0001110000000000 === 0) {
                %dirty = %dirty or if (%composer.changed(p3)) 0b100000000000 else 0b010000000000
              }
              if (%dirty and 0b0001011011011011 !== 0b010010010010 || !%composer.skipping) {
                if (isTraceInProgress()) {
                  traceEventStart(<>, %changed, -1, <>)
                }
                used(p0)
                used(p1)
                used(p2)
                used(p3)
                if (isTraceInProgress()) {
                  traceEventEnd()
                }
              } else {
                %composer.skipToGroupEnd()
              }
              %composer.endRestartGroup()?.updateScope { %composer: Composer?, %force: Int ->
                Test03(p0, p2, p1, p3, %composer, %changed or 0b0001)
              }
            }
            @Composable
            fun Test04(p0: Int, p2: Int, p3: Int, p1: Int, %composer: Composer?, %changed: Int) {
              %composer = %composer.startRestartGroup(<>)
              sourceInformation(%composer, "C(Test04)P(!1,2,3):Test.kt")
              val %dirty = %changed
              if (%changed and 0b1110 === 0) {
                %dirty = %dirty or if (%composer.changed(p0)) 0b0100 else 0b0010
              }
              if (%changed and 0b01110000 === 0) {
                %dirty = %dirty or if (%composer.changed(p2)) 0b00100000 else 0b00010000
              }
              if (%changed and 0b001110000000 === 0) {
                %dirty = %dirty or if (%composer.changed(p3)) 0b000100000000 else 0b10000000
              }
              if (%changed and 0b0001110000000000 === 0) {
                %dirty = %dirty or if (%composer.changed(p1)) 0b100000000000 else 0b010000000000
              }
              if (%dirty and 0b0001011011011011 !== 0b010010010010 || !%composer.skipping) {
                if (isTraceInProgress()) {
                  traceEventStart(<>, %changed, -1, <>)
                }
                used(p0)
                used(p1)
                used(p2)
                used(p3)
                if (isTraceInProgress()) {
                  traceEventEnd()
                }
              } else {
                %composer.skipToGroupEnd()
              }
              %composer.endRestartGroup()?.updateScope { %composer: Composer?, %force: Int ->
                Test04(p0, p2, p3, p1, %composer, %changed or 0b0001)
              }
            }
            @Composable
            fun Test05(p0: Int, p3: Int, p1: Int, p2: Int, %composer: Composer?, %changed: Int) {
              %composer = %composer.startRestartGroup(<>)
              sourceInformation(%composer, "C(Test05)P(!1,3):Test.kt")
              val %dirty = %changed
              if (%changed and 0b1110 === 0) {
                %dirty = %dirty or if (%composer.changed(p0)) 0b0100 else 0b0010
              }
              if (%changed and 0b01110000 === 0) {
                %dirty = %dirty or if (%composer.changed(p3)) 0b00100000 else 0b00010000
              }
              if (%changed and 0b001110000000 === 0) {
                %dirty = %dirty or if (%composer.changed(p1)) 0b000100000000 else 0b10000000
              }
              if (%changed and 0b0001110000000000 === 0) {
                %dirty = %dirty or if (%composer.changed(p2)) 0b100000000000 else 0b010000000000
              }
              if (%dirty and 0b0001011011011011 !== 0b010010010010 || !%composer.skipping) {
                if (isTraceInProgress()) {
                  traceEventStart(<>, %changed, -1, <>)
                }
                used(p0)
                used(p1)
                used(p2)
                used(p3)
                if (isTraceInProgress()) {
                  traceEventEnd()
                }
              } else {
                %composer.skipToGroupEnd()
              }
              %composer.endRestartGroup()?.updateScope { %composer: Composer?, %force: Int ->
                Test05(p0, p3, p1, p2, %composer, %changed or 0b0001)
              }
            }
            @Composable
            fun Test06(p0: Int, p3: Int, p2: Int, p1: Int, %composer: Composer?, %changed: Int) {
              %composer = %composer.startRestartGroup(<>)
              sourceInformation(%composer, "C(Test06)P(!1,3,2):Test.kt")
              val %dirty = %changed
              if (%changed and 0b1110 === 0) {
                %dirty = %dirty or if (%composer.changed(p0)) 0b0100 else 0b0010
              }
              if (%changed and 0b01110000 === 0) {
                %dirty = %dirty or if (%composer.changed(p3)) 0b00100000 else 0b00010000
              }
              if (%changed and 0b001110000000 === 0) {
                %dirty = %dirty or if (%composer.changed(p2)) 0b000100000000 else 0b10000000
              }
              if (%changed and 0b0001110000000000 === 0) {
                %dirty = %dirty or if (%composer.changed(p1)) 0b100000000000 else 0b010000000000
              }
              if (%dirty and 0b0001011011011011 !== 0b010010010010 || !%composer.skipping) {
                if (isTraceInProgress()) {
                  traceEventStart(<>, %changed, -1, <>)
                }
                used(p0)
                used(p1)
                used(p2)
                used(p3)
                if (isTraceInProgress()) {
                  traceEventEnd()
                }
              } else {
                %composer.skipToGroupEnd()
              }
              %composer.endRestartGroup()?.updateScope { %composer: Composer?, %force: Int ->
                Test06(p0, p3, p2, p1, %composer, %changed or 0b0001)
              }
            }
            @Composable
            fun Test07(p1: Int, p0: Int, p2: Int, p3: Int, %composer: Composer?, %changed: Int) {
              %composer = %composer.startRestartGroup(<>)
              sourceInformation(%composer, "C(Test07)P(1):Test.kt")
              val %dirty = %changed
              if (%changed and 0b1110 === 0) {
                %dirty = %dirty or if (%composer.changed(p1)) 0b0100 else 0b0010
              }
              if (%changed and 0b01110000 === 0) {
                %dirty = %dirty or if (%composer.changed(p0)) 0b00100000 else 0b00010000
              }
              if (%changed and 0b001110000000 === 0) {
                %dirty = %dirty or if (%composer.changed(p2)) 0b000100000000 else 0b10000000
              }
              if (%changed and 0b0001110000000000 === 0) {
                %dirty = %dirty or if (%composer.changed(p3)) 0b100000000000 else 0b010000000000
              }
              if (%dirty and 0b0001011011011011 !== 0b010010010010 || !%composer.skipping) {
                if (isTraceInProgress()) {
                  traceEventStart(<>, %changed, -1, <>)
                }
                used(p0)
                used(p1)
                used(p2)
                used(p3)
                if (isTraceInProgress()) {
                  traceEventEnd()
                }
              } else {
                %composer.skipToGroupEnd()
              }
              %composer.endRestartGroup()?.updateScope { %composer: Composer?, %force: Int ->
                Test07(p1, p0, p2, p3, %composer, %changed or 0b0001)
              }
            }
            @Composable
            fun Test08(p1: Int, p0: Int, p3: Int, p2: Int, %composer: Composer?, %changed: Int) {
              %composer = %composer.startRestartGroup(<>)
              sourceInformation(%composer, "C(Test08)P(1!1,3):Test.kt")
              val %dirty = %changed
              if (%changed and 0b1110 === 0) {
                %dirty = %dirty or if (%composer.changed(p1)) 0b0100 else 0b0010
              }
              if (%changed and 0b01110000 === 0) {
                %dirty = %dirty or if (%composer.changed(p0)) 0b00100000 else 0b00010000
              }
              if (%changed and 0b001110000000 === 0) {
                %dirty = %dirty or if (%composer.changed(p3)) 0b000100000000 else 0b10000000
              }
              if (%changed and 0b0001110000000000 === 0) {
                %dirty = %dirty or if (%composer.changed(p2)) 0b100000000000 else 0b010000000000
              }
              if (%dirty and 0b0001011011011011 !== 0b010010010010 || !%composer.skipping) {
                if (isTraceInProgress()) {
                  traceEventStart(<>, %changed, -1, <>)
                }
                used(p0)
                used(p1)
                used(p2)
                used(p3)
                if (isTraceInProgress()) {
                  traceEventEnd()
                }
              } else {
                %composer.skipToGroupEnd()
              }
              %composer.endRestartGroup()?.updateScope { %composer: Composer?, %force: Int ->
                Test08(p1, p0, p3, p2, %composer, %changed or 0b0001)
              }
            }
            @Composable
            fun Test09(p1: Int, p2: Int, p0: Int, p3: Int, %composer: Composer?, %changed: Int) {
              %composer = %composer.startRestartGroup(<>)
              sourceInformation(%composer, "C(Test09)P(1,2):Test.kt")
              val %dirty = %changed
              if (%changed and 0b1110 === 0) {
                %dirty = %dirty or if (%composer.changed(p1)) 0b0100 else 0b0010
              }
              if (%changed and 0b01110000 === 0) {
                %dirty = %dirty or if (%composer.changed(p2)) 0b00100000 else 0b00010000
              }
              if (%changed and 0b001110000000 === 0) {
                %dirty = %dirty or if (%composer.changed(p0)) 0b000100000000 else 0b10000000
              }
              if (%changed and 0b0001110000000000 === 0) {
                %dirty = %dirty or if (%composer.changed(p3)) 0b100000000000 else 0b010000000000
              }
              if (%dirty and 0b0001011011011011 !== 0b010010010010 || !%composer.skipping) {
                if (isTraceInProgress()) {
                  traceEventStart(<>, %changed, -1, <>)
                }
                used(p0)
                used(p1)
                used(p2)
                used(p3)
                if (isTraceInProgress()) {
                  traceEventEnd()
                }
              } else {
                %composer.skipToGroupEnd()
              }
              %composer.endRestartGroup()?.updateScope { %composer: Composer?, %force: Int ->
                Test09(p1, p2, p0, p3, %composer, %changed or 0b0001)
              }
            }
            @Composable
            fun Test00(p1: Int, p2: Int, p3: Int, p0: Int, %composer: Composer?, %changed: Int) {
              %composer = %composer.startRestartGroup(<>)
              sourceInformation(%composer, "C(Test00)P(1,2,3):Test.kt")
              val %dirty = %changed
              if (%changed and 0b1110 === 0) {
                %dirty = %dirty or if (%composer.changed(p1)) 0b0100 else 0b0010
              }
              if (%changed and 0b01110000 === 0) {
                %dirty = %dirty or if (%composer.changed(p2)) 0b00100000 else 0b00010000
              }
              if (%changed and 0b001110000000 === 0) {
                %dirty = %dirty or if (%composer.changed(p3)) 0b000100000000 else 0b10000000
              }
              if (%changed and 0b0001110000000000 === 0) {
                %dirty = %dirty or if (%composer.changed(p0)) 0b100000000000 else 0b010000000000
              }
              if (%dirty and 0b0001011011011011 !== 0b010010010010 || !%composer.skipping) {
                if (isTraceInProgress()) {
                  traceEventStart(<>, %changed, -1, <>)
                }
                used(p0)
                used(p1)
                used(p2)
                used(p3)
                if (isTraceInProgress()) {
                  traceEventEnd()
                }
              } else {
                %composer.skipToGroupEnd()
              }
              %composer.endRestartGroup()?.updateScope { %composer: Composer?, %force: Int ->
                Test00(p1, p2, p3, p0, %composer, %changed or 0b0001)
              }
            }
            @Composable
            fun Test11(p1: Int, p3: Int, p0: Int, p2: Int, %composer: Composer?, %changed: Int) {
              %composer = %composer.startRestartGroup(<>)
              sourceInformation(%composer, "C(Test11)P(1,3):Test.kt")
              val %dirty = %changed
              if (%changed and 0b1110 === 0) {
                %dirty = %dirty or if (%composer.changed(p1)) 0b0100 else 0b0010
              }
              if (%changed and 0b01110000 === 0) {
                %dirty = %dirty or if (%composer.changed(p3)) 0b00100000 else 0b00010000
              }
              if (%changed and 0b001110000000 === 0) {
                %dirty = %dirty or if (%composer.changed(p0)) 0b000100000000 else 0b10000000
              }
              if (%changed and 0b0001110000000000 === 0) {
                %dirty = %dirty or if (%composer.changed(p2)) 0b100000000000 else 0b010000000000
              }
              if (%dirty and 0b0001011011011011 !== 0b010010010010 || !%composer.skipping) {
                if (isTraceInProgress()) {
                  traceEventStart(<>, %changed, -1, <>)
                }
                used(p0)
                used(p1)
                used(p2)
                used(p3)
                if (isTraceInProgress()) {
                  traceEventEnd()
                }
              } else {
                %composer.skipToGroupEnd()
              }
              %composer.endRestartGroup()?.updateScope { %composer: Composer?, %force: Int ->
                Test11(p1, p3, p0, p2, %composer, %changed or 0b0001)
              }
            }
            @Composable
            fun Test12(p1: Int, p3: Int, p2: Int, p0: Int, %composer: Composer?, %changed: Int) {
              %composer = %composer.startRestartGroup(<>)
              sourceInformation(%composer, "C(Test12)P(1,3,2):Test.kt")
              val %dirty = %changed
              if (%changed and 0b1110 === 0) {
                %dirty = %dirty or if (%composer.changed(p1)) 0b0100 else 0b0010
              }
              if (%changed and 0b01110000 === 0) {
                %dirty = %dirty or if (%composer.changed(p3)) 0b00100000 else 0b00010000
              }
              if (%changed and 0b001110000000 === 0) {
                %dirty = %dirty or if (%composer.changed(p2)) 0b000100000000 else 0b10000000
              }
              if (%changed and 0b0001110000000000 === 0) {
                %dirty = %dirty or if (%composer.changed(p0)) 0b100000000000 else 0b010000000000
              }
              if (%dirty and 0b0001011011011011 !== 0b010010010010 || !%composer.skipping) {
                if (isTraceInProgress()) {
                  traceEventStart(<>, %changed, -1, <>)
                }
                used(p0)
                used(p1)
                used(p2)
                used(p3)
                if (isTraceInProgress()) {
                  traceEventEnd()
                }
              } else {
                %composer.skipToGroupEnd()
              }
              %composer.endRestartGroup()?.updateScope { %composer: Composer?, %force: Int ->
                Test12(p1, p3, p2, p0, %composer, %changed or 0b0001)
              }
            }
            @Composable
            fun Test13(p2: Int, p0: Int, p1: Int, p3: Int, %composer: Composer?, %changed: Int) {
              %composer = %composer.startRestartGroup(<>)
              sourceInformation(%composer, "C(Test13)P(2):Test.kt")
              val %dirty = %changed
              if (%changed and 0b1110 === 0) {
                %dirty = %dirty or if (%composer.changed(p2)) 0b0100 else 0b0010
              }
              if (%changed and 0b01110000 === 0) {
                %dirty = %dirty or if (%composer.changed(p0)) 0b00100000 else 0b00010000
              }
              if (%changed and 0b001110000000 === 0) {
                %dirty = %dirty or if (%composer.changed(p1)) 0b000100000000 else 0b10000000
              }
              if (%changed and 0b0001110000000000 === 0) {
                %dirty = %dirty or if (%composer.changed(p3)) 0b100000000000 else 0b010000000000
              }
              if (%dirty and 0b0001011011011011 !== 0b010010010010 || !%composer.skipping) {
                if (isTraceInProgress()) {
                  traceEventStart(<>, %changed, -1, <>)
                }
                used(p0)
                used(p1)
                used(p2)
                used(p3)
                if (isTraceInProgress()) {
                  traceEventEnd()
                }
              } else {
                %composer.skipToGroupEnd()
              }
              %composer.endRestartGroup()?.updateScope { %composer: Composer?, %force: Int ->
                Test13(p2, p0, p1, p3, %composer, %changed or 0b0001)
              }
            }
            @Composable
            fun Test14(p2: Int, p0: Int, p3: Int, p1: Int, %composer: Composer?, %changed: Int) {
              %composer = %composer.startRestartGroup(<>)
              sourceInformation(%composer, "C(Test14)P(2!1,3):Test.kt")
              val %dirty = %changed
              if (%changed and 0b1110 === 0) {
                %dirty = %dirty or if (%composer.changed(p2)) 0b0100 else 0b0010
              }
              if (%changed and 0b01110000 === 0) {
                %dirty = %dirty or if (%composer.changed(p0)) 0b00100000 else 0b00010000
              }
              if (%changed and 0b001110000000 === 0) {
                %dirty = %dirty or if (%composer.changed(p3)) 0b000100000000 else 0b10000000
              }
              if (%changed and 0b0001110000000000 === 0) {
                %dirty = %dirty or if (%composer.changed(p1)) 0b100000000000 else 0b010000000000
              }
              if (%dirty and 0b0001011011011011 !== 0b010010010010 || !%composer.skipping) {
                if (isTraceInProgress()) {
                  traceEventStart(<>, %changed, -1, <>)
                }
                used(p0)
                used(p1)
                used(p2)
                used(p3)
                if (isTraceInProgress()) {
                  traceEventEnd()
                }
              } else {
                %composer.skipToGroupEnd()
              }
              %composer.endRestartGroup()?.updateScope { %composer: Composer?, %force: Int ->
                Test14(p2, p0, p3, p1, %composer, %changed or 0b0001)
              }
            }
            @Composable
            fun Test15(p2: Int, p1: Int, p0: Int, p3: Int, %composer: Composer?, %changed: Int) {
              %composer = %composer.startRestartGroup(<>)
              sourceInformation(%composer, "C(Test15)P(2,1):Test.kt")
              val %dirty = %changed
              if (%changed and 0b1110 === 0) {
                %dirty = %dirty or if (%composer.changed(p2)) 0b0100 else 0b0010
              }
              if (%changed and 0b01110000 === 0) {
                %dirty = %dirty or if (%composer.changed(p1)) 0b00100000 else 0b00010000
              }
              if (%changed and 0b001110000000 === 0) {
                %dirty = %dirty or if (%composer.changed(p0)) 0b000100000000 else 0b10000000
              }
              if (%changed and 0b0001110000000000 === 0) {
                %dirty = %dirty or if (%composer.changed(p3)) 0b100000000000 else 0b010000000000
              }
              if (%dirty and 0b0001011011011011 !== 0b010010010010 || !%composer.skipping) {
                if (isTraceInProgress()) {
                  traceEventStart(<>, %changed, -1, <>)
                }
                used(p0)
                used(p1)
                used(p2)
                used(p3)
                if (isTraceInProgress()) {
                  traceEventEnd()
                }
              } else {
                %composer.skipToGroupEnd()
              }
              %composer.endRestartGroup()?.updateScope { %composer: Composer?, %force: Int ->
                Test15(p2, p1, p0, p3, %composer, %changed or 0b0001)
              }
            }
            @Composable
            fun Test16(p2: Int, p1: Int, p3: Int, p0: Int, %composer: Composer?, %changed: Int) {
              %composer = %composer.startRestartGroup(<>)
              sourceInformation(%composer, "C(Test16)P(2,1,3):Test.kt")
              val %dirty = %changed
              if (%changed and 0b1110 === 0) {
                %dirty = %dirty or if (%composer.changed(p2)) 0b0100 else 0b0010
              }
              if (%changed and 0b01110000 === 0) {
                %dirty = %dirty or if (%composer.changed(p1)) 0b00100000 else 0b00010000
              }
              if (%changed and 0b001110000000 === 0) {
                %dirty = %dirty or if (%composer.changed(p3)) 0b000100000000 else 0b10000000
              }
              if (%changed and 0b0001110000000000 === 0) {
                %dirty = %dirty or if (%composer.changed(p0)) 0b100000000000 else 0b010000000000
              }
              if (%dirty and 0b0001011011011011 !== 0b010010010010 || !%composer.skipping) {
                if (isTraceInProgress()) {
                  traceEventStart(<>, %changed, -1, <>)
                }
                used(p0)
                used(p1)
                used(p2)
                used(p3)
                if (isTraceInProgress()) {
                  traceEventEnd()
                }
              } else {
                %composer.skipToGroupEnd()
              }
              %composer.endRestartGroup()?.updateScope { %composer: Composer?, %force: Int ->
                Test16(p2, p1, p3, p0, %composer, %changed or 0b0001)
              }
            }
            @Composable
            fun Test17(p2: Int, p3: Int, p0: Int, p1: Int, %composer: Composer?, %changed: Int) {
              %composer = %composer.startRestartGroup(<>)
              sourceInformation(%composer, "C(Test17)P(2,3):Test.kt")
              val %dirty = %changed
              if (%changed and 0b1110 === 0) {
                %dirty = %dirty or if (%composer.changed(p2)) 0b0100 else 0b0010
              }
              if (%changed and 0b01110000 === 0) {
                %dirty = %dirty or if (%composer.changed(p3)) 0b00100000 else 0b00010000
              }
              if (%changed and 0b001110000000 === 0) {
                %dirty = %dirty or if (%composer.changed(p0)) 0b000100000000 else 0b10000000
              }
              if (%changed and 0b0001110000000000 === 0) {
                %dirty = %dirty or if (%composer.changed(p1)) 0b100000000000 else 0b010000000000
              }
              if (%dirty and 0b0001011011011011 !== 0b010010010010 || !%composer.skipping) {
                if (isTraceInProgress()) {
                  traceEventStart(<>, %changed, -1, <>)
                }
                used(p0)
                used(p1)
                used(p2)
                used(p3)
                if (isTraceInProgress()) {
                  traceEventEnd()
                }
              } else {
                %composer.skipToGroupEnd()
              }
              %composer.endRestartGroup()?.updateScope { %composer: Composer?, %force: Int ->
                Test17(p2, p3, p0, p1, %composer, %changed or 0b0001)
              }
            }
            @Composable
            fun Test18(p2: Int, p3: Int, p1: Int, p0: Int, %composer: Composer?, %changed: Int) {
              %composer = %composer.startRestartGroup(<>)
              sourceInformation(%composer, "C(Test18)P(2,3,1):Test.kt")
              val %dirty = %changed
              if (%changed and 0b1110 === 0) {
                %dirty = %dirty or if (%composer.changed(p2)) 0b0100 else 0b0010
              }
              if (%changed and 0b01110000 === 0) {
                %dirty = %dirty or if (%composer.changed(p3)) 0b00100000 else 0b00010000
              }
              if (%changed and 0b001110000000 === 0) {
                %dirty = %dirty or if (%composer.changed(p1)) 0b000100000000 else 0b10000000
              }
              if (%changed and 0b0001110000000000 === 0) {
                %dirty = %dirty or if (%composer.changed(p0)) 0b100000000000 else 0b010000000000
              }
              if (%dirty and 0b0001011011011011 !== 0b010010010010 || !%composer.skipping) {
                if (isTraceInProgress()) {
                  traceEventStart(<>, %changed, -1, <>)
                }
                used(p0)
                used(p1)
                used(p2)
                used(p3)
                if (isTraceInProgress()) {
                  traceEventEnd()
                }
              } else {
                %composer.skipToGroupEnd()
              }
              %composer.endRestartGroup()?.updateScope { %composer: Composer?, %force: Int ->
                Test18(p2, p3, p1, p0, %composer, %changed or 0b0001)
              }
            }
            @Composable
            fun Test19(p3: Int, p0: Int, p1: Int, p2: Int, %composer: Composer?, %changed: Int) {
              %composer = %composer.startRestartGroup(<>)
              sourceInformation(%composer, "C(Test19)P(3):Test.kt")
              val %dirty = %changed
              if (%changed and 0b1110 === 0) {
                %dirty = %dirty or if (%composer.changed(p3)) 0b0100 else 0b0010
              }
              if (%changed and 0b01110000 === 0) {
                %dirty = %dirty or if (%composer.changed(p0)) 0b00100000 else 0b00010000
              }
              if (%changed and 0b001110000000 === 0) {
                %dirty = %dirty or if (%composer.changed(p1)) 0b000100000000 else 0b10000000
              }
              if (%changed and 0b0001110000000000 === 0) {
                %dirty = %dirty or if (%composer.changed(p2)) 0b100000000000 else 0b010000000000
              }
              if (%dirty and 0b0001011011011011 !== 0b010010010010 || !%composer.skipping) {
                if (isTraceInProgress()) {
                  traceEventStart(<>, %changed, -1, <>)
                }
                used(p0)
                used(p1)
                used(p2)
                used(p3)
                if (isTraceInProgress()) {
                  traceEventEnd()
                }
              } else {
                %composer.skipToGroupEnd()
              }
              %composer.endRestartGroup()?.updateScope { %composer: Composer?, %force: Int ->
                Test19(p3, p0, p1, p2, %composer, %changed or 0b0001)
              }
            }
            @Composable
            fun Test20(p3: Int, p0: Int, p2: Int, p1: Int, %composer: Composer?, %changed: Int) {
              %composer = %composer.startRestartGroup(<>)
              sourceInformation(%composer, "C(Test20)P(3!1,2):Test.kt")
              val %dirty = %changed
              if (%changed and 0b1110 === 0) {
                %dirty = %dirty or if (%composer.changed(p3)) 0b0100 else 0b0010
              }
              if (%changed and 0b01110000 === 0) {
                %dirty = %dirty or if (%composer.changed(p0)) 0b00100000 else 0b00010000
              }
              if (%changed and 0b001110000000 === 0) {
                %dirty = %dirty or if (%composer.changed(p2)) 0b000100000000 else 0b10000000
              }
              if (%changed and 0b0001110000000000 === 0) {
                %dirty = %dirty or if (%composer.changed(p1)) 0b100000000000 else 0b010000000000
              }
              if (%dirty and 0b0001011011011011 !== 0b010010010010 || !%composer.skipping) {
                if (isTraceInProgress()) {
                  traceEventStart(<>, %changed, -1, <>)
                }
                used(p0)
                used(p1)
                used(p2)
                used(p3)
                if (isTraceInProgress()) {
                  traceEventEnd()
                }
              } else {
                %composer.skipToGroupEnd()
              }
              %composer.endRestartGroup()?.updateScope { %composer: Composer?, %force: Int ->
                Test20(p3, p0, p2, p1, %composer, %changed or 0b0001)
              }
            }
            @Composable
            fun Test21(p3: Int, p1: Int, p0: Int, p2: Int, %composer: Composer?, %changed: Int) {
              %composer = %composer.startRestartGroup(<>)
              sourceInformation(%composer, "C(Test21)P(3,1):Test.kt")
              val %dirty = %changed
              if (%changed and 0b1110 === 0) {
                %dirty = %dirty or if (%composer.changed(p3)) 0b0100 else 0b0010
              }
              if (%changed and 0b01110000 === 0) {
                %dirty = %dirty or if (%composer.changed(p1)) 0b00100000 else 0b00010000
              }
              if (%changed and 0b001110000000 === 0) {
                %dirty = %dirty or if (%composer.changed(p0)) 0b000100000000 else 0b10000000
              }
              if (%changed and 0b0001110000000000 === 0) {
                %dirty = %dirty or if (%composer.changed(p2)) 0b100000000000 else 0b010000000000
              }
              if (%dirty and 0b0001011011011011 !== 0b010010010010 || !%composer.skipping) {
                if (isTraceInProgress()) {
                  traceEventStart(<>, %changed, -1, <>)
                }
                used(p0)
                used(p1)
                used(p2)
                used(p3)
                if (isTraceInProgress()) {
                  traceEventEnd()
                }
              } else {
                %composer.skipToGroupEnd()
              }
              %composer.endRestartGroup()?.updateScope { %composer: Composer?, %force: Int ->
                Test21(p3, p1, p0, p2, %composer, %changed or 0b0001)
              }
            }
            @Composable
            fun Test22(p3: Int, p1: Int, p2: Int, p0: Int, %composer: Composer?, %changed: Int) {
              %composer = %composer.startRestartGroup(<>)
              sourceInformation(%composer, "C(Test22)P(3,1,2):Test.kt")
              val %dirty = %changed
              if (%changed and 0b1110 === 0) {
                %dirty = %dirty or if (%composer.changed(p3)) 0b0100 else 0b0010
              }
              if (%changed and 0b01110000 === 0) {
                %dirty = %dirty or if (%composer.changed(p1)) 0b00100000 else 0b00010000
              }
              if (%changed and 0b001110000000 === 0) {
                %dirty = %dirty or if (%composer.changed(p2)) 0b000100000000 else 0b10000000
              }
              if (%changed and 0b0001110000000000 === 0) {
                %dirty = %dirty or if (%composer.changed(p0)) 0b100000000000 else 0b010000000000
              }
              if (%dirty and 0b0001011011011011 !== 0b010010010010 || !%composer.skipping) {
                if (isTraceInProgress()) {
                  traceEventStart(<>, %changed, -1, <>)
                }
                used(p0)
                used(p1)
                used(p2)
                used(p3)
                if (isTraceInProgress()) {
                  traceEventEnd()
                }
              } else {
                %composer.skipToGroupEnd()
              }
              %composer.endRestartGroup()?.updateScope { %composer: Composer?, %force: Int ->
                Test22(p3, p1, p2, p0, %composer, %changed or 0b0001)
              }
            }
            @Composable
            fun Test23(p3: Int, p2: Int, p0: Int, p1: Int, %composer: Composer?, %changed: Int) {
              %composer = %composer.startRestartGroup(<>)
              sourceInformation(%composer, "C(Test23)P(3,2):Test.kt")
              val %dirty = %changed
              if (%changed and 0b1110 === 0) {
                %dirty = %dirty or if (%composer.changed(p3)) 0b0100 else 0b0010
              }
              if (%changed and 0b01110000 === 0) {
                %dirty = %dirty or if (%composer.changed(p2)) 0b00100000 else 0b00010000
              }
              if (%changed and 0b001110000000 === 0) {
                %dirty = %dirty or if (%composer.changed(p0)) 0b000100000000 else 0b10000000
              }
              if (%changed and 0b0001110000000000 === 0) {
                %dirty = %dirty or if (%composer.changed(p1)) 0b100000000000 else 0b010000000000
              }
              if (%dirty and 0b0001011011011011 !== 0b010010010010 || !%composer.skipping) {
                if (isTraceInProgress()) {
                  traceEventStart(<>, %changed, -1, <>)
                }
                used(p0)
                used(p1)
                used(p2)
                used(p3)
                if (isTraceInProgress()) {
                  traceEventEnd()
                }
              } else {
                %composer.skipToGroupEnd()
              }
              %composer.endRestartGroup()?.updateScope { %composer: Composer?, %force: Int ->
                Test23(p3, p2, p0, p1, %composer, %changed or 0b0001)
              }
            }
            @Composable
            fun Test24(p3: Int, p2: Int, p1: Int, p0: Int, %composer: Composer?, %changed: Int) {
              %composer = %composer.startRestartGroup(<>)
              sourceInformation(%composer, "C(Test24)P(3,2,1):Test.kt")
              val %dirty = %changed
              if (%changed and 0b1110 === 0) {
                %dirty = %dirty or if (%composer.changed(p3)) 0b0100 else 0b0010
              }
              if (%changed and 0b01110000 === 0) {
                %dirty = %dirty or if (%composer.changed(p2)) 0b00100000 else 0b00010000
              }
              if (%changed and 0b001110000000 === 0) {
                %dirty = %dirty or if (%composer.changed(p1)) 0b000100000000 else 0b10000000
              }
              if (%changed and 0b0001110000000000 === 0) {
                %dirty = %dirty or if (%composer.changed(p0)) 0b100000000000 else 0b010000000000
              }
              if (%dirty and 0b0001011011011011 !== 0b010010010010 || !%composer.skipping) {
                if (isTraceInProgress()) {
                  traceEventStart(<>, %changed, -1, <>)
                }
                used(p0)
                used(p1)
                used(p2)
                used(p3)
                if (isTraceInProgress()) {
                  traceEventEnd()
                }
              } else {
                %composer.skipToGroupEnd()
              }
              %composer.endRestartGroup()?.updateScope { %composer: Composer?, %force: Int ->
                Test24(p3, p2, p1, p0, %composer, %changed or 0b0001)
              }
            }
        """
    )

    @Test
    fun testSourceInformationWithPackageName(): Unit = verifyComposeIrTransform(
        source = """
            package androidx.compose.runtime.tests

            import androidx.compose.runtime.Composable

            @Composable
            fun Test(value: LocalInlineClass) {
                used(value)
            }
        """,
        extra = """
            package androidx.compose.runtime.tests

            inline class LocalInlineClass(val value: Int)
            fun used(x: Any?) {}
        """,
        expectedTransformed = """
            @Composable
            fun Test(value: LocalInlineClass, %composer: Composer?, %changed: Int) {
              %composer = %composer.startRestartGroup(<>)
              sourceInformation(%composer, "C(Test)P(0:c#runtime.tests.LocalInlineClass):Test.kt#992ot2")
              val %dirty = %changed
              if (%changed and 0b1110 === 0) {
                %dirty = %dirty or if (%composer.changed(<unsafe-coerce>(value))) 0b0100 else 0b0010
              }
              if (%dirty and 0b1011 !== 0b0010 || !%composer.skipping) {
                if (isTraceInProgress()) {
                  traceEventStart(<>, %changed, -1, "androidx.compose.runtime.tests.Test (Test.kt:6)")
                }
                used(value)
                if (isTraceInProgress()) {
                  traceEventEnd()
                }
              } else {
                %composer.skipToGroupEnd()
              }
              %composer.endRestartGroup()?.updateScope { %composer: Composer?, %force: Int ->
                Test(value, %composer, %changed or 0b0001)
              }
            }
        """,
        truncateTracingInfoMode = TruncateTracingInfoMode.KEEP_INFO_STRING
    )

    @Test
    fun testSourceOffsetOrderForParameterExpressions(): Unit = verifyComposeIrTransform(
        source = """
            import androidx.compose.runtime.Composable

            @Composable
            fun Test() {
                A(b(), c(), d())
                B()
            }
        """,
        extra = """
            import androidx.compose.runtime.Composable

            @Composable fun A(a: Int, b: Int, c: Int) { }
            @Composable fun B() { }
            @Composable fun b(): Int = 1
            @Composable fun c(): Int = 1
            @Composable fun d(): Int = 1
        """,
        expectedTransformed = """
            @Composable
            fun Test(%composer: Composer?, %changed: Int) {
              %composer = %composer.startRestartGroup(<>)
              sourceInformation(%composer, "C(Test)<b()>,<c()>,<d()>,<A(b(),>,<B()>:Test.kt")
              if (%changed !== 0 || !%composer.skipping) {
                if (isTraceInProgress()) {
                  traceEventStart(<>, %changed, -1, "Test (Test.kt:4)")
                }
                A(b(%composer, 0), c(%composer, 0), d(%composer, 0), %composer, 0)
                B(%composer, 0)
                if (isTraceInProgress()) {
                  traceEventEnd()
                }
              } else {
                %composer.skipToGroupEnd()
              }
              %composer.endRestartGroup()?.updateScope { %composer: Composer?, %force: Int ->
                Test(%composer, %changed or 0b0001)
              }
            }
        """,
        truncateTracingInfoMode = TruncateTracingInfoMode.KEEP_INFO_STRING
    )

    @Test
    fun testSourceLocationOfCapturingComposableLambdas(): Unit = verifyComposeIrTransform(
        source = """
            import androidx.compose.runtime.Composable

            class SomeClass {
                var a = "Test"
                fun onCreate() {
                    setContent {
                        B(a)
                        B(a)
                    }
                }
            }

            fun Test() {
                var a = "Test"
                setContent {
                    B(a)
                    B(a)
                }
            }
        """,
        extra = """
            import androidx.compose.runtime.Composable

            fun setContent(block: @Composable () -> Unit) { }
            @Composable fun B(value: String) { }
        """,
        expectedTransformed = """
            @StabilityInferred(parameters = 0)
            class SomeClass {
              var a: String = "Test"
              fun onCreate() {
                setContent(composableLambdaInstance(<>, true) { %composer: Composer?, %changed: Int ->
                  sourceInformation(%composer, "C<B(a)>,<B(a)>:Test.kt")
                  if (%changed and 0b1011 !== 0b0010 || !%composer.skipping) {
                    if (isTraceInProgress()) {
                      traceEventStart(<>, %changed, -1, "SomeClass.onCreate.<anonymous> (Test.kt:6)")
                    }
                    B(a, %composer, 0)
                    B(a, %composer, 0)
                    if (isTraceInProgress()) {
                      traceEventEnd()
                    }
                  } else {
                    %composer.skipToGroupEnd()
                  }
                }
                )
              }
              static val %stable: Int = 8
            }
            fun Test() {
              var a = "Test"
              setContent(composableLambdaInstance(<>, true) { %composer: Composer?, %changed: Int ->
                sourceInformation(%composer, "C<B(a)>,<B(a)>:Test.kt")
                if (%changed and 0b1011 !== 0b0010 || !%composer.skipping) {
                  if (isTraceInProgress()) {
                    traceEventStart(<>, %changed, -1, "Test.<anonymous> (Test.kt:15)")
                  }
                  B(a, %composer, 0)
                  B(a, %composer, 0)
                  if (isTraceInProgress()) {
                    traceEventEnd()
                  }
                } else {
                  %composer.skipToGroupEnd()
                }
              }
              )
            }
        """,
        truncateTracingInfoMode = TruncateTracingInfoMode.KEEP_INFO_STRING
    )

    @Test
    fun testSourceLineInformationForNormalInline(): Unit = verifyComposeIrTransform(
        source = """
            import androidx.compose.runtime.Composable

            @Composable
            fun Test() {
              W {
                IW {
                    T(2)
                    repeat(3) {
                        T(3)
                    }
                    T(4)
                }
              }
            }
        """,
        extra = """
            import androidx.compose.runtime.Composable

            @Composable fun W(block: @Composable () -> Unit) = block()
            @Composable inline fun IW(block: @Composable () -> Unit) = block()
            @Composable fun T(value: Int) { }
        """,
        expectedTransformed = """
            @Composable
            fun Test(%composer: Composer?, %changed: Int) {
              %composer = %composer.startRestartGroup(<>)
              sourceInformation(%composer, "C(Test)<W>:Test.kt")
              if (%changed !== 0 || !%composer.skipping) {
                if (isTraceInProgress()) {
                  traceEventStart(<>, %changed, -1, "Test (Test.kt:4)")
                }
                W(ComposableSingletons%TestKt.lambda-1, %composer, 0b0110)
                if (isTraceInProgress()) {
                  traceEventEnd()
                }
              } else {
                %composer.skipToGroupEnd()
              }
              %composer.endRestartGroup()?.updateScope { %composer: Composer?, %force: Int ->
                Test(%composer, %changed or 0b0001)
              }
            }
            internal object ComposableSingletons%TestKt {
              val lambda-1: Function2<Composer, Int, Unit> = composableLambdaInstance(<>, false) { %composer: Composer?, %changed: Int ->
                sourceInformation(%composer, "C<IW>:Test.kt")
                if (%changed and 0b1011 !== 0b0010 || !%composer.skipping) {
                  if (isTraceInProgress()) {
                    traceEventStart(<>, %changed, -1, "ComposableSingletons%TestKt.lambda-1.<anonymous> (Test.kt:5)")
                  }
                  IW({ %composer: Composer?, %changed: Int ->
                    %composer.startReplaceableGroup(<>)
                    sourceInformation(%composer, "C<T(2)>,<T(4)>:Test.kt")
                    if (%changed and 0b1011 !== 0b0010 || !%composer.skipping) {
                      T(2, %composer, 0b0110)
                      %composer.startReplaceableGroup(<>)
                      sourceInformation(%composer, "*<T(3)>")
                      repeat(3) { it: Int ->
                        T(3, %composer, 0b0110)
                      }
                      %composer.endReplaceableGroup()
                      T(4, %composer, 0b0110)
                    } else {
                      %composer.skipToGroupEnd()
                    }
                    %composer.endReplaceableGroup()
                  }, %composer, 0)
                  if (isTraceInProgress()) {
                    traceEventEnd()
                  }
                } else {
                  %composer.skipToGroupEnd()
                }
              }
            }
        """,
        truncateTracingInfoMode = TruncateTracingInfoMode.KEEP_INFO_STRING
    )

    @Test
    fun testInlineReadOnlySourceLocations() = verifyComposeIrTransform(
        """
            import androidx.compose.runtime.Composable
            import androidx.compose.runtime.ReadOnlyComposable

            val current
                @Composable
                @ReadOnlyComposable
                get() = 0

            @Composable
            @ReadOnlyComposable
            fun calculateSometing(): Int {
                return 0;
            }

            @Composable
            fun Test() {
                val c = current
                val cl = calculateSometing()
                Layout {
                    Text("${'$'}c ${'$'}cl")
                }
            }
        """,
        """
            val current: Int
              @Composable @ReadOnlyComposable @JvmName(name = "getCurrent")
              get() {
                sourceInformationMarkerStart(%composer, <>, "C:Test.kt")
                if (isTraceInProgress()) {
                  traceEventStart(<>, %changed, -1, "<get-current> (Test.kt:7)")
                }
                val tmp0 = 0
                if (isTraceInProgress()) {
                  traceEventEnd()
                }
                sourceInformationMarkerEnd(%composer)
                return tmp0
              }
            @Composable
            @ReadOnlyComposable
            fun calculateSometing(%composer: Composer?, %changed: Int): Int {
              sourceInformationMarkerStart(%composer, <>, "C(calculateSometing):Test.kt")
              if (isTraceInProgress()) {
                traceEventStart(<>, %changed, -1, "calculateSometing (Test.kt:11)")
              }
              val tmp0 = 0
              if (isTraceInProgress()) {
                traceEventEnd()
              }
              sourceInformationMarkerEnd(%composer)
              return tmp0
            }
            @Composable
            fun Test(%composer: Composer?, %changed: Int) {
              %composer = %composer.startRestartGroup(<>)
              sourceInformation(%composer, "C(Test)<curren...>,<calcul...>,<Layout>:Test.kt")
              if (%changed !== 0 || !%composer.skipping) {
                if (isTraceInProgress()) {
                  traceEventStart(<>, %changed, -1, "Test (Test.kt:16)")
                }
                val c = current
                val cl = calculateSometing(%composer, 0)
                Layout({ %composer: Composer?, %changed: Int ->
                  %composer.startReplaceableGroup(<>)
                  sourceInformation(%composer, "C<Text("...>:Test.kt")
                  if (%changed and 0b1011 !== 0b0010 || !%composer.skipping) {
                    Text("%c %cl", %composer, 0)
                  } else {
                    %composer.skipToGroupEnd()
                  }
                  %composer.endReplaceableGroup()
                }, %composer, 0)
                if (isTraceInProgress()) {
                  traceEventEnd()
                }
              } else {
                %composer.skipToGroupEnd()
              }
              %composer.endRestartGroup()?.updateScope { %composer: Composer?, %force: Int ->
                Test(%composer, %changed or 0b0001)
              }
            }
        """,
        """
            import androidx.compose.runtime.Composable

            @Composable
            inline fun Layout(content: @Composable () -> Unit) { content() }

            @Composable
            fun Text(text: String) { }
        """,
        truncateTracingInfoMode = TruncateTracingInfoMode.KEEP_INFO_STRING
    )

    @Test
    fun testReadOnlyInlineValSourceLocations() = verifyComposeIrTransform(
        """
            import androidx.compose.runtime.Composable
            import androidx.compose.runtime.ReadOnlyComposable

            class CurrentHolder {
                inline val current: Int
                    @ReadOnlyComposable
                    @Composable
                    get() = 0
            }

            class HolderHolder {
                private val _currentHolder = CurrentHolder()
                val current: Int
                    @ReadOnlyComposable
                    @Composable
                    get() = _currentHolder.current
            }

            val holderHolder = HolderHolder()

            @Composable
            @ReadOnlyComposable
            fun calculateSometing(): Int {
                return 0;
            }

            @Composable
            fun Test() {
                val c = holderHolder.current
                val cl = calculateSometing()
                Layout {
                    Text("${'$'}c ${'$'}cl")
                }
            }
        """,
        """
            @StabilityInferred(parameters = 0)
            class CurrentHolder {
              val current: Int
                @ReadOnlyComposable @Composable @JvmName(name = "getCurrent")
                get() {
                  sourceInformationMarkerStart(%composer, <>, "C:Test.kt")
                  val tmp0 = 0
                  sourceInformationMarkerEnd(%composer)
                  return tmp0
                }
              static val %stable: Int = 0
            }
            @StabilityInferred(parameters = 0)
            class HolderHolder {
              val _currentHolder: CurrentHolder = CurrentHolder()
              val current: Int
                @ReadOnlyComposable @Composable @JvmName(name = "getCurrent")
                get() {
                  sourceInformationMarkerStart(%composer, <>, "C<curren...>:Test.kt")
                  if (isTraceInProgress()) {
                    traceEventStart(<>, %changed, -1, "HolderHolder.<get-current> (Test.kt:16)")
                  }
                  val tmp0 = _currentHolder.current
                  if (isTraceInProgress()) {
                    traceEventEnd()
                  }
                  sourceInformationMarkerEnd(%composer)
                  return tmp0
                }
              static val %stable: Int = 0
            }
            val holderHolder: HolderHolder = HolderHolder()
            @Composable
            @ReadOnlyComposable
            fun calculateSometing(%composer: Composer?, %changed: Int): Int {
              sourceInformationMarkerStart(%composer, <>, "C(calculateSometing):Test.kt")
              if (isTraceInProgress()) {
                traceEventStart(<>, %changed, -1, "calculateSometing (Test.kt:23)")
              }
              val tmp0 = 0
              if (isTraceInProgress()) {
                traceEventEnd()
              }
              sourceInformationMarkerEnd(%composer)
              return tmp0
            }
            @Composable
            fun Test(%composer: Composer?, %changed: Int) {
              %composer = %composer.startRestartGroup(<>)
              sourceInformation(%composer, "C(Test)<curren...>,<calcul...>,<Layout>:Test.kt")
              if (%changed !== 0 || !%composer.skipping) {
                if (isTraceInProgress()) {
                  traceEventStart(<>, %changed, -1, "Test (Test.kt:28)")
                }
                val c = holderHolder.current
                val cl = calculateSometing(%composer, 0)
                Layout({ %composer: Composer?, %changed: Int ->
                  %composer.startReplaceableGroup(<>)
                  sourceInformation(%composer, "C<Text("...>:Test.kt")
                  if (%changed and 0b1011 !== 0b0010 || !%composer.skipping) {
                    Text("%c %cl", %composer, 0)
                  } else {
                    %composer.skipToGroupEnd()
                  }
                  %composer.endReplaceableGroup()
                }, %composer, 0)
                if (isTraceInProgress()) {
                  traceEventEnd()
                }
              } else {
                %composer.skipToGroupEnd()
              }
              %composer.endRestartGroup()?.updateScope { %composer: Composer?, %force: Int ->
                Test(%composer, %changed or 0b0001)
              }
            }
        """,
        """
            import androidx.compose.runtime.Composable

            @Composable
            inline fun Layout(content: @Composable () -> Unit) { content() }

            @Composable
            fun Text(text: String) { }
        """,
        truncateTracingInfoMode = TruncateTracingInfoMode.KEEP_INFO_STRING
    )

    @Test
    fun testReadOnlyComposableWithEarlyReturn() = controlFlow(
        source = """
            import androidx.compose.runtime.ReadOnlyComposable

            @ReadOnlyComposable
            @Composable
            fun getSomeValue(a: Int): Int {
                if (a < 100) return 0
                return 1
            }
        """,
        """
            @ReadOnlyComposable
            @Composable
            fun getSomeValue(a: Int, %composer: Composer?, %changed: Int): Int {
              sourceInformationMarkerStart(%composer, <>, "C(getSomeValue):Test.kt")
              if (isTraceInProgress()) {
                traceEventStart(<>, %changed, -1, <>)
              }
              if (a < 100) {
                val tmp1_return = 0
                sourceInformationMarkerEnd(%composer)
                return tmp1_return
              }
              val tmp0 = 1
              if (isTraceInProgress()) {
                traceEventEnd()
              }
              sourceInformationMarkerEnd(%composer)
              return tmp0
            }
        """
    )

    @Test
    fun testMultipleNestedInlines() = verifyComposeIrTransform(
        source = """
            import androidx.compose.runtime.Composable

            @Composable
            fun AttemptedToRealizeGroupTwice() {
                Wrapper {
                    repeat(1) {
                        repeat(1) {
                            Leaf(0)
                        }
                        Leaf(0)
                    }
                }
            }
        """,
        expectedTransformed = """
            @Composable
            fun AttemptedToRealizeGroupTwice(%composer: Composer?, %changed: Int) {
              %composer = %composer.startRestartGroup(<>)
              sourceInformation(%composer, "C(AttemptedToRealizeGroupTwice)<Wrappe...>:Test.kt")
              if (%changed !== 0 || !%composer.skipping) {
                if (isTraceInProgress()) {
                  traceEventStart(<>, %changed, -1, <>)
                }
                Wrapper({ %composer: Composer?, %changed: Int ->
                  %composer.startReplaceableGroup(<>)
                  sourceInformation(%composer, "C*<Leaf(0...>:Test.kt")
                  if (%changed and 0b1011 !== 0b0010 || !%composer.skipping) {
                    repeat(1) { it: Int ->
                      %composer.startReplaceableGroup(<>)
                      sourceInformation(%composer, "*<Leaf(0...>")
                      repeat(1) { it: Int ->
                        Leaf(0, %composer, 0b0110, 0)
                      }
                      %composer.endReplaceableGroup()
                      Leaf(0, %composer, 0b0110, 0)
                    }
                  } else {
                    %composer.skipToGroupEnd()
                  }
                  %composer.endReplaceableGroup()
                }, %composer, 0)
                if (isTraceInProgress()) {
                  traceEventEnd()
                }
              } else {
                %composer.skipToGroupEnd()
              }
              %composer.endRestartGroup()?.updateScope { %composer: Composer?, %force: Int ->
                AttemptedToRealizeGroupTwice(%composer, %changed or 0b0001)
              }
            }
        """,
        extra = """
            import androidx.compose.runtime.Composable

            @Composable
            inline fun Wrapper(content: @Composable () -> Unit) { }

            @Composable
            fun Leaf(default: Int = 0) {}
        """
    )

    @Test // Regression test for 205590513
    fun testGroupAroundExtensionFunctions() = verifyComposeIrTransform(
        source = """
            import androidx.compose.runtime.*

            @Composable
            fun Test(start: Int, end: Int) {
                val a = remember { A() }
                for (i in start until end) {
                    val b = a.get(bKey)
                    if (i == 2) {
                        a.get(cKey)
                    }
                }
            }
        """,
        extra = """
            import androidx.compose.runtime.*

            class A

            class B

            class C

            val bKey: () -> B = { B() }
            val cKey: () -> C = { C() }

            @Composable
            fun <T> A.get(block: () -> T) = block()
        """,
        expectedTransformed = """
            @Composable
            fun Test(start: Int, end: Int, %composer: Composer?, %changed: Int) {
              %composer = %composer.startRestartGroup(<>)
              sourceInformation(%composer, "C(Test)P(1)<rememb...>,*<get(bK...>:Test.kt")
              val %dirty = %changed
              if (%changed and 0b1110 === 0) {
                %dirty = %dirty or if (%composer.changed(start)) 0b0100 else 0b0010
              }
              if (%changed and 0b01110000 === 0) {
                %dirty = %dirty or if (%composer.changed(end)) 0b00100000 else 0b00010000
              }
              if (%dirty and 0b01011011 !== 0b00010010 || !%composer.skipping) {
                if (isTraceInProgress()) {
                  traceEventStart(<>, %changed, -1, <>)
                }
                val a = remember({
                  A()
                }, %composer, 0)
                val tmp0_iterator = start until end.iterator()
                while (tmp0_iterator.hasNext()) {
                  val i = tmp0_iterator.next()
                  val b = a.get(bKey, %composer, 0b00110110)
                  %composer.startReplaceableGroup(<>)
                  sourceInformation(%composer, "<get(cK...>")
                  if (i == 0b0010) {
                    a.get(cKey, %composer, 0b00110110)
                  }
                  %composer.endReplaceableGroup()
                }
                if (isTraceInProgress()) {
                  traceEventEnd()
                }
              } else {
                %composer.skipToGroupEnd()
              }
              %composer.endRestartGroup()?.updateScope { %composer: Composer?, %force: Int ->
                Test(start, end, %composer, %changed or 0b0001)
              }
            }
        """
    )

    // There are a number of "inline constructors" in the Kotlin standard library for Array types.
    // These are special cases, since normal constructors cannot be inlined.
    @Test
    fun testInlineArrayConstructor() = verifyComposeIrTransform(
        """
            import androidx.compose.runtime.*

            @Composable
            fun ArrayConstructorTest(n: Int) {
                Array(n) { remember { it } }
                ByteArray(n) { remember { it.toByte() } }
                CharArray(n) { remember { it.toChar() } }
                ShortArray(n) { remember { it.toShort() } }
                IntArray(n) { remember { it } }
                LongArray(n) { remember { it.toLong() } }
                FloatArray(n) { remember { it.toFloat() } }
                DoubleArray(n) { remember { it.toDouble() } }
                BooleanArray(n) { remember { false } }
            }
        """,
        """
            @Composable
            fun ArrayConstructorTest(n: Int, %composer: Composer?, %changed: Int) {
              %composer = %composer.startRestartGroup(<>)
              sourceInformation(%composer, "C(ArrayConstructorTest)<rememb...>,<rememb...>,<rememb...>,<rememb...>,<rememb...>,<rememb...>,<rememb...>,<rememb...>,<rememb...>:Test.kt")
              val %dirty = %changed
              if (%changed and 0b1110 === 0) {
                %dirty = %dirty or if (%composer.changed(n)) 0b0100 else 0b0010
              }
              if (%dirty and 0b1011 !== 0b0010 || !%composer.skipping) {
                if (isTraceInProgress()) {
                  traceEventStart(<>, %changed, -1, <>)
                }
                Array(n) { it: Int ->
                  val tmp0_return = remember({
                    it
                  }, %composer, 0)
                  tmp0_return
                }
                ByteArray(n) { it: Int ->
                  val tmp0_return = remember({
                    it.toByte()
                  }, %composer, 0)
                  tmp0_return
                }
                CharArray(n) { it: Int ->
                  val tmp0_return = remember({
                    it.toChar()
                  }, %composer, 0)
                  tmp0_return
                }
                ShortArray(n) { it: Int ->
                  val tmp0_return = remember({
                    it.toShort()
                  }, %composer, 0)
                  tmp0_return
                }
                IntArray(n) { it: Int ->
                  val tmp0_return = remember({
                    it
                  }, %composer, 0)
                  tmp0_return
                }
                LongArray(n) { it: Int ->
                  val tmp0_return = remember({
                    it.toLong()
                  }, %composer, 0)
                  tmp0_return
                }
                FloatArray(n) { it: Int ->
                  val tmp0_return = remember({
                    it.toFloat()
                  }, %composer, 0)
                  tmp0_return
                }
                DoubleArray(n) { it: Int ->
                  val tmp0_return = remember({
                    it.toDouble()
                  }, %composer, 0)
                  tmp0_return
                }
                BooleanArray(n) { it: Int ->
                  val tmp0_return = remember({
                    false
                  }, %composer, 0)
                  tmp0_return
                }
                if (isTraceInProgress()) {
                  traceEventEnd()
                }
              } else {
                %composer.skipToGroupEnd()
              }
              %composer.endRestartGroup()?.updateScope { %composer: Composer?, %force: Int ->
                ArrayConstructorTest(n, %composer, %changed or 0b0001)
              }
            }
        """
    )
}<|MERGE_RESOLUTION|>--- conflicted
+++ resolved
@@ -1410,12 +1410,9 @@
                   sourceInformation(%composer, "<P(j)>")
                   P(j, %composer, 0)
                   %composer.endReplaceableGroup()
-<<<<<<< HEAD
-=======
                   if (isTraceInProgress()) {
                     traceEventEnd()
                   }
->>>>>>> af10a2ee
                   %composer.endRestartGroup()?.updateScope { %composer: Composer?, %force: Int ->
                     Example(items, %composer, %changed or 0b0001)
                   }
@@ -1428,12 +1425,9 @@
                 }
                 P(l, %composer, 0)
               }
-<<<<<<< HEAD
-=======
-              if (isTraceInProgress()) {
-                traceEventEnd()
-              }
->>>>>>> af10a2ee
+              if (isTraceInProgress()) {
+                traceEventEnd()
+              }
               %composer.endRestartGroup()?.updateScope { %composer: Composer?, %force: Int ->
                 Example(items, %composer, %changed or 0b0001)
               }
