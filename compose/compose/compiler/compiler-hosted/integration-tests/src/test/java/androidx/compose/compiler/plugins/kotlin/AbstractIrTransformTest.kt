/*
 * Copyright 2020 The Android Open Source Project
 *
 * Licensed under the Apache License, Version 2.0 (the "License");
 * you may not use this file except in compliance with the License.
 * You may obtain a copy of the License at
 *
 *      http://www.apache.org/licenses/LICENSE-2.0
 *
 * Unless required by applicable law or agreed to in writing, software
 * distributed under the License is distributed on an "AS IS" BASIS,
 * WITHOUT WARRANTIES OR CONDITIONS OF ANY KIND, either express or implied.
 * See the License for the specific language governing permissions and
 * limitations under the License.
 */

package androidx.compose.compiler.plugins.kotlin

import androidx.compose.compiler.plugins.kotlin.lower.dumpSrc
import org.intellij.lang.annotations.Language
import org.jetbrains.kotlin.backend.common.extensions.IrGenerationExtension
import org.jetbrains.kotlin.backend.common.extensions.IrPluginContext
import org.jetbrains.kotlin.backend.common.extensions.IrPluginContextImpl
import org.jetbrains.kotlin.backend.common.ir.BuiltinSymbolsBase
import org.jetbrains.kotlin.backend.common.ir.createParameterDeclarations
import org.jetbrains.kotlin.backend.jvm.JvmGeneratorExtensionsImpl
<<<<<<< HEAD
=======
import org.jetbrains.kotlin.backend.jvm.JvmIrTypeSystemContext
>>>>>>> 1555cdea
import org.jetbrains.kotlin.backend.jvm.JvmNameProvider
import org.jetbrains.kotlin.backend.jvm.serialization.JvmIdSignatureDescriptor
import org.jetbrains.kotlin.cli.jvm.compiler.EnvironmentConfigFiles
import org.jetbrains.kotlin.cli.jvm.compiler.KotlinCoreEnvironment
import org.jetbrains.kotlin.cli.jvm.config.addJvmClasspathRoots
import org.jetbrains.kotlin.config.JVMConfigurationKeys
import org.jetbrains.kotlin.config.JvmTarget
import org.jetbrains.kotlin.config.languageVersionSettings
import org.jetbrains.kotlin.descriptors.ModuleDescriptor
import org.jetbrains.kotlin.descriptors.konan.DeserializedKlibModuleOrigin
import org.jetbrains.kotlin.descriptors.konan.KlibModuleOrigin
import org.jetbrains.kotlin.ir.IrBuiltIns
import org.jetbrains.kotlin.ir.IrElement
<<<<<<< HEAD
=======
import org.jetbrains.kotlin.ir.backend.jvm.serialization.JvmDescriptorMangler
>>>>>>> 1555cdea
import org.jetbrains.kotlin.ir.backend.jvm.serialization.JvmIrLinker
import org.jetbrains.kotlin.ir.builders.TranslationPluginContext
import org.jetbrains.kotlin.ir.builders.declarations.buildClass
import org.jetbrains.kotlin.ir.declarations.IrClass
import org.jetbrains.kotlin.ir.declarations.IrDeclarationOrigin
import org.jetbrains.kotlin.ir.declarations.IrModuleFragment
import org.jetbrains.kotlin.ir.declarations.impl.IrFactoryImpl
<<<<<<< HEAD
import org.jetbrains.kotlin.ir.descriptors.IrBuiltIns
import org.jetbrains.kotlin.ir.descriptors.IrFunctionFactory
import org.jetbrains.kotlin.ir.linkage.IrDeserializer
=======
>>>>>>> 1555cdea
import org.jetbrains.kotlin.ir.util.ExternalDependenciesGenerator
import org.jetbrains.kotlin.ir.util.IrMessageLogger
import org.jetbrains.kotlin.ir.util.ReferenceSymbolTable
import org.jetbrains.kotlin.ir.util.SymbolTable
import org.jetbrains.kotlin.ir.util.TypeTranslator
import org.jetbrains.kotlin.ir.util.dump
import org.jetbrains.kotlin.load.kotlin.JvmPackagePartSource
import org.jetbrains.kotlin.psi.KtFile
import org.jetbrains.kotlin.psi2ir.Psi2IrConfiguration
import org.jetbrains.kotlin.psi2ir.Psi2IrTranslator
import org.jetbrains.kotlin.psi2ir.generators.DeclarationStubGeneratorImpl
import org.jetbrains.kotlin.psi2ir.generators.GeneratorContext
import org.jetbrains.kotlin.resolve.AnalyzingUtils
import org.jetbrains.kotlin.serialization.deserialization.descriptors.DeserializedContainerSource
import org.jetbrains.kotlin.utils.addToStdlib.safeAs
import java.io.File

@Suppress("LeakingThis")
abstract class ComposeIrTransformTest : AbstractIrTransformTest() {
    open val liveLiteralsEnabled get() = false
    open val liveLiteralsV2Enabled get() = false
    open val sourceInformationEnabled get() = true
    open val decoysEnabled get() = false
    open val metricsDestination: String? get() = null

    protected val extension = ComposeIrGenerationExtension(
        liveLiteralsEnabled,
        liveLiteralsV2Enabled,
        sourceInformationEnabled,
        intrinsicRememberEnabled = true,
        decoysEnabled,
        metricsDestination
    )
    // Some tests require the plugin context in order to perform assertions, for example, a
    // context is required to determine the stability of a type using the StabilityInferencer.
    var pluginContext: IrPluginContext? = null

    override fun postProcessingStep(
        module: IrModuleFragment,
<<<<<<< HEAD
        generatorContext: GeneratorContext,
        irLinker: IrDeserializer,
        diagnosticReporter: IrMessageLogger,
        symbols: BuiltinSymbolsBase
    ) {
        val context = IrPluginContextImpl(
            module = generatorContext.moduleDescriptor,
            bindingContext = generatorContext.bindingContext,
            languageVersionSettings = generatorContext.languageVersionSettings,
            st = generatorContext.symbolTable,
            typeTranslator = generatorContext.typeTranslator,
            irBuiltIns = generatorContext.irBuiltIns,
            linker = irLinker,
            diagnosticReporter = diagnosticReporter,
            symbols = symbols
        )
=======
        context: IrPluginContext
    ) {
>>>>>>> 1555cdea
        pluginContext = context
        extension.generate(
            module,
            context
        )
    }

    override fun tearDown() {
        pluginContext = null
        super.tearDown()
    }
}

abstract class AbstractIrTransformTest : AbstractCodegenTest() {
    private var testLocalUnique = 0
    protected var classesDirectory = tmpDir(
        "kotlin-${testLocalUnique++}-classes"
    )
    override val additionalPaths: List<File> = listOf(classesDirectory)

    abstract fun postProcessingStep(
        module: IrModuleFragment,
<<<<<<< HEAD
        generatorContext: GeneratorContext,
        irLinker: IrDeserializer,
        diagnosticReporter: IrMessageLogger,
        symbols: BuiltinSymbolsBase
=======
        context: IrPluginContext,
>>>>>>> 1555cdea
    )

    fun verifyCrossModuleComposeIrTransform(
        @Language("kotlin")
        dependencySource: String,
        @Language("kotlin")
        source: String,
        expectedTransformed: String,
        dumpTree: Boolean = false,
        dumpClasses: Boolean = false,
    ) {
        // Setup for compile
        this.classFileFactory = null
        this.myEnvironment = null
        setUp()

        val dependencyFileName = "Test_REPLACEME_${uniqueNumber++}"

        classLoader(dependencySource, dependencyFileName, dumpClasses)
            .allGeneratedFiles
            .also {
                // Write the files to the class directory so they can be used by the next module
                // and the application
                it.writeToDir(classesDirectory)
            }

        // Setup for compile
        this.classFileFactory = null
        this.myEnvironment = null
        setUp()

        verifyComposeIrTransform(
            source,
            expectedTransformed,
            "",
            dumpTree = dumpTree
        )
    }

    fun verifyComposeIrTransform(
        @Language("kotlin")
        source: String,
        expectedTransformed: String,
        @Language("kotlin")
        extra: String = "",
        validator: (element: IrElement) -> Unit = { },
        dumpTree: Boolean = false,
        compilation: Compilation = JvmCompilation()
    ) {
        if (!compilation.enabled) {
            // todo indicate ignore?
            return
        }

        val files = listOf(
            sourceFile("Test.kt", source.replace('%', '$')),
            sourceFile("Extra.kt", extra.replace('%', '$'))
        )
        val irModule = compilation.compile(files)
        val keySet = mutableListOf<Int>()
        fun IrElement.validate(): IrElement = this.also { validator(it) }
        val actualTransformed = irModule
            .files[0]
            .validate()
            .dumpSrc()
            .replace('$', '%')
            // replace source keys for start group calls
            .replace(
                Regex(
                    "(%composer\\.start(Restart|Movable|Replaceable)Group\\()-?((0b)?[-\\d]+)"
                )
            ) {
                val stringKey = it.groupValues[3]
                val key = if (stringKey.startsWith("0b"))
                    Integer.parseInt(stringKey.drop(2), 2)
                else
                    stringKey.toInt()
                if (key in keySet) {
                    "${it.groupValues[1]}<!DUPLICATE KEY: $key!>"
                } else {
                    keySet.add(key)
                    "${it.groupValues[1]}<>"
                }
            }
            .replace(
                Regex("(sourceInformationMarkerStart\\(%composer, )([-\\d]+)")
            ) {
                "${it.groupValues[1]}<>"
            }
            // replace source information with source it references
            .replace(
                Regex(
                    "(%composer\\.start(Restart|Movable|Replaceable)Group\\" +
                        "([^\"\\n]*)\"(.*)\"\\)"
                )
            ) {
                "${it.groupValues[1]}\"${
                generateSourceInfo(it.groupValues[4], source)
                }\")"
            }
            .replace(
                Regex("(sourceInformation(MarkerStart)?\\(.*)\"(.*)\"\\)")
            ) {
                "${it.groupValues[1]}\"${generateSourceInfo(it.groupValues[3], source)}\")"
            }
            .replace(
                Regex(
                    "(composableLambda[N]?\\" +
                        "([^\"\\n]*)\"(.*)\"\\)"
                )
            ) {
                "${it.groupValues[1]}\"${
                generateSourceInfo(it.groupValues[2], source)
                }\")"
            }
            // replace source keys for joinKey calls
            .replace(
                Regex(
                    "(%composer\\.joinKey\\()([-\\d]+)"
                )
            ) {
                "${it.groupValues[1]}<>"
            }
            // composableLambdaInstance(<>, true)
            .replace(
                Regex(
                    "(composableLambdaInstance\\()([-\\d]+, (true|false))"
                )
            ) {
                val callStart = it.groupValues[1]
                val tracked = it.groupValues[3]
                "$callStart<>, $tracked"
            }
            // composableLambda(%composer, <>, true)
            .replace(
                Regex(
                    "(composableLambda\\(%composer,\\s)([-\\d]+)"
                )
            ) {
                "${it.groupValues[1]}<>"
            }
            .trimIndent()
            .trimTrailingWhitespacesAndAddNewlineAtEOF()

        if (dumpTree) {
            println(irModule.dump())
        }
        assertEquals(
            expectedTransformed
                .trimIndent()
                .trimTrailingWhitespacesAndAddNewlineAtEOF(),
            actualTransformed
        )
    }

    private fun MatchResult.isNumber() = groupValues[1].isNotEmpty()
    private fun MatchResult.number() = groupValues[1].toInt()
    private val MatchResult.text get() = groupValues[0]
    private fun MatchResult.isChar(c: String) = text == c
    private fun MatchResult.isFileName() = groups[4] != null

    private fun generateSourceInfo(sourceInfo: String, source: String): String {
        val r = Regex("(\\d+)|([,])|([*])|([:])|C(\\(.*\\))?|L|(P\\(*\\))|@")
        var current = 0
        var currentResult = r.find(sourceInfo, current)
        var result = ""

        fun next(): MatchResult? {
            currentResult?.let {
                current = it.range.last + 1
                currentResult = it.next()
            }
            return currentResult
        }

        // A location has the format: [<line-number>]['@' <offset> ['L' <length>]]
        // where the named productions are numbers
        fun parseLocation(): String? {
            var mr = currentResult
            if (mr != null && mr.isNumber()) {
                // line number, we ignore the value in during testing.
                mr = next()
            }
            if (mr != null && mr.isChar("@")) {
                // Offset
                mr = next()
                if (mr == null || !mr.isNumber()) {
                    return null
                }
                val offset = mr.number()
                mr = next()
                var ellipsis = ""
                val maxFragment = 6
                val rawLength = if (mr != null && mr.isChar("L")) {
                    mr = next()
                    if (mr == null || !mr.isNumber()) {
                        return null
                    }
                    mr.number().also { next() }
                } else {
                    maxFragment
                }
                val eol = source.indexOf('\n', offset).let {
                    if (it < 0) source.length else it
                }
                val space = source.indexOf(' ', offset).let {
                    if (it < 0) source.length else it
                }
                val maxEnd = offset + maxFragment
                if (eol > maxEnd && space > maxEnd) ellipsis = "..."
                val length = minOf(maxEnd, minOf(offset + rawLength, space, eol)) - offset
                return "<${source.substring(offset, offset + length)}$ellipsis>"
            }
            return null
        }

        while (currentResult != null) {
            val mr = currentResult!!
            if (mr.range.start != current) {
                return "invalid source info at $current: '$sourceInfo'"
            }
            when {
                mr.isNumber() || mr.isChar("@") -> {
                    val fragment = parseLocation()
                        ?: return "invalid source info at $current: '$sourceInfo'"
                    result += fragment
                }
                mr.isFileName() -> {
                    return result + ":" + sourceInfo.substring(mr.range.last + 1)
                }
                else -> {
                    result += mr.text
                    next()
                }
            }
            require(mr != currentResult) { "regex didn't advance" }
        }
        if (current != sourceInfo.length)
            return "invalid source info at $current: '$sourceInfo'"
        return result
    }

    fun facadeClassGenerator(
        generatorContext: GeneratorContext,
        source: DeserializedContainerSource
    ): IrClass? {
        val jvmPackagePartSource = source.safeAs<JvmPackagePartSource>() ?: return null
        val facadeName = jvmPackagePartSource.facadeClassName ?: jvmPackagePartSource.className
        return generatorContext.irFactory.buildClass {
            origin = IrDeclarationOrigin.FILE_CLASS
            name = facadeName.fqNameForTopLevelClassMaybeWithDollars.shortName()
        }.also {
            it.createParameterDeclarations()
        }
    }

    inner class JvmCompilation : Compilation {
        override val enabled: Boolean = true

        override fun compile(files: List<KtFile>): IrModuleFragment {
            val classPath = createClasspath() + additionalPaths
            val configuration = newConfiguration()
            configuration.addJvmClasspathRoots(classPath)
            configuration.put(JVMConfigurationKeys.IR, true)
            configuration.put(JVMConfigurationKeys.JVM_TARGET, JvmTarget.JVM_1_8)

            val environment = KotlinCoreEnvironment.createForTests(
                myTestRootDisposable, configuration, EnvironmentConfigFiles.JVM_CONFIG_FILES
            ).also { setupEnvironment(it) }

            val mangler = JvmDescriptorMangler(null)

            val psi2ir = Psi2IrTranslator(
                environment.configuration.languageVersionSettings,
                Psi2IrConfiguration(ignoreErrors = false)
            )
            val messageLogger = environment.configuration[IrMessageLogger.IR_MESSAGE_LOGGER]
                ?: IrMessageLogger.None
            val symbolTable = SymbolTable(
                JvmIdSignatureDescriptor(mangler),
                IrFactoryImpl,
                JvmNameProvider
            )

            val analysisResult = JvmResolveUtil.analyze(files, environment)
            if (!psi2ir.configuration.ignoreErrors) {
                analysisResult.throwIfError()
                AnalyzingUtils.throwExceptionOnErrors(analysisResult.bindingContext)
            }
<<<<<<< HEAD
            val extensions = JvmGeneratorExtensionsImpl()
=======
            val extensions = JvmGeneratorExtensionsImpl(configuration)
>>>>>>> 1555cdea
            val generatorContext = psi2ir.createGeneratorContext(
                analysisResult.moduleDescriptor,
                analysisResult.bindingContext,
                symbolTable,
                extensions = extensions
            )
            val stubGenerator = DeclarationStubGeneratorImpl(
                generatorContext.moduleDescriptor,
                generatorContext.symbolTable,
                generatorContext.irBuiltIns,
                extensions
            )
            val frontEndContext = object : TranslationPluginContext {
                override val moduleDescriptor: ModuleDescriptor
                    get() = generatorContext.moduleDescriptor
                override val symbolTable: ReferenceSymbolTable
                    get() = symbolTable
                override val typeTranslator: TypeTranslator
                    get() = generatorContext.typeTranslator
                override val irBuiltIns: IrBuiltIns
                    get() = generatorContext.irBuiltIns
            }
            val irLinker = JvmIrLinker(
                generatorContext.moduleDescriptor,
                messageLogger,
<<<<<<< HEAD
                generatorContext.irBuiltIns,
=======
                JvmIrTypeSystemContext(generatorContext.irBuiltIns),
>>>>>>> 1555cdea
                generatorContext.symbolTable,
                frontEndContext,
                stubGenerator,
                mangler
            )

            generatorContext.moduleDescriptor.allDependencyModules.map {
                val capability = it.getCapability(KlibModuleOrigin.CAPABILITY)
                val kotlinLibrary = (capability as? DeserializedKlibModuleOrigin)?.library
                irLinker.deserializeIrModuleHeader(
                    it,
                    kotlinLibrary,
                    _moduleName = it.name.asString()
                )
            }

            val irProviders = listOf(irLinker)

            val symbols = BuiltinSymbolsBase(
                generatorContext.irBuiltIns,
                symbolTable,
            )

            ExternalDependenciesGenerator(
                generatorContext.symbolTable,
                irProviders
            ).generateUnboundSymbolsAsDependencies()

            psi2ir.addPostprocessingStep { module ->
                val old = stubGenerator.unboundSymbolGeneration
                try {
                    stubGenerator.unboundSymbolGeneration = true
<<<<<<< HEAD
                    postProcessingStep(module, generatorContext, irLinker, messageLogger, symbols)
=======
                    val context = IrPluginContextImpl(
                        module = generatorContext.moduleDescriptor,
                        bindingContext = generatorContext.bindingContext,
                        languageVersionSettings = generatorContext.languageVersionSettings,
                        st = generatorContext.symbolTable,
                        typeTranslator = generatorContext.typeTranslator,
                        irBuiltIns = generatorContext.irBuiltIns,
                        linker = irLinker,
                        symbols = symbols,
                        diagnosticReporter = IrMessageLogger.None,
                    )
                    postProcessingStep(module, context)
>>>>>>> 1555cdea
                } finally {
                    stubGenerator.unboundSymbolGeneration = old
                }
            }

            val irModuleFragment = psi2ir.generateModuleFragment(
                generatorContext,
                files,
                irProviders,
                IrGenerationExtension.getInstances(myEnvironment!!.project),
                expectDescriptorToSymbol = null
            )
            irLinker.postProcess()
            return irModuleFragment
        }
    }

    // This interface enables different Compilation variants for compiler tests
    interface Compilation {
        val enabled: Boolean
        fun compile(files: List<KtFile>): IrModuleFragment
    }
}<|MERGE_RESOLUTION|>--- conflicted
+++ resolved
@@ -24,10 +24,7 @@
 import org.jetbrains.kotlin.backend.common.ir.BuiltinSymbolsBase
 import org.jetbrains.kotlin.backend.common.ir.createParameterDeclarations
 import org.jetbrains.kotlin.backend.jvm.JvmGeneratorExtensionsImpl
-<<<<<<< HEAD
-=======
 import org.jetbrains.kotlin.backend.jvm.JvmIrTypeSystemContext
->>>>>>> 1555cdea
 import org.jetbrains.kotlin.backend.jvm.JvmNameProvider
 import org.jetbrains.kotlin.backend.jvm.serialization.JvmIdSignatureDescriptor
 import org.jetbrains.kotlin.cli.jvm.compiler.EnvironmentConfigFiles
@@ -41,10 +38,7 @@
 import org.jetbrains.kotlin.descriptors.konan.KlibModuleOrigin
 import org.jetbrains.kotlin.ir.IrBuiltIns
 import org.jetbrains.kotlin.ir.IrElement
-<<<<<<< HEAD
-=======
 import org.jetbrains.kotlin.ir.backend.jvm.serialization.JvmDescriptorMangler
->>>>>>> 1555cdea
 import org.jetbrains.kotlin.ir.backend.jvm.serialization.JvmIrLinker
 import org.jetbrains.kotlin.ir.builders.TranslationPluginContext
 import org.jetbrains.kotlin.ir.builders.declarations.buildClass
@@ -52,12 +46,6 @@
 import org.jetbrains.kotlin.ir.declarations.IrDeclarationOrigin
 import org.jetbrains.kotlin.ir.declarations.IrModuleFragment
 import org.jetbrains.kotlin.ir.declarations.impl.IrFactoryImpl
-<<<<<<< HEAD
-import org.jetbrains.kotlin.ir.descriptors.IrBuiltIns
-import org.jetbrains.kotlin.ir.descriptors.IrFunctionFactory
-import org.jetbrains.kotlin.ir.linkage.IrDeserializer
-=======
->>>>>>> 1555cdea
 import org.jetbrains.kotlin.ir.util.ExternalDependenciesGenerator
 import org.jetbrains.kotlin.ir.util.IrMessageLogger
 import org.jetbrains.kotlin.ir.util.ReferenceSymbolTable
@@ -97,27 +85,8 @@
 
     override fun postProcessingStep(
         module: IrModuleFragment,
-<<<<<<< HEAD
-        generatorContext: GeneratorContext,
-        irLinker: IrDeserializer,
-        diagnosticReporter: IrMessageLogger,
-        symbols: BuiltinSymbolsBase
-    ) {
-        val context = IrPluginContextImpl(
-            module = generatorContext.moduleDescriptor,
-            bindingContext = generatorContext.bindingContext,
-            languageVersionSettings = generatorContext.languageVersionSettings,
-            st = generatorContext.symbolTable,
-            typeTranslator = generatorContext.typeTranslator,
-            irBuiltIns = generatorContext.irBuiltIns,
-            linker = irLinker,
-            diagnosticReporter = diagnosticReporter,
-            symbols = symbols
-        )
-=======
         context: IrPluginContext
     ) {
->>>>>>> 1555cdea
         pluginContext = context
         extension.generate(
             module,
@@ -140,14 +109,7 @@
 
     abstract fun postProcessingStep(
         module: IrModuleFragment,
-<<<<<<< HEAD
-        generatorContext: GeneratorContext,
-        irLinker: IrDeserializer,
-        diagnosticReporter: IrMessageLogger,
-        symbols: BuiltinSymbolsBase
-=======
         context: IrPluginContext,
->>>>>>> 1555cdea
     )
 
     fun verifyCrossModuleComposeIrTransform(
@@ -437,11 +399,7 @@
                 analysisResult.throwIfError()
                 AnalyzingUtils.throwExceptionOnErrors(analysisResult.bindingContext)
             }
-<<<<<<< HEAD
-            val extensions = JvmGeneratorExtensionsImpl()
-=======
             val extensions = JvmGeneratorExtensionsImpl(configuration)
->>>>>>> 1555cdea
             val generatorContext = psi2ir.createGeneratorContext(
                 analysisResult.moduleDescriptor,
                 analysisResult.bindingContext,
@@ -467,11 +425,7 @@
             val irLinker = JvmIrLinker(
                 generatorContext.moduleDescriptor,
                 messageLogger,
-<<<<<<< HEAD
-                generatorContext.irBuiltIns,
-=======
                 JvmIrTypeSystemContext(generatorContext.irBuiltIns),
->>>>>>> 1555cdea
                 generatorContext.symbolTable,
                 frontEndContext,
                 stubGenerator,
@@ -504,9 +458,6 @@
                 val old = stubGenerator.unboundSymbolGeneration
                 try {
                     stubGenerator.unboundSymbolGeneration = true
-<<<<<<< HEAD
-                    postProcessingStep(module, generatorContext, irLinker, messageLogger, symbols)
-=======
                     val context = IrPluginContextImpl(
                         module = generatorContext.moduleDescriptor,
                         bindingContext = generatorContext.bindingContext,
@@ -519,7 +470,6 @@
                         diagnosticReporter = IrMessageLogger.None,
                     )
                     postProcessingStep(module, context)
->>>>>>> 1555cdea
                 } finally {
                     stubGenerator.unboundSymbolGeneration = old
                 }
