--- conflicted
+++ resolved
@@ -61,11 +61,8 @@
     private val reportsDestination: String? = null,
     private val validateIr: Boolean = false,
     private val useK2: Boolean = false,
-<<<<<<< HEAD
+    private val strongSkippingEnabled: Boolean = false,
     private val hideFromObjCDeclarationsSet: HideFromObjCDeclarationsSet? = null,
-=======
-    private val strongSkippingEnabled: Boolean = false
->>>>>>> 465c5c5b
 ) : IrGenerationExtension {
     var metrics: ModuleMetrics = EmptyModuleMetrics
 
