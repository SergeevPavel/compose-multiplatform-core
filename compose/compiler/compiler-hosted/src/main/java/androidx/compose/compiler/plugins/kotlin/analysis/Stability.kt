/*
 * Copyright 2020 The Android Open Source Project
 *
 * Licensed under the Apache License, Version 2.0 (the "License");
 * you may not use this file except in compliance with the License.
 * You may obtain a copy of the License at
 *
 *      http://www.apache.org/licenses/LICENSE-2.0
 *
 * Unless required by applicable law or agreed to in writing, software
 * distributed under the License is distributed on an "AS IS" BASIS,
 * WITHOUT WARRANTIES OR CONDITIONS OF ANY KIND, either express or implied.
 * See the License for the specific language governing permissions and
 * limitations under the License.
 */

package androidx.compose.compiler.plugins.kotlin.analysis

import androidx.compose.compiler.plugins.kotlin.ComposeFqNames
import androidx.compose.compiler.plugins.kotlin.lower.AbstractComposeLowering
import androidx.compose.compiler.plugins.kotlin.lower.annotationClass
import androidx.compose.compiler.plugins.kotlin.lower.isSyntheticComposableFunction
import org.jetbrains.kotlin.backend.jvm.ir.isInlineClassType
import org.jetbrains.kotlin.descriptors.ModuleDescriptor
import org.jetbrains.kotlin.ir.ObsoleteDescriptorBasedAPI
import org.jetbrains.kotlin.ir.declarations.IrAnnotationContainer
import org.jetbrains.kotlin.ir.declarations.IrClass
import org.jetbrains.kotlin.ir.declarations.IrDeclaration
import org.jetbrains.kotlin.ir.declarations.IrDeclarationOrigin
import org.jetbrains.kotlin.ir.declarations.IrField
import org.jetbrains.kotlin.ir.declarations.IrProperty
import org.jetbrains.kotlin.ir.declarations.IrTypeParameter
import org.jetbrains.kotlin.ir.declarations.IrVariable
import org.jetbrains.kotlin.ir.expressions.IrCall
import org.jetbrains.kotlin.ir.expressions.IrComposite
import org.jetbrains.kotlin.ir.expressions.IrConst
import org.jetbrains.kotlin.ir.expressions.IrConstructorCall
import org.jetbrains.kotlin.ir.expressions.IrExpression
import org.jetbrains.kotlin.ir.expressions.IrGetValue
import org.jetbrains.kotlin.ir.expressions.IrLocalDelegatedPropertyReference
import org.jetbrains.kotlin.ir.symbols.IrClassifierSymbol
import org.jetbrains.kotlin.ir.symbols.IrTypeParameterSymbol
import org.jetbrains.kotlin.ir.types.IrDynamicType
import org.jetbrains.kotlin.ir.types.IrErrorType
import org.jetbrains.kotlin.ir.types.IrSimpleType
import org.jetbrains.kotlin.ir.types.IrStarProjection
import org.jetbrains.kotlin.ir.types.IrType
import org.jetbrains.kotlin.ir.types.IrTypeAbbreviation
import org.jetbrains.kotlin.ir.types.IrTypeArgument
import org.jetbrains.kotlin.ir.types.IrTypeProjection
import org.jetbrains.kotlin.ir.types.classOrNull
import org.jetbrains.kotlin.ir.types.classifierOrFail
import org.jetbrains.kotlin.ir.types.classifierOrNull
import org.jetbrains.kotlin.ir.types.getClass
import org.jetbrains.kotlin.ir.types.isAny
import org.jetbrains.kotlin.ir.types.isNullable
import org.jetbrains.kotlin.ir.types.isPrimitiveType
import org.jetbrains.kotlin.ir.types.isString
import org.jetbrains.kotlin.ir.types.isUnit
import org.jetbrains.kotlin.ir.types.makeNotNull
import org.jetbrains.kotlin.ir.util.defaultType
import org.jetbrains.kotlin.ir.util.findAnnotation
import org.jetbrains.kotlin.ir.util.fqNameWhenAvailable
import org.jetbrains.kotlin.ir.util.getInlineClassUnderlyingType
import org.jetbrains.kotlin.ir.util.hasAnnotation
import org.jetbrains.kotlin.ir.util.isEnumClass
import org.jetbrains.kotlin.ir.util.isEnumEntry
import org.jetbrains.kotlin.ir.util.isFinalClass
import org.jetbrains.kotlin.ir.util.isFunctionOrKFunction
import org.jetbrains.kotlin.ir.util.isInterface
import org.jetbrains.kotlin.ir.util.isTypeParameter
import org.jetbrains.kotlin.ir.util.kotlinFqName
import org.jetbrains.kotlin.ir.util.module

sealed class Stability {
    // class Foo(val bar: Int)
    class Certain(val stable: Boolean) : Stability() {
        override fun toString(): String {
            return if (stable) "Stable" else "Unstable"
        }
    }

    // class Foo(val bar: ExternalType) -> ExternalType.$stable
    class Runtime(val declaration: IrClass) : Stability() {
        override fun toString(): String {
            return "Runtime(${declaration.name.asString()})"
        }
    }

    // interface Foo { fun result(): Int }
    class Unknown(val declaration: IrClass) : Stability() {
        override fun toString(): String {
            return "Uncertain(${declaration.name.asString()})"
        }
    }

    // class <T> Foo(val value: T)
    class Parameter(val parameter: IrTypeParameter) : Stability() {
        override fun toString(): String {
            return "Parameter(${parameter.name.asString()})"
        }
    }

    // class Foo(val foo: A, val bar: B)
    class Combined(val elements: List<Stability>) : Stability() {
        override fun toString(): String {
            return elements.joinToString(",")
        }
    }

    operator fun plus(other: Stability): Stability = when {
        other is Certain -> if (other.stable) this else other
        this is Certain -> if (stable) other else this
        else -> Combined(listOf(this, other))
    }

    operator fun plus(other: List<Stability>): Stability {
        var stability = this
        for (el in other) {
            stability += el
        }
        return stability
    }

    companion object {
        val Stable: Stability = Certain(true)
        val Unstable: Stability = Certain(false)
    }
}

fun Stability.knownUnstable(): Boolean = when (this) {
    is Stability.Certain -> !stable
    is Stability.Runtime -> false
    is Stability.Unknown -> false
    is Stability.Parameter -> false
    is Stability.Combined -> elements.any { it.knownUnstable() }
}

fun Stability.knownStable(): Boolean = when (this) {
    is Stability.Certain -> stable
    is Stability.Runtime -> false
    is Stability.Unknown -> false
    is Stability.Parameter -> false
    is Stability.Combined -> elements.all { it.knownStable() }
}

fun Stability.isUncertain(): Boolean = when (this) {
    is Stability.Certain -> false
    is Stability.Runtime -> true
    is Stability.Unknown -> true
    is Stability.Parameter -> true
    is Stability.Combined -> elements.any { it.isUncertain() }
}

fun Stability.isExpressible(): Boolean = when (this) {
    is Stability.Certain -> true
    is Stability.Runtime -> true
    is Stability.Unknown -> false
    is Stability.Parameter -> true
    is Stability.Combined -> elements.all { it.isExpressible() }
}

fun Stability.normalize(): Stability {
    when (this) {
        // if not combined, there is no normalization needed
        is Stability.Certain,
        is Stability.Parameter,
        is Stability.Runtime,
        is Stability.Unknown -> return this

        is Stability.Combined -> {
            // if combined, we perform the more expensive normalization process
        }
    }
    val parameters = mutableSetOf<IrTypeParameterSymbol>()
    val parts = mutableListOf<Stability>()
    val stack = mutableListOf<Stability>(this)
    while (stack.isNotEmpty()) {
        when (val stability: Stability = stack.removeAt(stack.size - 1)) {
            is Stability.Combined -> {
                stack.addAll(stability.elements)
            }

            is Stability.Certain -> {
                if (!stability.stable)
                    return Stability.Unstable
            }

            is Stability.Parameter -> {
                if (stability.parameter.symbol !in parameters) {
                    parameters.add(stability.parameter.symbol)
                    parts.add(stability)
                }
            }

            is Stability.Runtime -> parts.add(stability)
            is Stability.Unknown -> {
                /* do nothing */
            }
        }
    }
    return Stability.Combined(parts)
}

fun Stability.forEach(callback: (Stability) -> Unit) {
    if (this is Stability.Combined) {
        elements.forEach { it.forEach(callback) }
    } else {
        callback(this)
    }
}

fun IrAnnotationContainer.hasStableMarker(): Boolean =
    annotations.any { it.isStableMarker() }

private fun IrConstructorCall.isStableMarker(): Boolean =
    annotationClass?.owner?.hasAnnotation(ComposeFqNames.StableMarker) == true

private fun IrClass.hasStableMarkedDescendant(): Boolean {
    if (hasStableMarker()) return true
    return superTypes.any {
        !it.isAny() && it.classOrNull?.owner?.hasStableMarkedDescendant() == true
    }
}

private fun IrAnnotationContainer.stabilityParamBitmask(): Int? =
    (annotations.findAnnotation(ComposeFqNames.StabilityInferred)
        ?.getValueArgument(0) as? IrConst<*>
        )?.value as? Int

class StabilityInferencer(
    private val currentModule: ModuleDescriptor,
    externalStableTypeMatchers: Set<FqNameMatcher>
) {
    private val externalTypeMatcherCollection = FqNameMatcherCollection(externalStableTypeMatchers)

    fun stabilityOf(irType: IrType): Stability =
        stabilityOf(irType, emptyMap(), emptySet())

    private fun stabilityOf(
        declaration: IrClass,
        substitutions: Map<IrTypeParameterSymbol, IrTypeArgument>,
        currentlyAnalyzing: Set<IrClassifierSymbol>
    ): Stability {
        val symbol = declaration.symbol
        if (currentlyAnalyzing.contains(symbol)) return Stability.Unstable
        if (declaration.hasStableMarkedDescendant()) return Stability.Stable
        if (declaration.isEnumClass || declaration.isEnumEntry) return Stability.Stable
        if (declaration.defaultType.isPrimitiveType()) return Stability.Stable
        if (declaration.isProtobufType()) return Stability.Stable

        if (declaration.origin == IrDeclarationOrigin.IR_BUILTINS_STUB) {
            error("Builtins Stub: ${declaration.name}")
        }

        val analyzing = currentlyAnalyzing + symbol

        if (canInferStability(declaration) || declaration.isExternalStableType()) {
            val fqName = declaration.fqNameWhenAvailable?.toString() ?: ""
            val typeParameters = declaration.typeParameters
            val stability: Stability
            val mask: Int
            if (KnownStableConstructs.stableTypes.contains(fqName)) {
                mask = KnownStableConstructs.stableTypes[fqName] ?: 0
                stability = Stability.Stable
            } else if (declaration.isExternalStableType()) {
                mask = externalTypeMatcherCollection
                    .maskForName(declaration.fqNameWhenAvailable) ?: 0
                stability = Stability.Stable
            } else {
                val bitmask = declaration.stabilityParamBitmask() ?: return Stability.Unstable

                val knownStableMask =
                    if (typeParameters.size < 32) 0b1 shl typeParameters.size else 0
                val isKnownStable = bitmask and knownStableMask != 0
                mask = bitmask and knownStableMask.inv()

                // supporting incremental compilation, where declaration stubs can be
                // in the same module, so we need to use already inferred values
                stability = if (isKnownStable && declaration.isInCurrentModule()) {
                    Stability.Stable
                } else {
                    Stability.Runtime(declaration)
                }
            }
            return when {
                mask == 0 || typeParameters.isEmpty() -> stability
                else -> stability + Stability.Combined(
                    typeParameters.mapIndexedNotNull { index, irTypeParameter ->
                        if (index >= 32) return@mapIndexedNotNull null
                        if (mask and (0b1 shl index) != 0) {
                            val sub = substitutions[irTypeParameter.symbol]
                            if (sub != null)
                                stabilityOf(sub, substitutions, analyzing)
                            else
                                Stability.Parameter(irTypeParameter)
                        } else null
                    }
                )
            }
        } else if (declaration.origin == IrDeclarationOrigin.IR_EXTERNAL_JAVA_DECLARATION_STUB) {
            return Stability.Unstable
        }

        if (declaration.isInterface) {
            return Stability.Unknown(declaration)
        }

        var stability = Stability.Stable

        for (member in declaration.declarations) {
            when (member) {
                is IrProperty -> {
                    member.backingField?.let {
                        if (member.isVar && !member.isDelegated) return Stability.Unstable
                        stability += stabilityOf(it.type, substitutions, analyzing)
                    }
                }

                is IrField -> {
                    stability += stabilityOf(member.type, substitutions, analyzing)
                }
            }
        }

        return stability
    }

    @OptIn(ObsoleteDescriptorBasedAPI::class)
    private fun IrDeclaration.isInCurrentModule() =
        module == currentModule

    private fun IrClass.isProtobufType(): Boolean {
        // Quick exit as all protos are final
        if (!isFinalClass) return false
        val directParentClassName =
            superTypes.lastOrNull { !it.isInterface() }
                ?.classOrNull?.owner?.fqNameWhenAvailable?.toString()
        return directParentClassName == "com.google.protobuf.GeneratedMessageLite" ||
            directParentClassName == "com.google.protobuf.GeneratedMessage"
    }

<<<<<<< HEAD
private fun canInferStability(declaration: IrClass): Boolean {
    val fqName = declaration.fqNameWhenAvailable?.toString() ?: ""
    return KnownStableConstructs.stableTypes.contains(fqName) ||
        // On JS and Native we can't access StabilityInferred annotation for IR_EXTERNAL_DECLARATION_STUB,
        // therefore skip it for now and calculate the stability on the fly
        AbstractComposeLowering.isJvmTarget &&
        declaration.origin == IrDeclarationOrigin.IR_EXTERNAL_DECLARATION_STUB
}
=======
    private fun IrClass.isExternalStableType(): Boolean {
        return externalTypeMatcherCollection.matches(fqNameWhenAvailable, superTypes)
    }
>>>>>>> b76585a2

    private fun canInferStability(declaration: IrClass): Boolean {
        val fqName = declaration.fqNameWhenAvailable?.toString() ?: ""
        return KnownStableConstructs.stableTypes.contains(fqName) ||
            declaration.origin == IrDeclarationOrigin.IR_EXTERNAL_DECLARATION_STUB
    }

    private fun stabilityOf(
        classifier: IrClassifierSymbol,
        substitutions: Map<IrTypeParameterSymbol, IrTypeArgument>,
        currentlyAnalyzing: Set<IrClassifierSymbol>
    ): Stability {
        // if isEnum, return true
        // class hasStableAnnotation()
        return when (val owner = classifier.owner) {
            is IrClass -> stabilityOf(owner, substitutions, currentlyAnalyzing)
            is IrTypeParameter -> Stability.Unstable
            else -> error("Unexpected IrClassifier: $owner")
        }
    }

    private fun stabilityOf(
        argument: IrTypeArgument,
        substitutions: Map<IrTypeParameterSymbol, IrTypeArgument>,
        currentlyAnalyzing: Set<IrClassifierSymbol>
    ): Stability {
        return when (argument) {
            is IrStarProjection -> Stability.Unstable
            is IrTypeProjection -> stabilityOf(argument.type, substitutions, currentlyAnalyzing)
            else -> error("Unexpected IrTypeArgument: $argument")
        }
    }

    private fun stabilityOf(
        type: IrType,
        substitutions: Map<IrTypeParameterSymbol, IrTypeArgument>,
        currentlyAnalyzing: Set<IrClassifierSymbol>
    ): Stability {
        return when {
            type is IrErrorType -> Stability.Unstable
            type is IrDynamicType -> Stability.Unstable

            type.isUnit() ||
                type.isPrimitiveType() ||
                type.isFunctionOrKFunction() ||
                type.isSyntheticComposableFunction() ||
                type.isString() -> Stability.Stable

            type.isTypeParameter() -> {
                val arg = substitutions[type.classifierOrNull as IrTypeParameterSymbol]
                if (arg != null) {
                    stabilityOf(arg, substitutions, currentlyAnalyzing)
                } else {
                    Stability.Parameter(
                        type.classifierOrFail.owner as IrTypeParameter
                    )
                }
            }

            type.isNullable() -> stabilityOf(
                type.makeNotNull(),
                substitutions,
                currentlyAnalyzing
            )

            type.isInlineClassType() -> {
                val inlineClassDeclaration = type.getClass()
                    ?: error("Failed to resolve the class definition of inline type $type")

                if (inlineClassDeclaration.hasStableMarker()) {
                    Stability.Stable
                } else {
                    stabilityOf(
                        type = getInlineClassUnderlyingType(inlineClassDeclaration),
                        substitutions = substitutions,
                        currentlyAnalyzing = currentlyAnalyzing
                    )
                }
            }

            type is IrSimpleType -> {
                stabilityOf(
                    type.classifier,
                    substitutions + type.substitutionMap(),
                    currentlyAnalyzing
                )
            }

            type is IrTypeAbbreviation -> {
                val aliased = type.typeAlias.owner.expandedType
                // TODO(lmr): figure out how type.arguments plays in here
                stabilityOf(aliased, substitutions, currentlyAnalyzing)
            }

            else -> error("Unexpected IrType: $type")
        }
    }

    private fun IrSimpleType.substitutionMap(): Map<IrTypeParameterSymbol, IrTypeArgument> {
        val cls = classOrNull ?: return emptyMap()
        val params = cls.owner.typeParameters.map { it.symbol }
        val args = arguments
        return params.zip(args).filter { (param, arg) ->
            param != (arg as? IrSimpleType)?.classifier
        }.toMap()
    }

    private fun stabilityOf(expr: IrCall, baseStability: Stability): Stability {
        val function = expr.symbol.owner
        val fqName = function.kotlinFqName

        return when (val mask = KnownStableConstructs.stableFunctions[fqName.asString()]) {
            null -> baseStability
            0 -> Stability.Stable
            else -> Stability.Combined(
                (0 until expr.typeArgumentsCount).mapNotNull { index ->
                    if (mask and (0b1 shl index) != 0) {
                        val sub = expr.getTypeArgument(index)
                        if (sub != null)
                            stabilityOf(sub)
                        else
                            Stability.Unstable
                    } else null
                }
            )
        }
    }

    fun stabilityOf(expr: IrExpression): Stability {
        // look at type first. if type is stable, whole expression is
        val stability = stabilityOf(expr.type)
        if (stability.knownStable()) return stability
        return when (expr) {
            is IrConst<*> -> Stability.Stable
            is IrCall -> stabilityOf(expr, stability)
            is IrGetValue -> {
                val owner = expr.symbol.owner
                if (owner is IrVariable && !owner.isVar) {
                    owner.initializer?.let { stabilityOf(it) } ?: stability
                } else {
                    stability
                }
            }

            is IrLocalDelegatedPropertyReference -> Stability.Stable
            // some default parameters and consts can be wrapped in composite
            is IrComposite -> {
                if (expr.statements.all { it is IrExpression && stabilityOf(it).knownStable() }) {
                    Stability.Stable
                } else {
                    stability
                }
            }

            else -> stability
        }
    }
}<|MERGE_RESOLUTION|>--- conflicted
+++ resolved
@@ -340,24 +340,16 @@
             directParentClassName == "com.google.protobuf.GeneratedMessage"
     }
 
-<<<<<<< HEAD
-private fun canInferStability(declaration: IrClass): Boolean {
-    val fqName = declaration.fqNameWhenAvailable?.toString() ?: ""
-    return KnownStableConstructs.stableTypes.contains(fqName) ||
-        // On JS and Native we can't access StabilityInferred annotation for IR_EXTERNAL_DECLARATION_STUB,
-        // therefore skip it for now and calculate the stability on the fly
-        AbstractComposeLowering.isJvmTarget &&
-        declaration.origin == IrDeclarationOrigin.IR_EXTERNAL_DECLARATION_STUB
-}
-=======
     private fun IrClass.isExternalStableType(): Boolean {
         return externalTypeMatcherCollection.matches(fqNameWhenAvailable, superTypes)
     }
->>>>>>> b76585a2
 
     private fun canInferStability(declaration: IrClass): Boolean {
         val fqName = declaration.fqNameWhenAvailable?.toString() ?: ""
         return KnownStableConstructs.stableTypes.contains(fqName) ||
+            // On JS and Native we can't access StabilityInferred annotation for IR_EXTERNAL_DECLARATION_STUB,
+            // therefore skip it for now and calculate the stability on the fly
+            AbstractComposeLowering.isJvmTarget &&
             declaration.origin == IrDeclarationOrigin.IR_EXTERNAL_DECLARATION_STUB
     }
 
