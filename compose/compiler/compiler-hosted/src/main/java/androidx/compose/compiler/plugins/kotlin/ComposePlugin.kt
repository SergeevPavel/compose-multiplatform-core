--- conflicted
+++ resolved
@@ -71,13 +71,10 @@
     )
     val DECOYS_ENABLED_KEY =
         CompilerConfigurationKey<Boolean>("Generate decoy methods in IR transform")
-<<<<<<< HEAD
+    val STRONG_SKIPPING_ENABLED_KEY =
+        CompilerConfigurationKey<Boolean>("Enable strong skipping mode")
     val HIDE_DECLARATION_FROM_OBJC_ENABLED_KEY =
         CompilerConfigurationKey<Boolean>("Add HiddenFromObjC annotation to declarations")
-=======
-    val STRONG_SKIPPING_ENABLED_KEY =
-        CompilerConfigurationKey<Boolean>("Enable strong skipping mode")
->>>>>>> 465c5c5b
 }
 
 @OptIn(ExperimentalCompilerApi::class)
@@ -148,17 +145,17 @@
             required = false,
             allowMultipleOccurrences = false
         )
-<<<<<<< HEAD
         val HIDE_DECLARATION_FROM_OBJC_OPTION = CliOption(
             "hideFromObjC",
             "<true|false>",
             "Add HiddenFromObjC annotation to Composable declarations",
-=======
+            required = false,
+            allowMultipleOccurrences = false
+        )
         val STRONG_SKIPPING_OPTION = CliOption(
             "experimentalStrongSkipping",
             "<true|false>",
             "Enable experimental strong skipping mode",
->>>>>>> 465c5c5b
             required = false,
             allowMultipleOccurrences = false
         )
@@ -175,11 +172,8 @@
         INTRINSIC_REMEMBER_OPTIMIZATION_ENABLED_OPTION,
         SUPPRESS_KOTLIN_VERSION_CHECK_ENABLED_OPTION,
         DECOYS_ENABLED_OPTION,
-<<<<<<< HEAD
+        STRONG_SKIPPING_OPTION,
         HIDE_DECLARATION_FROM_OBJC_OPTION,
-=======
-        STRONG_SKIPPING_OPTION
->>>>>>> 465c5c5b
     )
 
     override fun processOption(
@@ -223,13 +217,12 @@
             ComposeConfiguration.DECOYS_ENABLED_KEY,
             value == "true"
         )
-<<<<<<< HEAD
         HIDE_DECLARATION_FROM_OBJC_OPTION -> configuration.put(
             ComposeConfiguration.HIDE_DECLARATION_FROM_OBJC_ENABLED_KEY,
-=======
+            value == "true"
+        )
         STRONG_SKIPPING_OPTION -> configuration.put(
             ComposeConfiguration.STRONG_SKIPPING_ENABLED_KEY,
->>>>>>> 465c5c5b
             value == "true"
         )
         else -> throw CliOptionProcessingException("Unknown option: ${option.optionName}")
@@ -432,11 +425,8 @@
                 reportsDestination = reportsDestination,
                 validateIr = validateIr,
                 useK2 = useK2,
-<<<<<<< HEAD
+                strongSkippingEnabled = strongSkippingEnabled,
                 hideFromObjCDeclarationsSet = hideFromObjCDeclarationsSet
-=======
-                strongSkippingEnabled = strongSkippingEnabled
->>>>>>> 465c5c5b
             )
         }
     }
