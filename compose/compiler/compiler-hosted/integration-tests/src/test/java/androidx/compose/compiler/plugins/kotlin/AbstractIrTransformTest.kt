/*
 * Copyright 2020 The Android Open Source Project
 *
 * Licensed under the Apache License, Version 2.0 (the "License");
 * you may not use this file except in compliance with the License.
 * You may obtain a copy of the License at
 *
 *      http://www.apache.org/licenses/LICENSE-2.0
 *
 * Unless required by applicable law or agreed to in writing, software
 * distributed under the License is distributed on an "AS IS" BASIS,
 * WITHOUT WARRANTIES OR CONDITIONS OF ANY KIND, either express or implied.
 * See the License for the specific language governing permissions and
 * limitations under the License.
 */

package androidx.compose.compiler.plugins.kotlin

import androidx.compose.compiler.plugins.kotlin.lower.dumpSrc
import org.intellij.lang.annotations.Language
import org.jetbrains.kotlin.backend.common.extensions.IrGenerationExtension
import org.jetbrains.kotlin.backend.common.extensions.IrPluginContext
import org.jetbrains.kotlin.backend.common.extensions.IrPluginContextImpl
import org.jetbrains.kotlin.backend.common.ir.BuiltinSymbolsBase
import org.jetbrains.kotlin.backend.common.ir.createParameterDeclarations
import org.jetbrains.kotlin.backend.jvm.JvmGeneratorExtensionsImpl
import org.jetbrains.kotlin.backend.jvm.JvmIrTypeSystemContext
import org.jetbrains.kotlin.backend.jvm.serialization.JvmIdSignatureDescriptor
import org.jetbrains.kotlin.cli.jvm.compiler.EnvironmentConfigFiles
import org.jetbrains.kotlin.cli.jvm.compiler.KotlinCoreEnvironment
import org.jetbrains.kotlin.cli.jvm.config.addJvmClasspathRoots
import org.jetbrains.kotlin.config.JVMConfigurationKeys
import org.jetbrains.kotlin.config.JvmTarget
import org.jetbrains.kotlin.config.LanguageFeature
import org.jetbrains.kotlin.config.LanguageVersionSettings
import org.jetbrains.kotlin.config.LanguageVersionSettingsImpl
import org.jetbrains.kotlin.config.languageVersionSettings
import org.jetbrains.kotlin.descriptors.ModuleDescriptor
import org.jetbrains.kotlin.descriptors.konan.DeserializedKlibModuleOrigin
import org.jetbrains.kotlin.descriptors.konan.KlibModuleOrigin
import org.jetbrains.kotlin.ir.IrBuiltIns
import org.jetbrains.kotlin.ir.IrElement
import org.jetbrains.kotlin.ir.backend.jvm.serialization.JvmDescriptorMangler
import org.jetbrains.kotlin.ir.backend.jvm.serialization.JvmIrLinker
import org.jetbrains.kotlin.ir.builders.TranslationPluginContext
import org.jetbrains.kotlin.ir.builders.declarations.buildClass
import org.jetbrains.kotlin.ir.declarations.IrClass
import org.jetbrains.kotlin.ir.declarations.IrDeclarationOrigin
import org.jetbrains.kotlin.ir.declarations.IrModuleFragment
import org.jetbrains.kotlin.ir.declarations.impl.IrFactoryImpl
import org.jetbrains.kotlin.ir.util.ExternalDependenciesGenerator
import org.jetbrains.kotlin.ir.util.IrMessageLogger
import org.jetbrains.kotlin.ir.util.ReferenceSymbolTable
import org.jetbrains.kotlin.ir.util.SymbolTable
import org.jetbrains.kotlin.ir.util.TypeTranslator
import org.jetbrains.kotlin.ir.util.dump
import org.jetbrains.kotlin.load.kotlin.JvmPackagePartSource
import org.jetbrains.kotlin.psi.KtFile
import org.jetbrains.kotlin.psi2ir.Psi2IrConfiguration
import org.jetbrains.kotlin.psi2ir.Psi2IrTranslator
import org.jetbrains.kotlin.psi2ir.generators.DeclarationStubGeneratorImpl
import org.jetbrains.kotlin.psi2ir.generators.GeneratorContext
import org.jetbrains.kotlin.resolve.AnalyzingUtils
import org.jetbrains.kotlin.serialization.deserialization.descriptors.DeserializedContainerSource
import org.jetbrains.kotlin.utils.addToStdlib.safeAs
import java.io.File
import org.jetbrains.kotlin.backend.common.serialization.DescriptorByIdSignatureFinderImpl
import org.jetbrains.kotlin.cli.jvm.config.configureJdkClasspathRoots

@Suppress("LeakingThis")
abstract class ComposeIrTransformTest : AbstractIrTransformTest() {
    open val liveLiteralsEnabled get() = false
    open val liveLiteralsV2Enabled get() = false
    open val generateFunctionKeyMetaClasses get() = false
    open val sourceInformationEnabled get() = true
    open val intrinsicRememberEnabled get() = false
    open val decoysEnabled get() = false
    open val metricsDestination: String? get() = null

    protected var extension: ComposeIrGenerationExtension? = null
    // Some tests require the plugin context in order to perform assertions, for example, a
    // context is required to determine the stability of a type using the StabilityInferencer.
    var pluginContext: IrPluginContext? = null

    override fun setUp() {
        super.setUp()
        extension = ComposeIrGenerationExtension(
            myEnvironment!!.configuration,
            liveLiteralsEnabled,
            liveLiteralsV2Enabled,
            generateFunctionKeyMetaClasses,
            sourceInformationEnabled,
            intrinsicRememberEnabled,
            decoysEnabled,
            metricsDestination
        )
    }

    override fun postProcessingStep(
        module: IrModuleFragment,
        context: IrPluginContext
    ) {
        pluginContext = context
        extension!!.generate(
            module,
            context
        )
    }

    override fun tearDown() {
        pluginContext = null
        extension = null
        super.tearDown()
    }
}

abstract class AbstractIrTransformTest(useFir: Boolean) : AbstractCodegenTest(useFir) {
    private var testLocalUnique = 0
    protected var classesDirectory = tmpDir(
        "kotlin-${testLocalUnique++}-classes"
    )
    override val additionalPaths: List<File> = listOf(classesDirectory)

    abstract fun postProcessingStep(
        module: IrModuleFragment,
        context: IrPluginContext,
    )

    fun verifyCrossModuleComposeIrTransform(
        @Language("kotlin")
        dependencySource: String,
        @Language("kotlin")
        source: String,
        expectedTransformed: String,
        dumpTree: Boolean = false,
        dumpClasses: Boolean = false,
        validator: (element: IrElement) -> Unit = {},
    ) {
        // Setup for compile
        this.classFileFactory = null
        this.myEnvironment = null
        setUp()

        val dependencyFileName = "Test_REPLACEME_${uniqueNumber++}"

        classLoader(dependencySource, dependencyFileName, dumpClasses)
            .allGeneratedFiles
            .also {
                // Write the files to the class directory so they can be used by the next module
                // and the application
                it.writeToDir(classesDirectory)
            }

        // Setup for compile
        this.classFileFactory = null
        this.myEnvironment = null
        setUp()

        verifyComposeIrTransform(
            source,
            expectedTransformed,
            "",
<<<<<<< HEAD
            dumpTree = dumpTree
=======
            validator = validator,
            dumpTree = dumpTree,
            additionalPaths = listOf(classesDirectory.root)
>>>>>>> 216f103f
        )
    }

    fun verifyComposeIrTransform(
        @Language("kotlin")
        source: String,
        expectedTransformed: String,
        @Language("kotlin")
        extra: String = "",
        validator: (element: IrElement) -> Unit = { },
        dumpTree: Boolean = false,
        truncateTracingInfoMode: TruncateTracingInfoMode = TruncateTracingInfoMode.TRUNCATE_KEY,
        compilation: Compilation = JvmCompilation()
    ) {
        if (!compilation.enabled) {
            // todo indicate ignore?
            return
        }

        val files = listOf(
            sourceFile("Test.kt", source.replace('%', '$')),
            sourceFile("Extra.kt", extra.replace('%', '$'))
        )
        val irModule = compilation.compile(files)
        val keySet = mutableListOf<Int>()
        fun IrElement.validate(): IrElement = this.also { validator(it) }
        val actualTransformed = irModule
            .files[0]
            .validate()
            .dumpSrc(useFir)
            .replace('$', '%')
            // replace source keys for start group calls
            .replace(
                Regex(
                    "(%composer\\.start(Restart|Movable|Replaceable)Group\\()-?((0b)?[-\\d]+)"
                )
            ) {
                val stringKey = it.groupValues[3]
                val key = if (stringKey.startsWith("0b"))
                    Integer.parseInt(stringKey.drop(2), 2)
                else
                    stringKey.toInt()
                if (key in keySet) {
                    "${it.groupValues[1]}<!DUPLICATE KEY: $key!>"
                } else {
                    keySet.add(key)
                    "${it.groupValues[1]}<>"
                }
            }
            .replace(
                Regex("(sourceInformationMarkerStart\\(%composer, )([-\\d]+)")
            ) {
                "${it.groupValues[1]}<>"
            }
            // replace traceEventStart values with a token
            // TODO(174715171): capture actual values for testing
            .replace(
                Regex(
                    "traceEventStart\\(-?\\d+, (%dirty|%changed|-1), (%dirty1|%changed1|-1), (.*)"
                )
            ) {
                when (truncateTracingInfoMode) {
                    TruncateTracingInfoMode.TRUNCATE_KEY ->
                        "traceEventStart(<>, ${it.groupValues[1]}, ${it.groupValues[2]}, <>)"
                    TruncateTracingInfoMode.KEEP_INFO_STRING ->
                        "traceEventStart(<>, ${it.groupValues[1]}, ${it.groupValues[2]}, " +
                            it.groupValues[3]
                }
            }
            // replace source information with source it references
            .replace(
                Regex(
                    "(%composer\\.start(Restart|Movable|Replaceable)Group\\" +
                        "([^\"\\n]*)\"(.*)\"\\)"
                )
            ) {
                "${it.groupValues[1]}\"${
                generateSourceInfo(it.groupValues[4], source)
                }\")"
            }
            .replace(
                Regex("(sourceInformation(MarkerStart)?\\(.*)\"(.*)\"\\)")
            ) {
                "${it.groupValues[1]}\"${generateSourceInfo(it.groupValues[3], source)}\")"
            }
            .replace(
                Regex(
                    "(composableLambda[N]?\\" +
                        "([^\"\\n]*)\"(.*)\"\\)"
                )
            ) {
                "${it.groupValues[1]}\"${
                generateSourceInfo(it.groupValues[2], source)
                }\")"
            }
            // replace source keys for joinKey calls
            .replace(
                Regex(
                    "(%composer\\.joinKey\\()([-\\d]+)"
                )
            ) {
                "${it.groupValues[1]}<>"
            }
            // composableLambdaInstance(<>, true)
            .replace(
                Regex(
                    "(composableLambdaInstance\\()([-\\d]+, (true|false))"
                )
            ) {
                val callStart = it.groupValues[1]
                val tracked = it.groupValues[3]
                "$callStart<>, $tracked"
            }
            // composableLambda(%composer, <>, true)
            .replace(
                Regex(
                    "(composableLambda\\(%composer,\\s)([-\\d]+)"
                )
            ) {
                "${it.groupValues[1]}<>"
            }
            .trimIndent()
            .trimTrailingWhitespacesAndAddNewlineAtEOF()

        if (dumpTree) {
            println(irModule.dump())
        }
        assertEquals(
            expectedTransformed
                .trimIndent()
                .trimTrailingWhitespacesAndAddNewlineAtEOF(),
            actualTransformed
        )
    }

    private fun MatchResult.isNumber() = groupValues[1].isNotEmpty()
    private fun MatchResult.number() = groupValues[1].toInt()
    private val MatchResult.text get() = groupValues[0]
    private fun MatchResult.isChar(c: String) = text == c
    private fun MatchResult.isFileName() = groups[4] != null

    private fun generateSourceInfo(sourceInfo: String, source: String): String {
        val r = Regex("(\\d+)|([,])|([*])|([:])|C(\\(.*\\))?|L|(P\\(*\\))|@")
        var current = 0
        var currentResult = r.find(sourceInfo, current)
        var result = ""

        fun next(): MatchResult? {
            currentResult?.let {
                current = it.range.last + 1
                currentResult = it.next()
            }
            return currentResult
        }

        // A location has the format: [<line-number>]['@' <offset> ['L' <length>]]
        // where the named productions are numbers
        fun parseLocation(): String? {
            var mr = currentResult
            if (mr != null && mr.isNumber()) {
                // line number, we ignore the value in during testing.
                mr = next()
            }
            if (mr != null && mr.isChar("@")) {
                // Offset
                mr = next()
                if (mr == null || !mr.isNumber()) {
                    return null
                }
                val offset = mr.number()
                mr = next()
                var ellipsis = ""
                val maxFragment = 6
                val rawLength = if (mr != null && mr.isChar("L")) {
                    mr = next()
                    if (mr == null || !mr.isNumber()) {
                        return null
                    }
                    mr.number().also { next() }
                } else {
                    maxFragment
                }
                val eol = source.indexOf('\n', offset).let {
                    if (it < 0) source.length else it
                }
                val space = source.indexOf(' ', offset).let {
                    if (it < 0) source.length else it
                }
                val maxEnd = offset + maxFragment
                if (eol > maxEnd && space > maxEnd) ellipsis = "..."
                val length = minOf(maxEnd, minOf(offset + rawLength, space, eol)) - offset
                return "<${source.substring(offset, offset + length)}$ellipsis>"
            }
            return null
        }

        while (currentResult != null) {
            val mr = currentResult!!
            if (mr.range.start != current) {
                return "invalid source info at $current: '$sourceInfo'"
            }
            when {
                mr.isNumber() || mr.isChar("@") -> {
                    val fragment = parseLocation()
                        ?: return "invalid source info at $current: '$sourceInfo'"
                    result += fragment
                }
                mr.isFileName() -> {
                    return result + ":" + sourceInfo.substring(mr.range.last + 1)
                }
                else -> {
                    result += mr.text
                    next()
                }
            }
            require(mr != currentResult) { "regex didn't advance" }
        }
        if (current != sourceInfo.length)
            return "invalid source info at $current: '$sourceInfo'"
        return result
    }

    fun facadeClassGenerator(
        generatorContext: GeneratorContext,
        source: DeserializedContainerSource
    ): IrClass? {
        val jvmPackagePartSource = source.safeAs<JvmPackagePartSource>() ?: return null
        val facadeName = jvmPackagePartSource.facadeClassName ?: jvmPackagePartSource.className
        return generatorContext.irFactory.buildClass {
            origin = IrDeclarationOrigin.FILE_CLASS
            name = facadeName.fqNameForTopLevelClassMaybeWithDollars.shortName()
        }.also {
            it.createParameterDeclarations()
        }
    }

    inner class JvmCompilation(
        private val specificFeature: Set<LanguageFeature> = emptySet()
    ) : Compilation {
        override val enabled: Boolean = true

        override fun compile(files: List<KtFile>): IrModuleFragment {
            val classPath = createClasspath() + additionalPaths
            val configuration = newConfiguration()
            configuration.addJvmClasspathRoots(classPath)
            configuration.put(JVMConfigurationKeys.IR, true)
            configuration.put(JVMConfigurationKeys.JVM_TARGET, JvmTarget.JVM_1_8)
            configuration.languageVersionSettings =
                configuration.languageVersionSettings.setFeatures(specificFeature)

            configuration.configureJdkClasspathRoots()

            val environment = KotlinCoreEnvironment.createForTests(
                myTestRootDisposable, configuration, EnvironmentConfigFiles.JVM_CONFIG_FILES
            ).also { setupEnvironment(it) }

            val mangler = JvmDescriptorMangler(null)

            val psi2ir = Psi2IrTranslator(
                environment.configuration.languageVersionSettings,
                Psi2IrConfiguration(ignoreErrors = false)
            )
            val messageLogger = environment.configuration[IrMessageLogger.IR_MESSAGE_LOGGER]
                ?: IrMessageLogger.None
            val symbolTable = SymbolTable(
                JvmIdSignatureDescriptor(mangler),
                IrFactoryImpl
            )

            val analysisResult = JvmResolveUtil.analyze(files, environment)
            if (!psi2ir.configuration.ignoreErrors) {
                analysisResult.throwIfError()
                AnalyzingUtils.throwExceptionOnErrors(analysisResult.bindingContext)
            }
            val extensions = JvmGeneratorExtensionsImpl(configuration)
            val generatorContext = psi2ir.createGeneratorContext(
                analysisResult.moduleDescriptor,
                analysisResult.bindingContext,
                symbolTable,
                extensions = extensions
            )
            val stubGenerator = DeclarationStubGeneratorImpl(
                generatorContext.moduleDescriptor,
                generatorContext.symbolTable,
                generatorContext.irBuiltIns,
                DescriptorByIdSignatureFinderImpl(generatorContext.moduleDescriptor, mangler),
                extensions
            )
            val frontEndContext = object : TranslationPluginContext {
                override val moduleDescriptor: ModuleDescriptor
                    get() = generatorContext.moduleDescriptor
                override val symbolTable: ReferenceSymbolTable
                    get() = symbolTable
                override val typeTranslator: TypeTranslator
                    get() = generatorContext.typeTranslator
                override val irBuiltIns: IrBuiltIns
                    get() = generatorContext.irBuiltIns
            }
            val irLinker = JvmIrLinker(
                generatorContext.moduleDescriptor,
                messageLogger,
                JvmIrTypeSystemContext(generatorContext.irBuiltIns),
                generatorContext.symbolTable,
                frontEndContext,
                stubGenerator,
                mangler,
                true
            )

            generatorContext.moduleDescriptor.allDependencyModules.map {
                val capability = it.getCapability(KlibModuleOrigin.CAPABILITY)
                val kotlinLibrary = (capability as? DeserializedKlibModuleOrigin)?.library
                irLinker.deserializeIrModuleHeader(
                    it,
                    kotlinLibrary,
                    _moduleName = it.name.asString()
                )
            }

            val irProviders = listOf(irLinker)

            val symbols = BuiltinSymbolsBase(
                generatorContext.irBuiltIns,
                symbolTable,
            )

            ExternalDependenciesGenerator(
                generatorContext.symbolTable,
                irProviders
            ).generateUnboundSymbolsAsDependencies()

            psi2ir.addPostprocessingStep { module ->
                val old = stubGenerator.unboundSymbolGeneration
                try {
                    stubGenerator.unboundSymbolGeneration = true
                    val context = IrPluginContextImpl(
                        module = generatorContext.moduleDescriptor,
                        bindingContext = generatorContext.bindingContext,
                        languageVersionSettings = generatorContext.languageVersionSettings,
                        st = generatorContext.symbolTable,
                        typeTranslator = generatorContext.typeTranslator,
                        irBuiltIns = generatorContext.irBuiltIns,
                        linker = irLinker,
                        symbols = symbols,
                        diagnosticReporter = IrMessageLogger.None,
                    )
                    postProcessingStep(module, context)
                } finally {
                    stubGenerator.unboundSymbolGeneration = old
                }
            }

            val irModuleFragment = psi2ir.generateModuleFragment(
                generatorContext,
                files,
                irProviders,
                IrGenerationExtension.getInstances(myEnvironment!!.project),
                expectDescriptorToSymbol = null
            )
            irLinker.postProcess()
            return irModuleFragment
        }
    }

    inner class JsCompilation(private val verifySignatures: Boolean = true) : Compilation {
        private val classpath = System.getProperty("androidx.compose.js.classpath").orEmpty()
            .split(":")
            .map { File(it) }
            .filter { isKotlinLibrary(it) }

        override val enabled: Boolean = classpath.isNotEmpty()

        override fun compile(files: List<KtFile>): IrModuleFragment {
            val configuration = newConfiguration()
            val dependencyFiles = classpath.map { it.absolutePath }
            configuration.put(JSConfigurationKeys.LIBRARIES, dependencyFiles)

            val environment = KotlinCoreEnvironment.createForTests(
                myTestRootDisposable,
                configuration,
                EnvironmentConfigFiles.JS_CONFIG_FILES
            )
            setupEnvironment(environment)

            val analyzer = AnalyzerWithCompilerReport(environment.configuration)
            val deps = jsResolveLibraries(
                dependencyFiles,
                emptyList(),
                environment.configuration[IrMessageLogger.IR_MESSAGE_LOGGER].toResolverLogger()
            )

            val moduleProvider = JsModuleProvider(environment, deps)

            analyzer.analyzeAndReport(files) {
                TopDownAnalyzerFacadeForJSIR.analyzeFiles(
                    files,
                    environment.project,
                    environment.configuration,
                    deps.getFullList().map { moduleProvider.getModuleDescriptor(it) },
                    friendModuleDescriptors = emptyList(),
                    thisIsBuiltInsModule = false,
                    customBuiltInsModule = moduleProvider.builtInsModule,
                    targetEnvironment = org.jetbrains.kotlin.resolve.CompilerEnvironment
                )
            }

            val result = analyzer.analysisResult
            TopDownAnalyzerFacadeForJSIR.checkForErrors(
                files,
                result.bindingContext,
                ErrorTolerancePolicy.NONE
            )
            val mangler = JsManglerDesc
            val signaturer = IdSignatureDescriptor(mangler)

            val psi2Ir = Psi2IrTranslator(
                configuration.languageVersionSettings,
                Psi2IrConfiguration(),
            )

            val symbolTable = SymbolTable(signaturer, IrFactoryImpl)

            val generatorContext = psi2Ir.createGeneratorContext(
                result.moduleDescriptor,
                result.bindingContext,
                symbolTable,
                GeneratorExtensions()
            )

            val irBuiltIns = generatorContext.irBuiltIns

            val messageLogger = environment.configuration[IrMessageLogger.IR_MESSAGE_LOGGER]
                ?: IrMessageLogger.None

            val irLinker = JsIrLinker(
                generatorContext.moduleDescriptor,
                messageLogger,
                generatorContext.irBuiltIns,
                generatorContext.symbolTable,
                JsIrLinker.JsFePluginContext(
                    result.moduleDescriptor,
                    generatorContext.symbolTable,
                    generatorContext.typeTranslator,
                    generatorContext.irBuiltIns
                ),
            )

            deps.getFullList(TopologicalLibraryOrder).forEach {
                irLinker.deserializeOnlyHeaderModule(moduleProvider.getModuleDescriptor(it), it)
            }

            val symbols = BuiltinSymbolsBase(
                irBuiltIns,
                generatorContext.symbolTable
            )

            val context = IrPluginContextImpl(
                module = generatorContext.moduleDescriptor,
                bindingContext = generatorContext.bindingContext,
                languageVersionSettings = generatorContext.languageVersionSettings,
                st = generatorContext.symbolTable,
                typeTranslator = generatorContext.typeTranslator,
                irBuiltIns = generatorContext.irBuiltIns,
                linker = irLinker,
                symbols = symbols,
                diagnosticReporter = IrMessageLogger.None,
            )

            psi2Ir.addPostprocessingStep {
                postProcessingStep(it, context)
            }

            val moduleFragment = psi2Ir.generateModuleFragment(
                generatorContext,
                files,
                listOf(irLinker),
                emptyList(),
            )

            if (verifySignatures) {
                moduleFragment.acceptVoid(
                    ManglerChecker(JsManglerIr, Ir2DescriptorManglerAdapter(JsManglerDesc))
                )
            }

            irLinker.postProcess()

            return moduleFragment
        }
    }

    private class JsModuleProvider(
        private val environment: KotlinCoreEnvironment,
        private val deps: KotlinLibraryResolveResult
    ) {
        private val JsFactories = KlibMetadataFactories(
            { object : KotlinBuiltIns(it) {} },
            DynamicTypeDeserializer
        )

        var builtInsModule: ModuleDescriptorImpl? = null
        val descriptors = mutableMapOf<KotlinLibrary, ModuleDescriptorImpl>()
        private val storageManager: LockBasedStorageManager =
            LockBasedStorageManager("ModulesStructure")

        private val moduleDependencies: Map<KotlinLibrary, List<KotlinLibrary>> = run {
            val result = mutableMapOf<KotlinLibrary, List<KotlinLibrary>>()

            deps.forEach { klib, _ ->
                val dependencies = deps.filterRoots { it.library == klib }.getFullList(
                    TopologicalLibraryOrder
                )
                result[klib] = dependencies.minus(klib)
            }
            result
        }

        fun getModuleDescriptor(current: KotlinLibrary): ModuleDescriptorImpl =
            if (current in descriptors) {
                descriptors.getValue(current)
            } else {
                JsFactories.DefaultDeserializedDescriptorFactory.createDescriptorOptionalBuiltIns(
                    current,
                    environment.configuration.languageVersionSettings,
                    storageManager,
                    builtInsModule?.builtIns,
                    packageAccessHandler = null,
                    lookupTracker = LookupTracker.DO_NOTHING
                ).also { md ->
                    descriptors[current] = md
                    if (current.isBuiltIns) builtInsModule = md
                    md.setDependencies(
                        listOf(md) + moduleDependencies.getValue(current).map {
                            getModuleDescriptor(it)
                        }
                    )
                }
            }
    }

    // This interface enables different Compilation variants for compiler tests
    interface Compilation {
        val enabled: Boolean
        fun compile(files: List<KtFile>): IrModuleFragment
    }

    enum class TruncateTracingInfoMode {
        TRUNCATE_KEY, // truncates only the `key` parameter
        KEEP_INFO_STRING, // truncates everything except for the `info` string
    }
}

internal fun LanguageVersionSettings.setFeatures(
    features: Set<LanguageFeature>
) = LanguageVersionSettingsImpl(
    languageVersion = languageVersion,
    apiVersion = apiVersion,
    specificFeatures = features.associateWith { LanguageFeature.State.ENABLED }
)<|MERGE_RESOLUTION|>--- conflicted
+++ resolved
@@ -160,13 +160,9 @@
             source,
             expectedTransformed,
             "",
-<<<<<<< HEAD
-            dumpTree = dumpTree
-=======
             validator = validator,
             dumpTree = dumpTree,
             additionalPaths = listOf(classesDirectory.root)
->>>>>>> 216f103f
         )
     }
 
