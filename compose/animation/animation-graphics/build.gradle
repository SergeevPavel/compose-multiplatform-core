--- conflicted
+++ resolved
@@ -16,10 +16,6 @@
 
 import androidx.build.LibraryType
 import androidx.build.PlatformIdentifier
-<<<<<<< HEAD
-import org.jetbrains.kotlin.gradle.tasks.KotlinCompile
-=======
->>>>>>> 4fbd9517
 
 plugins {
     id("AndroidXPlugin")
@@ -30,8 +26,6 @@
 androidXMultiplatform {
     android()
     desktop()
-
-    defaultPlatform(PlatformIdentifier.ANDROID)
 
     defaultPlatform(PlatformIdentifier.ANDROID)
 
