--- conflicted
+++ resolved
@@ -66,19 +66,12 @@
          <trusted-key id="147b691a19097624902f4ea9689cbe64f4bc997f" group="^org[.]mockito($|([.].*))" regex="true"/>
          <trusted-key id="151ba00a46886a5f95441a0f5d67bffcba1f9a39" group="com.google.gradle"/>
          <trusted-key id="1597ab231b7add7e14b1d9c43f00db67ae236e2e" group="org.conscrypt"/>
-<<<<<<< HEAD
-         <trusted-key id="160a7a9cf46221a56b06ad64461a804f2609fd89" group="com.github.shyiko.klob" name="klob"/>
-         <trusted-key id="1861c322c56014b2" group="commons-lang"/>
-         <trusted-key id="187366a3ffe6bf8f94b9136a9987b20c8f6a3064" group="com.google.protobuf"/>
-         <trusted-key id="190d5a957ff22273e601f7a7c92c5fec70161c62" group="org.codehaus.mojo"/>
-=======
          <trusted-key id="160a7a9cf46221a56b06ad64461a804f2609fd89" group="com.github.shyiko.klob"/>
          <trusted-key id="187366a3ffe6bf8f94b9136a9987b20c8f6a3064" group="com.google.protobuf"/>
          <trusted-key id="190d5a957ff22273e601f7a7c92c5fec70161c62">
             <trusting group="org.apache"/>
             <trusting group="org.codehaus.mojo"/>
          </trusted-key>
->>>>>>> 87eb6794
          <trusted-key id="19beab2d799c020f17c69126b16698a4adf4d638" group="org.checkerframework"/>
          <trusted-key id="1bc86444bbd2a24c3a40904a438e9634a2319637" group="co.nstant.in"/>
          <trusted-key id="1cb7a3dbc99b562d69bfdfedae7af7ae095eb290" group="net.saff.checkmark"/>
