/*
 * Copyright 2020 The Android Open Source Project
 *
 * Licensed under the Apache License, Version 2.0 (the "License");
 * you may not use this file except in compliance with the License.
 * You may obtain a copy of the License at
 *
 *      http://www.apache.org/licenses/LICENSE-2.0
 *
 * Unless required by applicable law or agreed to in writing, software
 * distributed under the License is distributed on an "AS IS" BASIS,
 * WITHOUT WARRANTIES OR CONDITIONS OF ANY KIND, either express or implied.
 * See the License for the specific language governing permissions and
 * limitations under the License.
 */

import androidx.build.AndroidXComposePlugin
import androidx.build.LibraryType
import org.jetbrains.kotlin.gradle.tasks.KotlinCompile

plugins {
    id("AndroidXPlugin")
    id("com.android.library")
    id("AndroidXComposePlugin")
}

AndroidXComposePlugin.applyAndConfigureKotlinPlugin(project)

dependencies {

    if(!AndroidXComposePlugin.isMultiplatformEnabled(project)) {
        /*
         * When updating dependencies, make sure to make the an an analogous update in the
         * corresponding block below
         */
        api("androidx.compose.foundation:foundation:1.2.1")
        api("androidx.compose.runtime:runtime:1.2.1")

        implementation(libs.kotlinStdlibCommon)
        implementation("androidx.compose.animation:animation:1.2.1")
        implementation("androidx.compose.ui:ui-util:1.2.1")

        testImplementation(libs.testRules)
        testImplementation(libs.testRunner)
        testImplementation(libs.junit)
        testImplementation(libs.truth)

        androidTestImplementation(project(":compose:test-utils"))
        androidTestImplementation(libs.testRules)
        androidTestImplementation(libs.testRunner)
        androidTestImplementation(libs.junit)
        androidTestImplementation(libs.truth)
    }
}

if(AndroidXComposePlugin.isMultiplatformEnabled(project)) {
    androidXComposeMultiplatform {
        android()
        desktop()
        darwin()
        js()
<<<<<<< HEAD
=======
        wasm()
>>>>>>> fdff00cc
    }

    kotlin {
        /*
         * When updating dependencies, make sure to make the an an analogous update in the
         * corresponding block above
         */
        sourceSets {
            commonMain.dependencies {
                implementation(libs.kotlinStdlibCommon)
                api(project(":compose:foundation:foundation"))
                api(project(":compose:runtime:runtime"))

                implementation(project(":compose:animation:animation"))
                implementation(project(":compose:ui:ui-util"))
            }

            // TODO(b/214407011): These dependencies leak into instrumented tests as well. If you
            //  need to add Robolectric (which must be kept out of androidAndroidTest), use a top
            //  level dependencies block instead:
            //  `dependencies { testImplementation(libs.robolectric) }`
            androidTest.dependencies {
                implementation(libs.testRules)
                implementation(libs.testRunner)
                implementation(libs.junit)
                implementation(libs.truth)
            }

            androidAndroidTest.dependencies {
                implementation(project(":compose:test-utils"))

                implementation(libs.testRules)
                implementation(libs.testRunner)
                implementation(libs.junit)
                implementation(libs.truth)
            }

            jsWasmMain {
                dependsOn(commonMain)
            }

            jsMain {
                dependsOn(jsWasmMain)
            }

            if (project.kotlinWasmEnabled.toBoolean()) {
                wasmJsMain {
                    dependsOn(jsWasmMain)
                }
            }
        }
    }
}

androidx {
    name = "Compose Material Ripple"
    type = LibraryType.PUBLISHED_LIBRARY
    inceptionYear = "2020"
    description = "Material ripple used to build interactive components"
    // Disable strict API mode for MPP builds as it will fail to compile androidAndroidTest
    // sources, as it doesn't understand that they are tests and thinks they should have explicit
    // visibility
    legacyDisableKotlinStrictApiMode = AndroidXComposePlugin.isMultiplatformEnabled(project)
}

android {
    namespace "androidx.compose.material.ripple"
}

project.tasks.configureEach {
    if (name == "compileJsWasmMainKotlinMetadata") {
        enabled = false
    }
}<|MERGE_RESOLUTION|>--- conflicted
+++ resolved
@@ -59,10 +59,7 @@
         desktop()
         darwin()
         js()
-<<<<<<< HEAD
-=======
         wasm()
->>>>>>> fdff00cc
     }
 
     kotlin {
