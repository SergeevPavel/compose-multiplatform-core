/*
 * Copyright 2020 The Android Open Source Project
 *
 * Licensed under the Apache License, Version 2.0 (the "License");
 * you may not use this file except in compliance with the License.
 * You may obtain a copy of the License at
 *
 *      http://www.apache.org/licenses/LICENSE-2.0
 *
 * Unless required by applicable law or agreed to in writing, software
 * distributed under the License is distributed on an "AS IS" BASIS,
 * WITHOUT WARRANTIES OR CONDITIONS OF ANY KIND, either express or implied.
 * See the License for the specific language governing permissions and
 * limitations under the License.
 */

package androidx.compose.material

<<<<<<< HEAD
=======
import androidx.compose.foundation.layout.Box
>>>>>>> fdff00cc
import androidx.compose.foundation.layout.PaddingValues
import androidx.compose.foundation.layout.size
import androidx.compose.material.internal.keyEvent
import androidx.compose.runtime.CompositionLocalProvider
import androidx.compose.ui.ExperimentalComposeUiApi
import androidx.compose.ui.Modifier
import androidx.compose.ui.geometry.Offset
import androidx.compose.ui.graphics.toComposeImageBitmap
import androidx.compose.ui.graphics.toPixelMap
import androidx.compose.ui.input.key.Key
import androidx.compose.ui.input.key.KeyEventType
import androidx.compose.ui.layout.IntrinsicMeasurable
import androidx.compose.ui.layout.IntrinsicMeasureScope
import androidx.compose.ui.layout.Layout
import androidx.compose.ui.layout.Measurable
import androidx.compose.ui.layout.MeasurePolicy
import androidx.compose.ui.layout.MeasureResult
import androidx.compose.ui.layout.MeasureScope
import androidx.compose.ui.layout.onGloballyPositioned
import androidx.compose.ui.layout.positionInRoot
import androidx.compose.ui.platform.LocalDensity
import androidx.compose.ui.platform.testTag
import androidx.compose.ui.renderComposeScene
<<<<<<< HEAD
import androidx.compose.ui.test.ExperimentalTestApi
import androidx.compose.ui.test.assertWidthIsEqualTo
import androidx.compose.ui.test.junit4.createComposeRule
import androidx.compose.ui.test.onNodeWithTag
import androidx.compose.ui.test.performKeyPress
import androidx.compose.ui.test.runDesktopComposeUiTest
import androidx.compose.ui.unit.Constraints
import androidx.compose.ui.unit.Density
import androidx.compose.ui.unit.IntSize
import androidx.compose.ui.unit.dp
=======
import androidx.compose.ui.test.*
import androidx.compose.ui.test.junit4.createComposeRule
import androidx.compose.ui.unit.*
>>>>>>> fdff00cc
import com.google.common.truth.Truth.assertThat
import org.junit.Assert.assertEquals
import org.junit.Assert.assertNotEquals
import org.junit.Rule
import org.junit.Test
import org.junit.runner.RunWith
import org.junit.runners.JUnit4

@RunWith(JUnit4::class)
class DesktopAlertDialogTest {

    @get:Rule
    val rule = createComposeRule()

    @Test
    fun alignedToCenter_inPureWindow() {
        val rootSize = IntSize(1024, 768) // default value
        val dialogSize = IntSize(150, 150)
        var location = Offset.Zero
        rule.setContent {
            CompositionLocalProvider(LocalDensity provides Density(1f, 1f)) {
                AlertDialog(
                    onDismissRequest = {},
                    title = { Text("AlertDialog") },
                    text = { Text("Apply?") },
                    confirmButton = { Button(onClick = {}) { Text("Apply") } },
                    modifier = Modifier.size(dialogSize.width.dp, dialogSize.height.dp)
                        .onGloballyPositioned { location = it.positionInRoot() }
                )
            }
        }
        rule.runOnIdle {
           assertThat(location).isEqualTo(calculateCenterPosition(rootSize, dialogSize))
        }
    }

    @OptIn(ExperimentalComposeUiApi::class)
    @Test
    fun `pressing ESC button invokes onDismissRequest`() {
        val dialogSize = IntSize(150, 150)

        var dismissCount = 0
        rule.setContent {
            CompositionLocalProvider(LocalDensity provides Density(1f, 1f)) {
<<<<<<< HEAD
                @OptIn(ExperimentalMaterialApi::class)
=======
>>>>>>> fdff00cc
                AlertDialog(
                    onDismissRequest = { dismissCount++ },
                    title = { Text("AlertDialog") },
                    text = { Text("Apply?") },
                    confirmButton = { Button(onClick = {}) { Text("Apply") } },
                    modifier = Modifier.size(dialogSize.width.dp, dialogSize.height.dp)
                        .testTag("alertDialog")
                )
            }
        }

        rule.onNodeWithTag("alertDialog")
            .performKeyPress(keyEvent(Key.Escape, KeyEventType.KeyDown))

        rule.runOnIdle {
            assertEquals(1, dismissCount)
        }

        rule.onNodeWithTag("alertDialog")
            .performKeyPress(keyEvent(Key.Escape, KeyEventType.KeyUp))

        rule.runOnIdle {
            assertEquals(1, dismissCount)
        }
    }

<<<<<<< HEAD
    // https://github.com/JetBrains/compose-multiplatform/issues/2857
    @OptIn(ExperimentalMaterialApi::class)
    @Test
    fun `shadow drawn at content bounds`() {
        // Show an AlertDialog with very large horizontal padding and check that the pixel
        // at the edge of where the dialog would have been without padding has the same color as the
        // background.
        val screenshot = renderComposeScene(400, 400){
            AlertDialog(
                modifier = Modifier.size(width = 400.dp, height = 100.dp),
                onDismissRequest = {},
                title = {},
                text = {},
                dismissButton = {},
                confirmButton = {},
                dialogPadding = PaddingValues(horizontal = 150.dp)
            )
        }

        val pixels = screenshot.toComposeImageBitmap().toPixelMap()
        val backgroundPixel = pixels[0, 0]
        val nearEdgeWithoutPaddingPixel = pixels[0, 200]
        val nearRealEdgePixel = pixels[149, 200]

        assertEquals(nearEdgeWithoutPaddingPixel, backgroundPixel)

        // Also check that the shadow is present near the actual edge of the content
        assertNotEquals(nearRealEdgePixel, backgroundPixel)
    }

    @OptIn(ExperimentalTestApi::class, ExperimentalMaterialApi::class)
    @Test
    fun `alert dialog uses available width`() = runDesktopComposeUiTest(
=======
    @OptIn(ExperimentalTestApi::class, ExperimentalMaterialApi::class)
    @Test
    fun `uses available width`() = runDesktopComposeUiTest(
>>>>>>> fdff00cc
        width = 800,
        height = 800
    ){
        setContent {
            AlertDialog(
                onDismissRequest = {},
                confirmButton = {},
                text = {
                    Layout(
                        modifier = Modifier.testTag("text_content"),
                        measurePolicy = object: MeasurePolicy {
                            override fun MeasureScope.measure(
                                measurables: List<Measurable>,
                                constraints: Constraints
                            ): MeasureResult {
                                val width = 200.coerceAtMost(constraints.maxWidth)
                                return layout(width, 200){}
                            }

                            override fun IntrinsicMeasureScope.minIntrinsicWidth(
                                measurables: List<IntrinsicMeasurable>,
                                height: Int
                            ): Int {
                                return 100
                            }
                        }
                    )
                }
            )
        }

        onNodeWithTag("text_content").assertWidthIsEqualTo(200.dp)
    }

<<<<<<< HEAD
=======
    @Test
    fun `applies modifier inside padding`() {
        val dialogSize = DpSize(200.dp, 200.dp)

        rule.setContent {
            AlertDialog(
                onDismissRequest = { },
                title = { Text("Title") },
                text = { Text("Text") },
                buttons = {
                    Box(Modifier.testTag("buttons"))
                },
                modifier = Modifier.size(dialogSize),
            )
        }


        // We don't have direct access to the node holding the dialog contents, so we're forced to
        // assume that the parent of the buttons is that node
        with(rule.onNodeWithTag("buttons").onParent()){
            assertWidthIsEqualTo(dialogSize.width)
            assertHeightIsEqualTo(dialogSize.height)
        }
    }

>>>>>>> fdff00cc
    private fun calculateCenterPosition(rootSize: IntSize, childSize: IntSize): Offset {
        val x = (rootSize.width - childSize.width) / 2f
        val y = (rootSize.height - childSize.height) / 2f
        return Offset(x, y)
    }
}<|MERGE_RESOLUTION|>--- conflicted
+++ resolved
@@ -16,10 +16,7 @@
 
 package androidx.compose.material
 
-<<<<<<< HEAD
-=======
 import androidx.compose.foundation.layout.Box
->>>>>>> fdff00cc
 import androidx.compose.foundation.layout.PaddingValues
 import androidx.compose.foundation.layout.size
 import androidx.compose.material.internal.keyEvent
@@ -43,22 +40,9 @@
 import androidx.compose.ui.platform.LocalDensity
 import androidx.compose.ui.platform.testTag
 import androidx.compose.ui.renderComposeScene
-<<<<<<< HEAD
-import androidx.compose.ui.test.ExperimentalTestApi
-import androidx.compose.ui.test.assertWidthIsEqualTo
-import androidx.compose.ui.test.junit4.createComposeRule
-import androidx.compose.ui.test.onNodeWithTag
-import androidx.compose.ui.test.performKeyPress
-import androidx.compose.ui.test.runDesktopComposeUiTest
-import androidx.compose.ui.unit.Constraints
-import androidx.compose.ui.unit.Density
-import androidx.compose.ui.unit.IntSize
-import androidx.compose.ui.unit.dp
-=======
 import androidx.compose.ui.test.*
 import androidx.compose.ui.test.junit4.createComposeRule
 import androidx.compose.ui.unit.*
->>>>>>> fdff00cc
 import com.google.common.truth.Truth.assertThat
 import org.junit.Assert.assertEquals
 import org.junit.Assert.assertNotEquals
@@ -103,10 +87,6 @@
         var dismissCount = 0
         rule.setContent {
             CompositionLocalProvider(LocalDensity provides Density(1f, 1f)) {
-<<<<<<< HEAD
-                @OptIn(ExperimentalMaterialApi::class)
-=======
->>>>>>> fdff00cc
                 AlertDialog(
                     onDismissRequest = { dismissCount++ },
                     title = { Text("AlertDialog") },
@@ -133,45 +113,9 @@
         }
     }
 
-<<<<<<< HEAD
-    // https://github.com/JetBrains/compose-multiplatform/issues/2857
-    @OptIn(ExperimentalMaterialApi::class)
-    @Test
-    fun `shadow drawn at content bounds`() {
-        // Show an AlertDialog with very large horizontal padding and check that the pixel
-        // at the edge of where the dialog would have been without padding has the same color as the
-        // background.
-        val screenshot = renderComposeScene(400, 400){
-            AlertDialog(
-                modifier = Modifier.size(width = 400.dp, height = 100.dp),
-                onDismissRequest = {},
-                title = {},
-                text = {},
-                dismissButton = {},
-                confirmButton = {},
-                dialogPadding = PaddingValues(horizontal = 150.dp)
-            )
-        }
-
-        val pixels = screenshot.toComposeImageBitmap().toPixelMap()
-        val backgroundPixel = pixels[0, 0]
-        val nearEdgeWithoutPaddingPixel = pixels[0, 200]
-        val nearRealEdgePixel = pixels[149, 200]
-
-        assertEquals(nearEdgeWithoutPaddingPixel, backgroundPixel)
-
-        // Also check that the shadow is present near the actual edge of the content
-        assertNotEquals(nearRealEdgePixel, backgroundPixel)
-    }
-
-    @OptIn(ExperimentalTestApi::class, ExperimentalMaterialApi::class)
-    @Test
-    fun `alert dialog uses available width`() = runDesktopComposeUiTest(
-=======
     @OptIn(ExperimentalTestApi::class, ExperimentalMaterialApi::class)
     @Test
     fun `uses available width`() = runDesktopComposeUiTest(
->>>>>>> fdff00cc
         width = 800,
         height = 800
     ){
@@ -206,8 +150,6 @@
         onNodeWithTag("text_content").assertWidthIsEqualTo(200.dp)
     }
 
-<<<<<<< HEAD
-=======
     @Test
     fun `applies modifier inside padding`() {
         val dialogSize = DpSize(200.dp, 200.dp)
@@ -233,7 +175,6 @@
         }
     }
 
->>>>>>> fdff00cc
     private fun calculateCenterPosition(rootSize: IntSize, childSize: IntSize): Offset {
         val x = (rootSize.width - childSize.width) / 2f
         val y = (rootSize.height - childSize.height) / 2f
