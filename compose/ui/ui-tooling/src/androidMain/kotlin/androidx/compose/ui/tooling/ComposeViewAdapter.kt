/*
 * Copyright 2021 The Android Open Source Project
 *
 * Licensed under the Apache License, Version 2.0 (the "License");
 * you may not use this file except in compliance with the License.
 * You may obtain a copy of the License at
 *
 *      http://www.apache.org/licenses/LICENSE-2.0
 *
 * Unless required by applicable law or agreed to in writing, software
 * distributed under the License is distributed on an "AS IS" BASIS,
 * WITHOUT WARRANTIES OR CONDITIONS OF ANY KIND, either express or implied.
 * See the License for the specific language governing permissions and
 * limitations under the License.
 */

package androidx.compose.ui.tooling

import android.annotation.SuppressLint
import android.content.Context
import android.graphics.Canvas
import android.graphics.DashPathEffect
import android.graphics.Paint
import android.os.Bundle
import android.util.AttributeSet
import android.util.Log
import android.widget.FrameLayout
import androidx.activity.OnBackPressedDispatcher
import androidx.activity.OnBackPressedDispatcherOwner
import androidx.activity.compose.LocalActivityResultRegistryOwner
import androidx.activity.compose.LocalOnBackPressedDispatcherOwner
import androidx.activity.result.ActivityResultRegistry
import androidx.activity.result.ActivityResultRegistryOwner
import androidx.activity.result.contract.ActivityResultContract
import androidx.annotation.VisibleForTesting
import androidx.compose.animation.core.Transition
import androidx.compose.runtime.Composable
import androidx.compose.runtime.Composition
import androidx.compose.runtime.CompositionLocalProvider
import androidx.compose.runtime.SideEffect
import androidx.compose.runtime.currentComposer
import androidx.compose.runtime.mutableStateOf
import androidx.compose.runtime.snapshots.Snapshot
import androidx.compose.ui.graphics.Color
import androidx.compose.ui.graphics.toArgb
import androidx.compose.ui.platform.ComposeView
import androidx.compose.ui.platform.LocalFontLoader
import androidx.compose.ui.platform.ViewRootForTest
import androidx.compose.ui.tooling.CommonPreviewUtils.invokeComposableViaReflection
import androidx.compose.ui.tooling.animation.PreviewAnimationClock
import androidx.compose.ui.tooling.data.Group
import androidx.compose.ui.tooling.data.SourceLocation
import androidx.compose.ui.tooling.data.UiToolingDataApi
import androidx.compose.ui.tooling.data.asTree
import androidx.compose.ui.tooling.preview.Preview
import androidx.compose.ui.tooling.preview.PreviewParameterProvider
import androidx.compose.ui.unit.IntRect
import androidx.core.app.ActivityOptionsCompat
import androidx.lifecycle.Lifecycle
import androidx.lifecycle.LifecycleRegistry
import androidx.lifecycle.ViewModelStore
import androidx.lifecycle.ViewModelStoreOwner
import androidx.lifecycle.ViewTreeLifecycleOwner
import androidx.lifecycle.ViewTreeViewModelStoreOwner
import androidx.savedstate.SavedStateRegistry
import androidx.savedstate.SavedStateRegistryController
import androidx.savedstate.SavedStateRegistryOwner
import androidx.savedstate.ViewTreeSavedStateRegistryOwner
import java.lang.reflect.Method

private const val TOOLS_NS_URI = "http://schemas.android.com/tools"
private const val DESIGN_INFO_METHOD = "getDesignInfo"
private const val UPDATE_TRANSITION_FUNCTION_NAME = "updateTransition"

private val emptyContent: @Composable () -> Unit = @Composable {}

/**
 * Class containing the minimum information needed by the Preview to map components to the
 * source code and render boundaries.
 *
 * @suppress
 */
@OptIn(UiToolingDataApi::class)
data class ViewInfo(
    val fileName: String,
    val lineNumber: Int,
    val bounds: IntRect,
    val location: SourceLocation?,
    val children: List<ViewInfo>
) {
    fun hasBounds(): Boolean = bounds.bottom != 0 && bounds.right != 0

    fun allChildren(): List<ViewInfo> =
        children + children.flatMap { it.allChildren() }

    override fun toString(): String =
        """($fileName:$lineNumber,
            |bounds=(top=${bounds.top}, left=${bounds.left},
            |location=${location?.let { "(${it.offset}L${it.length}" } ?: "<none>"}
            |bottom=${bounds.bottom}, right=${bounds.right}),
            |childrenCount=${children.size})""".trimMargin()
}

/**
 * View adapter that renders a `@Composable`. The `@Composable` is found by
 * reading the `tools:composableName` attribute that contains the FQN. Additional attributes can
 * be used to customize the behaviour of this view:
 *  - `tools:parameterProviderClass`: FQN of the [PreviewParameterProvider] to be instantiated by
 *  the [ComposeViewAdapter] that will be used as source for the `@Composable` parameters.
 *  - `tools:parameterProviderIndex`: The index within the [PreviewParameterProvider] of the
 *  value to be used in this particular instance.
 *  - `tools:paintBounds`: If true, the component boundaries will be painted. This is only meant
 *  for debugging purposes.
 *  - `tools:printViewInfos`: If true, the [ComposeViewAdapter] will log the tree of [ViewInfo]
 *  to logcat for debugging.
 *  - `tools:animationClockStartTime`: When set, a [PreviewAnimationClock] will control the
 *  animations in the [ComposeViewAdapter] context.
 *
 * @suppress
 */
@Suppress("unused")
@OptIn(UiToolingDataApi::class)
internal class ComposeViewAdapter : FrameLayout {
    private val TAG = "ComposeViewAdapter"

    /**
     * [ComposeView] that will contain the [Composable] to preview.
     */
    private val composeView = ComposeView(context)

    /**
     * When enabled, generate and cache [ViewInfo] tree that can be inspected by the Preview
     * to map components to source code.
     */
    private var debugViewInfos = false

    /**
     * When enabled, paint the boundaries generated by layout nodes.
     */
    private var debugPaintBounds = false
    internal var viewInfos: List<ViewInfo> = emptyList()
    internal var designInfoList: List<String> = emptyList()
    private val slotTableRecord = CompositionDataRecord.create()

    /**
     * Simple function name of the Composable being previewed.
     */
    private var composableName = ""

    /**
     * Whether the current Composable has animations.
     */
    private var hasAnimations = false

    /**
     * Saved exception from the last composition. Since we can not handle the exception during the
     * composition, we save it and throw it during onLayout, this allows Studio to catch it and
     * display it to the user.
     */
    private var delayedException: Throwable? = null

    /**
     * A lock to take to access delayedException.
     */
    private val delayExceptionLock = Any()

    /**
     * The [Composable] to be rendered in the preview. It is initialized when this adapter
     * is initialized.
     */
    private var previewComposition: @Composable () -> Unit = {}

    // Note: the constant emptyContent below instead of a literal {} works around
    // https://youtrack.jetbrains.com/issue/KT-17467, which causes the compiler to emit classes
    // named `content` and `Content` (from the Content method's composable update scope)
    // which causes compilation problems on case-insensitive filesystems.
    @Suppress("RemoveExplicitTypeArguments")
    private val content = mutableStateOf<@Composable () -> Unit>(emptyContent)

    /**
     * When true, the composition will be immediately invalidated after being drawn. This will
     * force it to be recomposed on the next render. This is useful for live literals so the
     * whole composition happens again on the next render.
     */
    private var forceCompositionInvalidation = false

    /**
     * When true, the adapter will try to look objects that support the call
     * [DESIGN_INFO_METHOD] within the slot table and populate [designInfoList]. Used to
     * support rendering in Studio.
     */
    private var lookForDesignInfoProviders = false

    /**
     * An additional [String] argument that will be passed to objects that support the
     * [DESIGN_INFO_METHOD] call. Meant to be used by studio to as a way to request additional
     * information from the Preview.
     */
    private var designInfoProvidersArgument: String = ""

    /**
     * Callback invoked when onDraw has been called.
     */
    private var onDraw = {}

    private val debugBoundsPaint = Paint().apply {
        pathEffect = DashPathEffect(floatArrayOf(5f, 10f, 15f, 20f), 0f)
        style = Paint.Style.STROKE
        color = Color.Red.toArgb()
    }

    private var composition: Composition? = null

    constructor(context: Context, attrs: AttributeSet) : super(context, attrs) {
        init(attrs)
    }

    constructor(context: Context, attrs: AttributeSet, defStyleAttr: Int) : super(
        context,
        attrs,
        defStyleAttr
    ) {
        init(attrs)
    }

    private fun walkTable(viewInfo: ViewInfo, indent: Int = 0) {
        Log.d(TAG, ("|  ".repeat(indent)) + "|-$viewInfo")
        viewInfo.children.forEach { walkTable(it, indent + 1) }
    }

    private val Group.fileName: String
        get() = location?.sourceFile ?: ""

    private val Group.lineNumber: Int
        get() = location?.lineNumber ?: -1

    /**
     * Returns true if this [Group] has no source position information
     */
    private fun Group.hasNullSourcePosition(): Boolean =
        fileName.isEmpty() && lineNumber == -1

    /**
     * Returns true if this [Group] has no source position information and no children
     */
    private fun Group.isNullGroup(): Boolean =
        hasNullSourcePosition() && children.isEmpty()

    private fun Group.toViewInfo(): ViewInfo {
        if (children.size == 1 && hasNullSourcePosition()) {
            // There is no useful information in this intermediate node, remove.
            return children.single().toViewInfo()
        }

        val childrenViewInfo = children
            .filter { !it.isNullGroup() }
            .map { it.toViewInfo() }

        // TODO: Use group names instead of indexing once it's supported
        return ViewInfo(
            location?.sourceFile ?: "",
            location?.lineNumber ?: -1,
            box,
            location,
            childrenViewInfo
        )
    }

    /**
     * Processes the recorded slot table and re-generates the [viewInfos] attribute.
     */
    private fun processViewInfos() {
        viewInfos = slotTableRecord.store.map { it.asTree() }.map { it.toViewInfo() }.toList()

        if (debugViewInfos) {
            viewInfos.forEach {
                walkTable(it)
            }
        }
    }

    override fun onLayout(changed: Boolean, left: Int, top: Int, right: Int, bottom: Int) {
        super.onLayout(changed, left, top, right, bottom)

        synchronized(delayExceptionLock) {
            delayedException?.let { exception ->
                // There was a pending exception. Throw it here since Studio will catch it and show
                // it to the user.
                throw exception
            }
        }

        processViewInfos()
        if (composableName.isNotEmpty()) {
            // TODO(b/160126628): support other APIs, e.g. animate
            findAndTrackTransitions()
            if (lookForDesignInfoProviders) {
                findDesignInfoProviders()
            }
        }
    }

    override fun onAttachedToWindow() {
        ViewTreeLifecycleOwner.set(composeView.rootView, FakeSavedStateRegistryOwner)
        super.onAttachedToWindow()
    }

    /**
     * Finds all the transition animations defined in the Compose tree where the root is the
     * `@Composable` being previewed. We only return animations defined in the user code, i.e.
     * the ones we've got source information for.
     */
    @Suppress("UNCHECKED_CAST")
    private fun findAndTrackTransitions() {
        @Suppress("UNCHECKED_CAST")
        fun List<Group>.findTransitionObjects(): List<Transition<Any>> {
            val rememberCalls = mapNotNull { it.firstOrNull { call -> call.name == "remember" } }
            return rememberCalls.mapNotNull {
                it.data.firstOrNull { data ->
                    data is Transition<*>
                } as? Transition<Any>
            }
        }

        val slotTrees = slotTableRecord.store.map { it.asTree() }
        val transitions = mutableSetOf<Transition<Any>>()
        val animatedVisibilityParentTransitions = mutableSetOf<Transition<Any>>()
        val animatedContentParentTransitions = mutableSetOf<Transition<Any>>()
        // Check all the slot tables, since some animations might not be present in the same
        // table as the one containing the `@Composable` being previewed, e.g. when they're
        // defined using sub-composition.
        slotTrees.forEach { tree ->
            transitions.addAll(
                // Find `updateTransition` calls in the user code, i.e. when source location is
                // known.
                tree.findAll { it.name == UPDATE_TRANSITION_FUNCTION_NAME && it.location != null }
                    .findTransitionObjects()
            )
            // Find `AnimatedVisibility` calls in the user code, i.e. when source location is
            // known. Then, find the underlying `updateTransition` it uses.
<<<<<<< HEAD
            val animatedVisibilityParentTransitions =
=======
            animatedVisibilityParentTransitions.addAll(
>>>>>>> 5d42ef8c
                tree.findAll {
                    it.name == "AnimatedVisibility" && it.location != null
                }.mapNotNull {
                    it.children.firstOrNull { updateTransitionCall ->
                        updateTransitionCall.name == UPDATE_TRANSITION_FUNCTION_NAME
                    }
                }.findTransitionObjects()
<<<<<<< HEAD
            // Remove all AnimatedVisibility parent transitions from the transitions list,
            // otherwise we'd list them in the Animation Preview in Android Studio, but we don't
            // support inspecting child transitions yet.
            transitions.removeAll(animatedVisibilityParentTransitions)
=======
            )

            animatedContentParentTransitions.addAll(
                tree.findAll {
                    it.name == "AnimatedContent" && it.location != null
                }.mapNotNull {
                    it.children.firstOrNull { updateTransitionCall ->
                        updateTransitionCall.name == UPDATE_TRANSITION_FUNCTION_NAME
                    }
                }.findTransitionObjects()
            )

            // Remove all AnimatedVisibility parent transitions from the transitions list,
            // otherwise we'd duplicate them in the Android Studio Animation Preview because we
            // will track them separately.
            transitions.removeAll(animatedVisibilityParentTransitions)

            // Remove all AnimatedContent parent transitions from the transitions list, so we can
            // ignore these animations while support is not added to Animation Preview.
            transitions.removeAll(animatedContentParentTransitions)
>>>>>>> 5d42ef8c
        }

        hasAnimations = transitions.isNotEmpty() || animatedVisibilityParentTransitions.isNotEmpty()
        // Make the `PreviewAnimationClock` track all the transitions found.
        if (::clock.isInitialized) {
            transitions.forEach { clock.trackTransition(it) }
            animatedVisibilityParentTransitions.forEach {
                clock.trackAnimatedVisibility(it, ::requestLayout)
            }
        }
    }

    /**
     * Find all data objects within the slotTree that can invoke '[DESIGN_INFO_METHOD]', and store
     * their result in [designInfoList].
     */
    private fun findDesignInfoProviders() {
        val slotTrees = slotTableRecord.store.map { it.asTree() }

        designInfoList = slotTrees.flatMap { rootGroup ->
            rootGroup.findAll { group ->
                group.children.any { child ->
                    child.name == "remember" && child.data.any {
                        it?.getDesignInfoMethodOrNull() != null
                    }
                }
            }.mapNotNull { group ->
                // Get the DesignInfoProviders from the children, the parent group is needed to
                // know the location on screen of the layout
                group.children.forEach { child ->
                    child.data.forEach {
                        if (it?.getDesignInfoMethodOrNull() != null) {
                            return@mapNotNull it.invokeGetDesignInfo(group.box.left, group.box.top)
                        }
                    }
                }
                return@mapNotNull null
            }
        }
    }

    /**
     * Check if the object supports the method call for [DESIGN_INFO_METHOD], which is expected
     * to take two Integer arguments for coordinates and a String for additional encoded
     * arguments that may be provided from Studio.
     */
    private fun Any.getDesignInfoMethodOrNull(): Method? {
        return try {
            javaClass.getDeclaredMethod(
                DESIGN_INFO_METHOD,
                Integer.TYPE,
                Integer.TYPE,
                String::class.java
            )
        } catch (e: NoSuchMethodException) {
            null
        }
    }

    @Suppress("BanUncheckedReflection")
    private fun Any.invokeGetDesignInfo(x: Int, y: Int): String? {
        return this.getDesignInfoMethodOrNull()?.let { designInfoMethod ->
            try {
                // Workaround for unchecked Method.invoke
                val result = designInfoMethod.invoke(
                    this,
                    x,
                    y,
                    designInfoProvidersArgument
                )
                (result as String).ifEmpty { null }
            } catch (e: Exception) {
                null
            }
        }
    }

    private fun Group.firstOrNull(predicate: (Group) -> Boolean): Group? {
        return findGroupsThatMatchPredicate(this, predicate, true).firstOrNull()
    }

    private fun Group.findAll(predicate: (Group) -> Boolean): List<Group> {
        return findGroupsThatMatchPredicate(this, predicate)
    }

    /**
     * Search [Group]s that match a given [predicate], starting from a given [root]. An optional
     * boolean parameter can be set if we're interested in a single occurrence. If it's set, we
     * return early after finding the first matching [Group].
     */
    private fun findGroupsThatMatchPredicate(
        root: Group,
        predicate: (Group) -> Boolean,
        findOnlyFirst: Boolean = false
    ): List<Group> {
        val result = mutableListOf<Group>()
        val stack = mutableListOf(root)
        while (stack.isNotEmpty()) {
            val current = stack.removeLast()
            if (predicate(current)) {
                if (findOnlyFirst) {
                    return listOf(current)
                }
                result.add(current)
            }
            stack.addAll(current.children)
        }
        return result
    }

    private fun invalidateComposition() {
        // Invalidate the full composition by setting it to empty and back to the actual value
        content.value = {}
        content.value = previewComposition
        // Invalidate the state of the view so it gets redrawn
        invalidate()
    }

    override fun dispatchDraw(canvas: Canvas?) {
        super.dispatchDraw(canvas)

        if (forceCompositionInvalidation) invalidateComposition()

        onDraw()
        if (!debugPaintBounds) {
            return
        }

        viewInfos
            .flatMap { listOf(it) + it.allChildren() }
            .forEach {
                if (it.hasBounds()) {
                    canvas?.apply {
                        val pxBounds = android.graphics.Rect(
                            it.bounds.left,
                            it.bounds.top,
                            it.bounds.right,
                            it.bounds.bottom
                        )
                        drawRect(pxBounds, debugBoundsPaint)
                    }
                }
            }
    }

    /**
     * Clock that controls the animations defined in the context of this [ComposeViewAdapter].
     *
     * @suppress
     */
    @VisibleForTesting
    internal lateinit var clock: PreviewAnimationClock

    /**
     * Wraps a given [Preview] method an does any necessary setup.
     */
    @Composable
    private fun WrapPreview(content: @Composable () -> Unit) {
        // We need to replace the FontResourceLoader to avoid using ResourcesCompat.
        // ResourcesCompat can not load fonts within Layoutlib and, since Layoutlib always runs
        // the latest version, we do not need it.
        CompositionLocalProvider(
            LocalFontLoader provides LayoutlibFontResourceLoader(context),
            LocalOnBackPressedDispatcherOwner provides FakeOnBackPressedDispatcherOwner,
            LocalActivityResultRegistryOwner provides FakeActivityResultRegistryOwner,
        ) {
            Inspectable(slotTableRecord, content)
        }
    }

    /**
     * Initializes the adapter and populates it with the given [Preview] composable.
     * @param className name of the class containing the preview function
     * @param methodName `@Preview` method name
     * @param parameterProvider [Class] for the [PreviewParameterProvider] to be used as
     * parameter input for this call. If null, no parameters will be passed to the composable.
     * @param parameterProviderIndex when [parameterProvider] is not null, this index will
     * reference the element in the [Sequence] to be used as parameter.
     * @param debugPaintBounds if true, the view will paint the boundaries around the layout
     * elements.
     * @param debugViewInfos if true, it will generate the [ViewInfo] structures and will log it.
     * @param animationClockStartTime if positive, [clock] will be defined and will control the
     * animations defined in the context of the `@Composable` being previewed.
     * @param forceCompositionInvalidation if true, the composition will be invalidated on every
     * draw, forcing it to recompose on next render.
     * @param lookForDesignInfoProviders if true, it will try to populate [designInfoList].
     * @param designInfoProvidersArgument String to use as an argument when populating
     * [designInfoList].
     * @param onCommit callback invoked after every commit of the preview composable.
     * @param onDraw callback invoked after every draw of the adapter. Only for test use.
     */
    @VisibleForTesting
    internal fun init(
        className: String,
        methodName: String,
        parameterProvider: Class<out PreviewParameterProvider<*>>? = null,
        parameterProviderIndex: Int = 0,
        debugPaintBounds: Boolean = false,
        debugViewInfos: Boolean = false,
        animationClockStartTime: Long = -1,
        forceCompositionInvalidation: Boolean = false,
        lookForDesignInfoProviders: Boolean = false,
        designInfoProvidersArgument: String? = null,
        onCommit: () -> Unit = {},
        onDraw: () -> Unit = {}
    ) {
        this.debugPaintBounds = debugPaintBounds
        this.debugViewInfos = debugViewInfos
        this.composableName = methodName
        this.forceCompositionInvalidation = forceCompositionInvalidation
        this.lookForDesignInfoProviders = lookForDesignInfoProviders
        this.designInfoProvidersArgument = designInfoProvidersArgument ?: ""
        this.onDraw = onDraw

        previewComposition = @Composable {
            SideEffect(onCommit)

            WrapPreview {
                val composer = currentComposer
                // We need to delay the reflection instantiation of the class until we are in the
                // composable to ensure all the right initialization has happened and the Composable
                // class loads correctly.
                val composable = {
                    try {
                        invokeComposableViaReflection(
                            className,
                            methodName,
                            composer,
                            *getPreviewProviderParameters(parameterProvider, parameterProviderIndex)
                        )
                    } catch (t: Throwable) {
                        // If there is an exception, store it for later but do not catch it so
                        // compose can handle it and dispose correctly.
                        var exception: Throwable = t
                        // Find the root cause and use that for the delayedException.
                        while (exception is ReflectiveOperationException) {
                            exception = exception.cause ?: break
                        }
                        synchronized(delayExceptionLock) {
                            delayedException = exception
                        }
                        throw t
                    }
                }
                if (animationClockStartTime >= 0) {
                    // When animation inspection is enabled, i.e. when a valid (non-negative)
                    // `animationClockStartTime` is passed, set the Preview Animation Clock. This
                    // clock will control the animations defined in this `ComposeViewAdapter`
                    // from Android Studio.
                    clock = PreviewAnimationClock {
                        // Invalidate the descendants of this ComposeViewAdapter's only grandchild
                        // (an AndroidOwner) when setting the clock time to make sure the Compose
                        // Preview will animate when the states are read inside the draw scope.
                        val composeView = getChildAt(0) as ComposeView
                        (composeView.getChildAt(0) as? ViewRootForTest)
                            ?.invalidateDescendants()
                        // Send pending apply notifications to ensure the animation duration will
                        // be read in the correct frame.
                        Snapshot.sendApplyNotifications()
                    }
                }
                composable()
            }
        }
        composeView.setContent(previewComposition)
        invalidate()
    }

    /**
     * Disposes the Compose elements allocated during [init]
     */
    internal fun dispose() {
        composeView.disposeComposition()
        if (::clock.isInitialized) {
            clock.dispose()
        }
        FakeViewModelStoreOwner.viewModelStore.clear()
    }

    /**
     *  Returns whether this `@Composable` has animations. This allows Android Studio to decide if
     *  the Animation Inspector icon should be displayed for this preview. The reason for using a
     *  method instead of the property directly is we use Java reflection to call it from Android
     *  Studio, and to find the property we'd need to filter the method names using `contains`
     *  instead of `equals`.
     *
     *  @suppress
     */
    fun hasAnimations() = hasAnimations

    private fun init(attrs: AttributeSet) {
        // ComposeView and lifecycle initialization
        ViewTreeLifecycleOwner.set(this, FakeSavedStateRegistryOwner)
        ViewTreeSavedStateRegistryOwner.set(this, FakeSavedStateRegistryOwner)
        ViewTreeViewModelStoreOwner.set(this, FakeViewModelStoreOwner)
        addView(composeView)

        val composableName = attrs.getAttributeValue(TOOLS_NS_URI, "composableName") ?: return
        val className = composableName.substringBeforeLast('.')
        val methodName = composableName.substringAfterLast('.')
        val parameterProviderIndex = attrs.getAttributeIntValue(
            TOOLS_NS_URI,
            "parameterProviderIndex", 0
        )
        val parameterProviderClass = attrs.getAttributeValue(TOOLS_NS_URI, "parameterProviderClass")
            ?.asPreviewProviderClass()

        val animationClockStartTime = try {
            attrs.getAttributeValue(TOOLS_NS_URI, "animationClockStartTime").toLong()
        } catch (e: Exception) {
            -1L
        }

        val forceCompositionInvalidation = attrs.getAttributeBooleanValue(
            TOOLS_NS_URI,
            "forceCompositionInvalidation", false
        )

        init(
            className = className,
            methodName = methodName,
            parameterProvider = parameterProviderClass,
            parameterProviderIndex = parameterProviderIndex,
            debugPaintBounds = attrs.getAttributeBooleanValue(
                TOOLS_NS_URI,
                "paintBounds",
                debugPaintBounds
            ),
            debugViewInfos = attrs.getAttributeBooleanValue(
                TOOLS_NS_URI,
                "printViewInfos",
                debugViewInfos
            ),
            animationClockStartTime = animationClockStartTime,
            forceCompositionInvalidation = forceCompositionInvalidation,
            lookForDesignInfoProviders = attrs.getAttributeBooleanValue(
                TOOLS_NS_URI,
                "findDesignInfoProviders",
                lookForDesignInfoProviders
            ),
            designInfoProvidersArgument = attrs.getAttributeValue(
                TOOLS_NS_URI,
                "designInfoProvidersArgument"
            )
        )
    }

    @SuppressLint("VisibleForTests")
    private val FakeSavedStateRegistryOwner = object : SavedStateRegistryOwner {
        private val lifecycle = LifecycleRegistry.createUnsafe(this)
        private val controller = SavedStateRegistryController.create(this).apply {
            performRestore(Bundle())
        }

        init {
            lifecycle.currentState = Lifecycle.State.RESUMED
        }

        override fun getSavedStateRegistry(): SavedStateRegistry = controller.savedStateRegistry
        override fun getLifecycle(): Lifecycle = lifecycle
    }

    private val FakeViewModelStoreOwner = object : ViewModelStoreOwner {
        private val viewModelStore = ViewModelStore()

        override fun getViewModelStore() = viewModelStore
    }

    private val FakeOnBackPressedDispatcherOwner = object : OnBackPressedDispatcherOwner {
        private val onBackPressedDispatcher = OnBackPressedDispatcher()

        override fun getOnBackPressedDispatcher() = onBackPressedDispatcher
        override fun getLifecycle() = FakeSavedStateRegistryOwner.lifecycle
    }

    private val FakeActivityResultRegistryOwner = object : ActivityResultRegistryOwner {
        private val activityResultRegistry = object : ActivityResultRegistry() {
            override fun <I : Any?, O : Any?> onLaunch(
                requestCode: Int,
                contract: ActivityResultContract<I, O>,
                input: I,
                options: ActivityOptionsCompat?
            ) {
                throw IllegalStateException("Calling launch() is not supported in Preview")
            }
        }

        override fun getActivityResultRegistry(): ActivityResultRegistry = activityResultRegistry
    }
}<|MERGE_RESOLUTION|>--- conflicted
+++ resolved
@@ -338,11 +338,7 @@
             )
             // Find `AnimatedVisibility` calls in the user code, i.e. when source location is
             // known. Then, find the underlying `updateTransition` it uses.
-<<<<<<< HEAD
-            val animatedVisibilityParentTransitions =
-=======
             animatedVisibilityParentTransitions.addAll(
->>>>>>> 5d42ef8c
                 tree.findAll {
                     it.name == "AnimatedVisibility" && it.location != null
                 }.mapNotNull {
@@ -350,12 +346,6 @@
                         updateTransitionCall.name == UPDATE_TRANSITION_FUNCTION_NAME
                     }
                 }.findTransitionObjects()
-<<<<<<< HEAD
-            // Remove all AnimatedVisibility parent transitions from the transitions list,
-            // otherwise we'd list them in the Animation Preview in Android Studio, but we don't
-            // support inspecting child transitions yet.
-            transitions.removeAll(animatedVisibilityParentTransitions)
-=======
             )
 
             animatedContentParentTransitions.addAll(
@@ -376,7 +366,6 @@
             // Remove all AnimatedContent parent transitions from the transitions list, so we can
             // ignore these animations while support is not added to Animation Preview.
             transitions.removeAll(animatedContentParentTransitions)
->>>>>>> 5d42ef8c
         }
 
         hasAnimations = transitions.isNotEmpty() || animatedVisibilityParentTransitions.isNotEmpty()
