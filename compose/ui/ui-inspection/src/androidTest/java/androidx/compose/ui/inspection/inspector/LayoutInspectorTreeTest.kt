/*
 * Copyright 2020 The Android Open Source Project
 *
 * Licensed under the Apache License, Version 2.0 (the "License");
 * you may not use this file except in compliance with the License.
 * You may obtain a copy of the License at
 *
 *      http://www.apache.org/licenses/LICENSE-2.0
 *
 * Unless required by applicable law or agreed to in writing, software
 * distributed under the License is distributed on an "AS IS" BASIS,
 * WITHOUT WARRANTIES OR CONDITIONS OF ANY KIND, either express or implied.
 * See the License for the specific language governing permissions and
 * limitations under the License.
 */

package androidx.compose.ui.inspection.inspector

import android.view.View
import android.view.ViewGroup
import android.view.inspector.WindowInspector
import android.widget.TextView
import androidx.compose.foundation.Image
import androidx.compose.foundation.background
import androidx.compose.foundation.layout.Arrangement
import androidx.compose.foundation.layout.Column
import androidx.compose.foundation.layout.Row
import androidx.compose.foundation.layout.Spacer
import androidx.compose.foundation.layout.fillMaxSize
import androidx.compose.foundation.layout.height
import androidx.compose.foundation.layout.heightIn
import androidx.compose.foundation.layout.padding
import androidx.compose.foundation.text.BasicText
import androidx.compose.material.AlertDialog
import androidx.compose.material.Button
import androidx.compose.material.Icon
import androidx.compose.material.MaterialTheme
import androidx.compose.material.ModalDrawer
import androidx.compose.material.Surface
import androidx.compose.material.Text
import androidx.compose.material.icons.Icons
import androidx.compose.material.icons.filled.Call
import androidx.compose.material.icons.filled.FavoriteBorder
import androidx.compose.runtime.Composable
import androidx.compose.runtime.CompositionLocalProvider
import androidx.compose.runtime.InternalComposeApi
import androidx.compose.runtime.currentComposer
import androidx.compose.runtime.tooling.CompositionData
import androidx.compose.runtime.tooling.LocalInspectionTables
import androidx.compose.ui.Alignment
import androidx.compose.ui.Modifier
import androidx.compose.ui.R
import androidx.compose.ui.graphics.Color
import androidx.compose.ui.graphics.graphicsLayer
import androidx.compose.ui.inspection.framework.ancestors
import androidx.compose.ui.inspection.framework.isRoot
import androidx.compose.ui.inspection.rules.show
import androidx.compose.ui.inspection.testdata.TestActivity
import androidx.compose.ui.layout.GraphicLayerInfo
import androidx.compose.ui.platform.LocalDensity
import androidx.compose.ui.platform.LocalInspectionMode
import androidx.compose.ui.platform.isDebugInspectorInfoEnabled
import androidx.compose.ui.semantics.clearAndSetSemantics
import androidx.compose.ui.semantics.semantics
import androidx.compose.ui.semantics.text
import androidx.compose.ui.text.AnnotatedString
import androidx.compose.ui.text.TextStyle
import androidx.compose.ui.text.style.TextDecoration
import androidx.compose.ui.tooling.data.Group
import androidx.compose.ui.tooling.data.UiToolingDataApi
import androidx.compose.ui.tooling.data.asTree
import androidx.compose.ui.tooling.data.position
import androidx.compose.ui.unit.Density
import androidx.compose.ui.unit.Dp
import androidx.compose.ui.unit.dp
import androidx.compose.ui.unit.sp
import androidx.compose.ui.viewinterop.AndroidView
import androidx.compose.ui.window.Popup
import androidx.test.ext.junit.rules.ActivityScenarioRule
import androidx.test.ext.junit.runners.AndroidJUnit4
import androidx.test.filters.LargeTest
import androidx.test.filters.SdkSuppress
import com.google.common.truth.Truth.assertThat
import com.google.common.truth.Truth.assertWithMessage
import org.junit.After
import org.junit.Before
import org.junit.Rule
import org.junit.Test
import org.junit.runner.RunWith
import java.util.Collections
import java.util.WeakHashMap
import kotlin.math.roundToInt

private const val DEBUG = false
private const val ROOT_ID = 3L
private const val MAX_RECURSIONS = 2
private const val MAX_ITERABLE_SIZE = 5

@LargeTest
@RunWith(AndroidJUnit4::class)
@SdkSuppress(minSdkVersion = 29) // Render id is not returned for api < 29
@OptIn(UiToolingDataApi::class)
class LayoutInspectorTreeTest {
    private lateinit var density: Density

    @get:Rule
    val activityScenario = ActivityScenarioRule(TestActivity::class.java)

    @Before
    fun before() {
        activityScenario.scenario.onActivity {
            density = Density(it)
        }
        isDebugInspectorInfoEnabled = true
    }

    private fun findAndroidComposeView(): View {
        return findAllAndroidComposeViews().single()
    }

    private fun findAllAndroidComposeViews(): List<View> {
        val composeViews = mutableListOf<View>()
        WindowInspector.getGlobalWindowViews().forEach {
            collectAllAndroidComposeView(it.rootView, composeViews)
        }
        return composeViews
    }

    private fun collectAllAndroidComposeView(view: View, composeViews: MutableList<View>) {
        if (view.javaClass.simpleName == "AndroidComposeView") {
            composeViews.add(view)
        }
        if (view !is ViewGroup) {
            return
        }
        for (i in 0 until view.childCount) {
            collectAllAndroidComposeView(view.getChildAt(i), composeViews)
        }
    }

    @After
    fun after() {
        isDebugInspectorInfoEnabled = false
    }

    @Test
    fun buildTree() {
        val slotTableRecord = CompositionDataRecord.create()

        show {
            Inspectable(slotTableRecord) {
                Column {
                    Text(text = "Hello World", color = Color.Green)
                    Icon(Icons.Filled.FavoriteBorder, null)
                    Surface {
                        Button(onClick = {}) { Text(text = "OK") }
                    }
                }
            }
        }

        // TODO: Find out if we can set "settings put global debug_view_attributes 1" in tests
        val view = findAndroidComposeView()
        view.setTag(R.id.inspection_slot_table_set, slotTableRecord.store)
        val builder = LayoutInspectorTree()
        val nodes = builder.convert(view)
        dumpNodes(nodes, view, builder)

        validate(nodes, builder) {
            node(
                name = "Column",
                fileName = "LayoutInspectorTreeTest.kt",
                left = 0.0.dp, top = 0.0.dp, width = 72.0.dp, height = 78.9.dp,
                children = listOf("Text", "Icon", "Surface")
            )
            node(
                name = "Text",
                isRenderNode = true,
                fileName = "LayoutInspectorTreeTest.kt",
                left = 0.0.dp, top = 0.0.dp, width = 72.0.dp, height = 18.9.dp,
            )
            node(
                name = "Icon",
                isRenderNode = true,
                fileName = "LayoutInspectorTreeTest.kt",
                left = 0.0.dp, top = 18.9.dp, width = 24.0.dp, height = 24.0.dp,
            )
            node(
                name = "Surface",
                fileName = "LayoutInspectorTreeTest.kt",
                isRenderNode = true,
                left = 0.0.dp, top = 42.9.dp, width = 64.0.dp, height = 36.0.dp,
                children = listOf("Button")
            )
            node(
                name = "Button",
                fileName = "LayoutInspectorTreeTest.kt",
                isRenderNode = true,
                left = 0.0.dp, top = 42.9.dp, width = 64.0.dp, height = 36.0.dp,
                children = listOf("Text")
            )
            node(
                name = "Text",
                isRenderNode = true,
                fileName = "LayoutInspectorTreeTest.kt",
                left = 21.7.dp, top = 51.5.dp, width = 20.9.dp, height = 18.9.dp,
            )
        }
    }

    @Test
    fun buildTreeWithTransformedText() {
        val slotTableRecord = CompositionDataRecord.create()

        show {
            Inspectable(slotTableRecord) {
                MaterialTheme {
                    Text(
                        text = "Hello World",
                        modifier = Modifier.graphicsLayer(rotationZ = 225f)
                    )
                }
            }
        }

        // TODO: Find out if we can set "settings put global debug_view_attributes 1" in tests
        val view = findAndroidComposeView()
        view.setTag(R.id.inspection_slot_table_set, slotTableRecord.store)
        val builder = LayoutInspectorTree()
        val nodes = builder.convert(view)
        dumpNodes(nodes, view, builder)

        validate(nodes, builder) {
            node(
                name = "MaterialTheme",
                hasTransformations = true,
                fileName = "LayoutInspectorTreeTest.kt",
                left = 68.0.dp, top = 49.8.dp, width = 88.6.dp, height = 21.7.dp,
                children = listOf("Text")
            )
            node(
                name = "Text",
                isRenderNode = true,
                hasTransformations = true,
                fileName = "LayoutInspectorTreeTest.kt",
                left = 68.0.dp, top = 49.8.dp, width = 88.6.dp, height = 21.7.dp,
            )
        }
    }

    @Test
    fun testStitchTreeFromModelDrawerLayout() {
        val slotTableRecord = CompositionDataRecord.create()

        show {
            Inspectable(slotTableRecord) {
                ModalDrawer(
                    drawerContent = { Text("Something") },
                    content = {
                        Column {
                            Text(text = "Hello World", color = Color.Green)
                            Button(onClick = {}) { Text(text = "OK") }
                        }
                    }
                )
            }
        }
        val view = findAndroidComposeView()
        view.setTag(R.id.inspection_slot_table_set, slotTableRecord.store)
        dumpSlotTableSet(slotTableRecord)
        val builder = LayoutInspectorTree()
        val nodes = builder.convert(view)
        dumpNodes(nodes, view, builder)

        if (DEBUG) {
            validate(nodes, builder) {
                node("Box", children = listOf("ModalDrawer"))
                node("ModalDrawer", children = listOf("Column", "Text"))
                node("Column", children = listOf("Text", "Button"))
                node("Text")
                node("Button", children = listOf("Text"))
                node("Text")
                node("Text")
            }
        }
        assertThat(nodes.size).isEqualTo(1)
    }

    @Test
    fun testStitchTreeFromModelDrawerLayoutWithSystemNodes() {
        val slotTableRecord = CompositionDataRecord.create()

        show {
            Inspectable(slotTableRecord) {
                ModalDrawer(
                    drawerContent = { Text("Something") },
                    content = {
                        Column {
                            Text(text = "Hello World", color = Color.Green)
                            Button(onClick = {}) { Text(text = "OK") }
                        }
                    }
                )
            }
        }
        val view = findAndroidComposeView()
        view.setTag(R.id.inspection_slot_table_set, slotTableRecord.store)
        dumpSlotTableSet(slotTableRecord)
        val builder = LayoutInspectorTree()
        builder.hideSystemNodes = false
        val nodes = builder.convert(view)
        dumpNodes(nodes, view, builder)

        if (DEBUG) {
            validate(nodes, builder) {
                node("Box", children = listOf("ModalDrawer"))
                node("ModalDrawer", children = listOf("WithConstraints"))
                node("WithConstraints", children = listOf("SubcomposeLayout"))
                node("SubcomposeLayout", children = listOf("Box"))
                node("Box", children = listOf("Box", "Canvas", "Surface"))
                node("Box", children = listOf("Column"))
                node("Column", children = listOf("Text", "Button"))
                node("Text", children = listOf("Text"))
                node("Text", children = listOf("CoreText"))
                node("CoreText", children = listOf())
                node("Button", children = listOf("Surface"))
                node("Surface", children = listOf("ProvideTextStyle"))
                node("ProvideTextStyle", children = listOf("Row"))
                node("Row", children = listOf("Text"))
                node("Text", children = listOf("Text"))
                node("Text", children = listOf("CoreText"))
                node("CoreText", children = listOf())
                node("Canvas", children = listOf("Spacer"))
                node("Spacer", children = listOf())
                node("Surface", children = listOf("Column"))
                node("Column", children = listOf("Text"))
                node("Text", children = listOf("Text"))
                node("Text", children = listOf("CoreText"))
                node("CoreText", children = listOf())
            }
        }
        assertThat(nodes.size).isEqualTo(1)
    }

    @Test
    fun testSpacer() {
        val slotTableRecord = CompositionDataRecord.create()

        show {
            Inspectable(slotTableRecord) {
                Column {
                    Text(text = "Hello World", color = Color.Green)
                    Spacer(Modifier.height(16.dp))
                    Image(Icons.Filled.Call, null)
                }
            }
        }

        val view = findAndroidComposeView()
        view.setTag(R.id.inspection_slot_table_set, slotTableRecord.store)
        val builder = LayoutInspectorTree()
        val node = builder.convert(view)
            .flatMap { flatten(it) }
            .firstOrNull { it.name == "Spacer" }

        // Spacer should show up in the Compose tree:
        assertThat(node).isNotNull()
    }

    @Test // regression test b/174855322
    fun testBasicText() {
        val slotTableRecord = CompositionDataRecord.create()

        show {
            Inspectable(slotTableRecord) {
                Column {
                    BasicText(
                        text = "Some text",
                        style = TextStyle(textDecoration = TextDecoration.Underline)
                    )
                }
            }
        }

        val view = findAndroidComposeView()
        view.setTag(R.id.inspection_slot_table_set, slotTableRecord.store)
        val builder = LayoutInspectorTree()
        val node = builder.convert(view)
            .flatMap { flatten(it) }
            .firstOrNull { it.name == "BasicText" }

        assertThat(node).isNotNull()

        assertThat(node?.parameters).isNotEmpty()
    }

    @Test
    fun testTextId() {
        val slotTableRecord = CompositionDataRecord.create()

        show {
            Inspectable(slotTableRecord) {
                Text(text = "Hello World")
            }
        }

        val view = findAndroidComposeView()
        view.setTag(R.id.inspection_slot_table_set, slotTableRecord.store)
        val builder = LayoutInspectorTree()
        val node = builder.convert(view)
            .flatMap { flatten(it) }
            .firstOrNull { it.name == "Text" }

        // LayoutNode id should be captured by the Text node:
        assertThat(node?.id).isGreaterThan(0)
    }

    @Test
    fun testSemantics() {
        val slotTableRecord = CompositionDataRecord.create()

        show {
            Inspectable(slotTableRecord) {
                Column {
                    Text(text = "Studio")
                    Row(modifier = Modifier.semantics(true) {}) {
                        Text(text = "Hello")
                        Text(text = "World")
                    }
                    Row(modifier = Modifier.clearAndSetSemantics { text = AnnotatedString("to") }) {
                        Text(text = "Hello")
                        Text(text = "World")
                    }
                }
            }
        }

        val androidComposeView = findAndroidComposeView()
        androidComposeView.setTag(R.id.inspection_slot_table_set, slotTableRecord.store)
        val builder = LayoutInspectorTree()
        val nodes = builder.convert(androidComposeView)
        validate(nodes, builder, checkSemantics = true) {
            node("Column", children = listOf("Text", "Row", "Row"))
            node(
                name = "Text",
                isRenderNode = true,
                mergedSemantics = "Studio",
                unmergedSemantics = "Studio"
            )
            node("Row", children = listOf("Text", "Text"), mergedSemantics = "Hello, World")
            node("Text", isRenderNode = true, unmergedSemantics = "Hello")
            node("Text", isRenderNode = true, unmergedSemantics = "World")
            node(
                name = "Row",
                children = listOf("Text", "Text"),
                mergedSemantics = "to",
                unmergedSemantics = "to"
            )
            node("Text", isRenderNode = true, unmergedSemantics = "Hello")
            node("Text", isRenderNode = true, unmergedSemantics = "World")
        }
    }

    @Test
    fun testDialog() {
        val slotTableRecord = CompositionDataRecord.create()

        show {
            Inspectable(slotTableRecord) {
                Column {
                    Text("Hello World!")
                    AlertDialog(
                        onDismissRequest = {},
                        confirmButton = {
                            Button({}) {
                                Text("This is the Confirm Button")
                            }
                        }
                    )
                }
            }
        }
        val composeViews = findAllAndroidComposeViews()
        val appView = composeViews[0]
        val dialogView = composeViews[1]
        appView.setTag(R.id.inspection_slot_table_set, slotTableRecord.store)
        dialogView.setTag(R.id.inspection_slot_table_set, slotTableRecord.store)

        val builder = LayoutInspectorTree()

        val appNodes = builder.convert(appView)
        dumpNodes(appNodes, appView, builder)

        // Verify that the main app does not contain the Popup
        validate(appNodes, builder) {
            node(
                name = "Column",
                fileName = "LayoutInspectorTreeTest.kt",
                children = listOf("Text")
            )
            node(
                name = "Text",
                isRenderNode = true,
                fileName = "LayoutInspectorTreeTest.kt",
            )
        }

        val dialogContentNodes = builder.convert(dialogView)
        val dialogNodes = builder.addSubCompositionRoots(dialogView, dialogContentNodes)
        dumpNodes(dialogNodes, dialogView, builder)

        // Verify that the AlertDialog is captured with content
        validate(dialogNodes, builder, ignoreElementsFromShow = false) {
            node(
                name = "AlertDialog",
                fileName = "LayoutInspectorTreeTest.kt",
                children = listOf("Button")
            )
            node(
                name = "Button",
                fileName = "LayoutInspectorTreeTest.kt",
                isRenderNode = true,
                children = listOf("Text")
            )
            node(
                name = "Text",
                isRenderNode = true,
                fileName = "LayoutInspectorTreeTest.kt",
            )
        }
    }

    @Test
    fun testPopup() {
        val slotTableRecord = CompositionDataRecord.create()

        show {
            Inspectable(slotTableRecord) {
                Column(modifier = Modifier.fillMaxSize()) {
                    Text("Compose Text")
                    Popup(alignment = Alignment.Center) {
                        Text("This is a popup")
                    }
                }
            }
        }
        val composeViews = findAllAndroidComposeViews()
        val appView = composeViews[0]
        val popupView = composeViews[1]
        appView.setTag(R.id.inspection_slot_table_set, slotTableRecord.store)
        popupView.setTag(R.id.inspection_slot_table_set, slotTableRecord.store)
        val builder = LayoutInspectorTree()

        val appNodes = builder.convert(appView)
        dumpNodes(appNodes, appView, builder)

        // Verify that the main app does not contain the Popup
        validate(appNodes, builder) {
            node(
                name = "Column",
                fileName = "LayoutInspectorTreeTest.kt",
                children = listOf("Text")
            )
            node(
                name = "Text",
                isRenderNode = true,
                fileName = "LayoutInspectorTreeTest.kt",
            )
        }

        val popupContentNodes = builder.convert(popupView)
        val popupNodes = builder.addSubCompositionRoots(popupView, popupContentNodes)
        dumpNodes(popupNodes, popupView, builder)

        // Verify that the Popup is captured with content
        validate(popupNodes, builder, ignoreElementsFromShow = false) {
            node(
                name = "Popup",
                fileName = "LayoutInspectorTreeTest.kt",
                children = listOf("Text")
            )
            node(
                name = "Text",
                isRenderNode = true,
                fileName = "LayoutInspectorTreeTest.kt",
            )
        }
    }

    @Test
    fun testAndroidView() {
        val slotTableRecord = CompositionDataRecord.create()

        show {
            Inspectable(slotTableRecord) {
                Column {
                    Text("Compose Text")
                    AndroidView({ context ->
                        TextView(context).apply {
                            text = "AndroidView"
                        }
                    })
                }
            }
        }
        val composeView = findAndroidComposeView() as ViewGroup
        composeView.setTag(R.id.inspection_slot_table_set, slotTableRecord.store)
        val builder = LayoutInspectorTree()
        builder.hideSystemNodes = false
        val nodes = builder.convert(composeView)
        dumpNodes(nodes, composeView, builder)
        val androidView = nodes.flatMap { flatten(it) }.single { it.name == "AndroidView" }

        validate(listOf(androidView), builder, ignoreElementsFromShow = false) {
            node(
                name = "AndroidView",
                fileName = "LayoutInspectorTreeTest.kt",
                children = listOf("ComposeNode")
            )
            node(
                name = "ComposeNode",
                fileName = "AndroidView.android.kt",
                hasViewIdUnder = composeView,
            )
        }
    }

    // WARNING: The formatting of the lines below here affect test results.
    val titleLine = Throwable().stackTrace[0].lineNumber + 3

    @Composable
    private fun Title() {
        val maxOffset = with(LocalDensity.current) { 80.dp.toPx() }
        val minOffset = with(LocalDensity.current) { 80.dp.toPx() }
        val offset = maxOffset.coerceAtLeast(minOffset)
        Column(
            verticalArrangement = Arrangement.Bottom,
            modifier = Modifier
                .heightIn(min = 128.dp)
                .graphicsLayer { translationY = offset }
                .background(color = MaterialTheme.colors.background)
        ) {
            Spacer(Modifier.height(16.dp))
            Text(
                text = "Snack",
                style = MaterialTheme.typography.h4,
                color = MaterialTheme.colors.secondary,
                modifier = Modifier.padding(horizontal = 24.dp)
            )
            Text(
                text = "Tagline",
                style = MaterialTheme.typography.subtitle2,
                fontSize = 20.sp,
                color = MaterialTheme.colors.secondary,
                modifier = Modifier.padding(horizontal = 24.dp)
            )
            Spacer(Modifier.height(4.dp))
            Text(
                text = "$2.95",
                style = MaterialTheme.typography.h6,
                color = MaterialTheme.colors.primary,
                modifier = Modifier.padding(horizontal = 24.dp)
            )
            Spacer(Modifier.height(8.dp))
        }
    }
    // WARNING: End formatted section

    @Test
    fun testLineNumbers() {
        // WARNING: The formatting of the lines below here affect test results.
        val testLine = Throwable().stackTrace[0].lineNumber
        val slotTableRecord = CompositionDataRecord.create()

        show {
            Inspectable(slotTableRecord) {
                Column {
                    Title()
                }
            }
        }
        // WARNING: End formatted section

        val androidComposeView = findAndroidComposeView()
        androidComposeView.setTag(R.id.inspection_slot_table_set, slotTableRecord.store)
        val builder = LayoutInspectorTree()
        val nodes = builder.convert(androidComposeView)
        dumpNodes(nodes, androidComposeView, builder)

        validate(nodes, builder, checkLineNumbers = true, checkRenderNodes = false) {
            node("Column", lineNumber = testLine + 5, children = listOf("Title"))
            node("Title", lineNumber = testLine + 6, children = listOf("Column"))
            node(
                name = "Column",
                lineNumber = titleLine + 4,
                children = listOf("Spacer", "Text", "Text", "Spacer", "Text", "Spacer")
            )
            node("Spacer", lineNumber = titleLine + 11)
            node("Text", lineNumber = titleLine + 12)
            node("Text", lineNumber = titleLine + 18)
            node("Spacer", lineNumber = titleLine + 25)
            node("Text", lineNumber = titleLine + 26)
            node("Spacer", lineNumber = titleLine + 32)
        }
    }

    @Suppress("SameParameterValue")
    private fun validate(
        result: List<InspectorNode>,
        builder: LayoutInspectorTree,
        checkParameters: Boolean = false,
        checkSemantics: Boolean = false,
        checkLineNumbers: Boolean = false,
        checkRenderNodes: Boolean = true,
        ignoreElementsFromShow: Boolean = true,
        block: TreeValidationReceiver.() -> Unit = {}
    ) {
        if (DEBUG) {
            return
        }
        val nodes = result.flatMap { flatten(it) }.listIterator()
        if (ignoreElementsFromShow) {
            ignoreStart(nodes, "Box")
        }
        val tree = TreeValidationReceiver(
            nodes,
            density,
            checkParameters,
            checkSemantics,
            checkLineNumbers,
            checkRenderNodes,
            builder
        )
        tree.block()
    }

    private fun ignoreStart(nodes: ListIterator<InspectorNode>, vararg names: String) {
        for (name in names) {
            assertThat(nodes.next().name).isEqualTo(name)
        }
    }

    private class TreeValidationReceiver(
        val nodeIterator: Iterator<InspectorNode>,
        val density: Density,
        val checkParameters: Boolean,
        val checkSemantics: Boolean,
        val checkLineNumbers: Boolean,
        val checkRenderNodes: Boolean,
        val builder: LayoutInspectorTree
    ) {
        fun node(
            name: String,
            fileName: String? = null,
            lineNumber: Int = -1,
            isRenderNode: Boolean = false,
            hasViewIdUnder: View? = null,
            hasTransformations: Boolean = false,
            mergedSemantics: String = "",
            unmergedSemantics: String = "",
            left: Dp = Dp.Unspecified,
            top: Dp = Dp.Unspecified,
            width: Dp = Dp.Unspecified,
            height: Dp = Dp.Unspecified,
            children: List<String> = listOf(),
            block: ParameterValidationReceiver.() -> Unit = {}
        ) {
            assertWithMessage("No such node found: $name").that(nodeIterator.hasNext()).isTrue()
            val node = nodeIterator.next()
            assertThat(node.name).isEqualTo(name)
            val message = "Node: $name"
            assertWithMessage(message).that(node.children.map { it.name })
                .containsExactlyElementsIn(children).inOrder()
            fileName?.let { assertWithMessage(message).that(node.fileName).isEqualTo(fileName) }
            if (lineNumber != -1) {
                assertWithMessage(message).that(node.lineNumber).isEqualTo(lineNumber)
            }
            if (checkRenderNodes) {
                if (isRenderNode) {
                    assertWithMessage(message).that(node.id).isGreaterThan(0L)
                } else {
                    assertWithMessage(message).that(node.id).isLessThan(0L)
                }
            }
            if (hasViewIdUnder != null) {
                assertWithMessage(message).that(node.viewId).isGreaterThan(0L)
                assertWithMessage(message).that(hasViewIdUnder.hasChild(node.viewId)).isTrue()
            } else {
                assertWithMessage(message).that(node.viewId).isEqualTo(0L)
            }
            if (hasTransformations) {
                assertWithMessage(message).that(node.bounds).isNotNull()
            } else {
                assertWithMessage(message).that(node.bounds).isNull()
            }
            if (left != Dp.Unspecified) {
                with(density) {
                    assertWithMessage(message).that(node.left.toDp().value)
                        .isWithin(2.0f).of(left.value)
                    assertWithMessage(message).that(node.top.toDp().value)
                        .isWithin(2.0f).of(top.value)
                    assertWithMessage(message).that(node.width.toDp().value)
                        .isWithin(2.0f).of(width.value)
                    assertWithMessage(message).that(node.height.toDp().value)
                        .isWithin(2.0f).of(height.value)
                }
            }

            if (checkSemantics) {
                val merged = node.mergedSemantics.singleOrNull { it.name == "Text" }?.value
                assertWithMessage(message).that(merged?.toString() ?: "").isEqualTo(mergedSemantics)
                val unmerged = node.unmergedSemantics.singleOrNull { it.name == "Text" }?.value
                assertWithMessage(message).that(unmerged?.toString() ?: "")
                    .isEqualTo(unmergedSemantics)
            }

            if (checkLineNumbers) {
                assertThat(node.lineNumber).isEqualTo(lineNumber)
            }

            if (checkParameters) {
                val params = builder.convertParameters(
                    ROOT_ID, node, ParameterKind.Normal, MAX_RECURSIONS, MAX_ITERABLE_SIZE
                )
                val receiver = ParameterValidationReceiver(params.listIterator())
                receiver.block()
                receiver.checkFinished(name)
            }
        }

        private fun View.hasChild(id: Long): Boolean {
            if (this !is ViewGroup) {
                return false
            }
            for (index in 0..childCount) {
                if (getChildAt(index).uniqueDrawingId == id) {
                    return true
                }
            }
            return false
        }
    }

    private fun flatten(node: InspectorNode): List<InspectorNode> =
        listOf(node).plus(node.children.flatMap { flatten(it) })

<<<<<<< HEAD
    private fun findTopPosition(view: View): Dp {
        val location = IntArray(2)
        val decorView = view.ancestors().first { it.isRoot() }
        decorView.getLocationOnScreen(location)
        return with(density) { location[1].toDp() }
    }

=======
>>>>>>> 66681ad8
    // region DEBUG print methods
    private fun dumpNodes(nodes: List<InspectorNode>, view: View, builder: LayoutInspectorTree) {
        @Suppress("ConstantConditionIf")
        if (!DEBUG) {
            return
        }
        println()
        println("=================== Nodes ==========================")
        nodes.forEach { dumpNode(it, indent = 0) }
        println()
        println("=================== validate statements ==========================")
        nodes.forEach { generateValidate(it, view, builder) }
    }

    private fun dumpNode(node: InspectorNode, indent: Int) {
        println(
            "\"${"  ".repeat(indent * 2)}\", \"${node.name}\", \"${node.fileName}\", " +
                "${node.lineNumber}, ${node.left}, ${node.top}, " +
                "${node.width}, ${node.height}"
        )
        node.children.forEach { dumpNode(it, indent + 1) }
    }

    private fun generateValidate(
        node: InspectorNode,
        view: View,
        builder: LayoutInspectorTree,
        generateParameters: Boolean = false
    ) {
        with(density) {
            val left = round(node.left.toDp())
            val top = round(node.top.toDp())
            val width = if (node.width == view.width) "viewWidth" else round(node.width.toDp())
            val height = if (node.height == view.height) "viewHeight" else round(node.height.toDp())

            print(
                """
                  validate(
                      name = "${node.name}",
                      fileName = "${node.fileName}",
                      left = $left, top = $top, width = $width, height = $height
                """.trimIndent()
            )
        }
        if (node.id > 0L) {
            println(",")
            print("    isRenderNode = true")
        }
        if (node.children.isNotEmpty()) {
            println(",")
            val children = node.children.joinToString { "\"${it.name}\"" }
            print("    children = listOf($children)")
        }
        println()
        print(")")
        if (generateParameters && node.parameters.isNotEmpty()) {
            generateParameters(
                builder.convertParameters(
                    ROOT_ID, node, ParameterKind.Normal, MAX_RECURSIONS, MAX_ITERABLE_SIZE
                ),
                0
            )
        }
        println()
        node.children.forEach { generateValidate(it, view, builder) }
    }

    private fun generateParameters(parameters: List<NodeParameter>, indent: Int) {
        val indentation = " ".repeat(indent * 2)
        println(" {")
        for (param in parameters) {
            val name = param.name
            val type = param.type
            val value = toDisplayValue(type, param.value)
            print("$indentation  parameter(name = \"$name\", type = $type, value = $value)")
            if (param.elements.isNotEmpty()) {
                generateParameters(param.elements, indent + 1)
            }
            println()
        }
        print("$indentation}")
    }

    private fun toDisplayValue(type: ParameterType, value: Any?): String =
        when (type) {
            ParameterType.Boolean -> value.toString()
            ParameterType.Color ->
                "0x${Integer.toHexString(value as Int)}${if (value < 0) ".toInt()" else ""}"
            ParameterType.DimensionSp,
            ParameterType.DimensionDp -> "${value}f"
            ParameterType.Int32 -> value.toString()
            ParameterType.String -> "\"$value\""
            else -> value?.toString() ?: "null"
        }

    private fun dumpSlotTableSet(slotTableRecord: CompositionDataRecord) {
        @Suppress("ConstantConditionIf")
        if (!DEBUG) {
            return
        }
        println()
        println("=================== Groups ==========================")
        slotTableRecord.store.forEach { dumpGroup(it.asTree(), indent = 0) }
    }

    private fun dumpGroup(group: Group, indent: Int) {
        val position = group.position?.let { "\"$it\"" } ?: "null"
        val box = group.box
        val id = group.modifierInfo.mapNotNull { (it.extra as? GraphicLayerInfo)?.layerId }
            .singleOrNull() ?: 0
        println(
            "\"${"  ".repeat(indent)}\", ${group.javaClass.simpleName}, \"${group.name}\", " +
                "params: ${group.parameters.size}, children: ${group.children.size}, " +
                "$id, $position, " +
                "${box.left}, ${box.right}, ${box.right - box.left}, ${box.bottom - box.top}"
        )
        for (parameter in group.parameters) {
            println("\"${"  ".repeat(indent + 4)}\"- ${parameter.name}")
        }
        group.children.forEach { dumpGroup(it, indent + 1) }
    }

    private fun round(dp: Dp): Dp = Dp((dp.value * 10.0f).roundToInt() / 10.0f)

    //endregion

    fun show(composable: @Composable () -> Unit) = activityScenario.scenario.show(composable)
}

/**
 * Storage for the preview generated [CompositionData]s.
 */
internal interface CompositionDataRecord {
    val store: Set<CompositionData>

    companion object {
        fun create(): CompositionDataRecord = CompositionDataRecordImpl()
    }
}

private class CompositionDataRecordImpl : CompositionDataRecord {
    @OptIn(InternalComposeApi::class)
    override val store: MutableSet<CompositionData> =
        Collections.newSetFromMap(WeakHashMap())
}

/**
 * A wrapper for compositions in inspection mode. The composition inside the Inspectable component
 * is in inspection mode.
 *
 * @param compositionDataRecord [CompositionDataRecord] to record the SlotTable used in the
 * composition of [content]
 *
 * @suppress
 */
@Composable
@OptIn(InternalComposeApi::class)
internal fun Inspectable(
    compositionDataRecord: CompositionDataRecord,
    content: @Composable () -> Unit
) {
    currentComposer.collectParameterInformation()
    val store = (compositionDataRecord as CompositionDataRecordImpl).store
    store.add(currentComposer.compositionData)
    CompositionLocalProvider(
        LocalInspectionMode provides true,
        LocalInspectionTables provides store,
        content = content
    )
}<|MERGE_RESOLUTION|>--- conflicted
+++ resolved
@@ -52,8 +52,6 @@
 import androidx.compose.ui.R
 import androidx.compose.ui.graphics.Color
 import androidx.compose.ui.graphics.graphicsLayer
-import androidx.compose.ui.inspection.framework.ancestors
-import androidx.compose.ui.inspection.framework.isRoot
 import androidx.compose.ui.inspection.rules.show
 import androidx.compose.ui.inspection.testdata.TestActivity
 import androidx.compose.ui.layout.GraphicLayerInfo
@@ -844,16 +842,6 @@
     private fun flatten(node: InspectorNode): List<InspectorNode> =
         listOf(node).plus(node.children.flatMap { flatten(it) })
 
-<<<<<<< HEAD
-    private fun findTopPosition(view: View): Dp {
-        val location = IntArray(2)
-        val decorView = view.ancestors().first { it.isRoot() }
-        decorView.getLocationOnScreen(location)
-        return with(density) { location[1].toDp() }
-    }
-
-=======
->>>>>>> 66681ad8
     // region DEBUG print methods
     private fun dumpNodes(nodes: List<InspectorNode>, view: View, builder: LayoutInspectorTree) {
         @Suppress("ConstantConditionIf")
