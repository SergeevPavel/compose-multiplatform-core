/*
 * Copyright 2020 The Android Open Source Project
 *
 * Licensed under the Apache License, Version 2.0 (the "License");
 * you may not use this file except in compliance with the License.
 * You may obtain a copy of the License at
 *
 *      http://www.apache.org/licenses/LICENSE-2.0
 *
 * Unless required by applicable law or agreed to in writing, software
 * distributed under the License is distributed on an "AS IS" BASIS,
 * WITHOUT WARRANTIES OR CONDITIONS OF ANY KIND, either express or implied.
 * See the License for the specific language governing permissions and
 * limitations under the License.
 */

import androidx.build.AndroidXComposePlugin
import androidx.build.LibraryType
import org.jetbrains.kotlin.gradle.tasks.KotlinCompile

plugins {
    id("AndroidXPlugin")
    id("com.android.library")
    id("AndroidXComposePlugin")
}

AndroidXComposePlugin.applyAndConfigureKotlinPlugin(project)

if(!AndroidXComposePlugin.isMultiplatformEnabled(project)) {
    dependencies {
        /*
         * When updating dependencies, make sure to make the an an analogous update in the
         * corresponding block below
         */

        api("androidx.annotation:annotation:1.1.0")

        implementation("androidx.compose.runtime:runtime:1.2.1")
        implementation(project(":compose:ui:ui-util"))
        implementation(libs.kotlinStdlib)

        testImplementation(libs.junit)
        testImplementation(libs.truth)
        testImplementation(libs.kotlinTest)
    }
}

if(AndroidXComposePlugin.isMultiplatformEnabled(project)) {
    androidXComposeMultiplatform {
        android()
        desktop()
        darwin()
        js()
<<<<<<< HEAD
=======
        wasm()
>>>>>>> fdff00cc
    }

    kotlin {
        /*
         * When updating dependencies, make sure to make the an an analogous update in the
         * corresponding block above
         */
        sourceSets {
            commonMain.dependencies {
                implementation(libs.kotlinStdlibCommon)

                implementation(project(":compose:runtime:runtime"))
                implementation(project(":compose:ui:ui-util"))
            }
            jvmMain.dependencies {
                implementation(libs.kotlinStdlib)
            }
            androidMain.dependencies {
                api("androidx.annotation:annotation:1.1.0")
            }
            commonTest.dependencies {
                implementation(kotlin("test-junit"))
            }
            desktopTest.kotlin.srcDirs("src/test/kotlin")
<<<<<<< HEAD
=======

            if (project.kotlinWasmEnabled.toBoolean()) {
                wasmJsMain {
                    dependencies {
                        implementation(libs.kotlinStdlib)
                    }
                }
            }

>>>>>>> fdff00cc
        }
    }
}

androidx {
    name = "Compose Geometry"
    type = LibraryType.PUBLISHED_LIBRARY
    inceptionYear = "2020"
    description = "Compose classes related to dimensions without units"
    legacyDisableKotlinStrictApiMode = true
}

android {
    namespace "androidx.compose.ui.geometry"
}<|MERGE_RESOLUTION|>--- conflicted
+++ resolved
@@ -51,10 +51,7 @@
         desktop()
         darwin()
         js()
-<<<<<<< HEAD
-=======
         wasm()
->>>>>>> fdff00cc
     }
 
     kotlin {
@@ -79,8 +76,6 @@
                 implementation(kotlin("test-junit"))
             }
             desktopTest.kotlin.srcDirs("src/test/kotlin")
-<<<<<<< HEAD
-=======
 
             if (project.kotlinWasmEnabled.toBoolean()) {
                 wasmJsMain {
@@ -90,7 +85,6 @@
                 }
             }
 
->>>>>>> fdff00cc
         }
     }
 }
