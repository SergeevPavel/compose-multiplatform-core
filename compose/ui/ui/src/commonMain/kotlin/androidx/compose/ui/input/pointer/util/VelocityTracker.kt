/*
 * Copyright 2019 The Android Open Source Project
 *
 * Licensed under the Apache License, Version 2.0 (the "License");
 * you may not use this file except in compliance with the License.
 * You may obtain a copy of the License at
 *
 *      http://www.apache.org/licenses/LICENSE-2.0
 *
 * Unless required by applicable law or agreed to in writing, software
 * distributed under the License is distributed on an "AS IS" BASIS,
 * WITHOUT WARRANTIES OR CONDITIONS OF ANY KIND, either express or implied.
 * See the License for the specific language governing permissions and
 * limitations under the License.
 */

package androidx.compose.ui.input.pointer.util

import androidx.compose.runtime.getValue
import androidx.compose.runtime.mutableStateOf
import androidx.compose.runtime.setValue
import androidx.compose.ui.ExperimentalComposeUiApi
import androidx.compose.ui.geometry.Offset
import androidx.compose.ui.input.pointer.PointerInputChange
import androidx.compose.ui.input.pointer.changedToDownIgnoreConsumed
<<<<<<< HEAD
import androidx.compose.ui.input.pointer.util.VelocityTracker1D.Strategy
=======
import androidx.compose.ui.input.pointer.changedToUpIgnoreConsumed
>>>>>>> fdff00cc
import androidx.compose.ui.unit.Velocity
import androidx.compose.ui.util.fastForEach
import kotlin.math.abs
import kotlin.math.sign
import kotlin.math.sqrt

private const val AssumePointerMoveStoppedMilliseconds: Int = 40
private const val HistorySize: Int = 20

// TODO(b/204895043): Keep value in sync with VelocityPathFinder.HorizonMilliSeconds
private const val HorizonMilliseconds: Int = 100

/**
 * Computes a pointer's velocity.
 *
 * The input data is provided by calling [addPosition]. Adding data is cheap.
 *
 * To obtain a velocity, call [calculateVelocity]. This will compute the velocity
 * based on the data added so far. Only call this when you need to use the velocity,
 * as it is comparatively expensive.
 *
 * The quality of the velocity estimation will be better if more data points
 * have been received.
 */
class VelocityTracker {
    private val xVelocityTracker = VelocityTracker1D() // non-differential, Lsq2 1D velocity tracker
    private val yVelocityTracker = VelocityTracker1D() // non-differential, Lsq2 1D velocity tracker

    internal var currentPointerPositionAccumulator = Offset.Zero
    internal var lastMoveEventTimeStamp = 0L

    /**
     * Adds a position at the given time to the tracker.
     *
     * Call [resetTracking] to remove added [Offset]s.
     *
     * @see resetTracking
     */
    // TODO(shepshapard): VelocityTracker needs to be updated to be passed vectors instead of
    //   positions. For velocity tracking, the only thing that is important is the change in
    //   position over time.
    fun addPosition(timeMillis: Long, position: Offset) {
        xVelocityTracker.addDataPoint(timeMillis, position.x)
        yVelocityTracker.addDataPoint(timeMillis, position.y)
    }

    /**
     * Computes the estimated velocity of the pointer at the time of the last provided data point.
     *
     * The velocity calculated will not be limited. Unlike [calculateVelocity(maximumVelocity)]
     * the resulting velocity won't be limited.
     *
     * This can be expensive. Only call this when you need the velocity.
     */
    fun calculateVelocity(): Velocity =
        calculateVelocity(Velocity(Float.MAX_VALUE, Float.MAX_VALUE))

    /**
     * Computes the estimated velocity of the pointer at the time of the last provided data point.
     *
     * The method allows specifying the maximum absolute value for the calculated
     * velocity. If the absolute value of the calculated velocity exceeds the specified
     * maximum, the return value will be clamped down to the maximum. For example, if
     * the absolute maximum velocity is specified as "20", a calculated velocity of "25"
     * will be returned as "20", and a velocity of "-30" will be returned as "-20".
     *
     * @param maximumVelocity the absolute values of the X and Y maximum velocities to
     * be returned in units/second. `units` is the units of the positions provided to this
     * VelocityTracker.
     */
    fun calculateVelocity(maximumVelocity: Velocity): Velocity {
        check(maximumVelocity.x > 0f && maximumVelocity.y > 0) {
            "maximumVelocity should be a positive value. You specified=$maximumVelocity"
        }
        val velocityX = xVelocityTracker.calculateVelocity(maximumVelocity.x)
        val velocityY = yVelocityTracker.calculateVelocity(maximumVelocity.y)
        return Velocity(velocityX, velocityY)
    }

    /**
     * Clears the tracked positions added by [addPosition].
     */
    fun resetTracking() {
        xVelocityTracker.resetTracking()
        yVelocityTracker.resetTracking()
        lastMoveEventTimeStamp = 0L
    }
}

/**
 * A velocity tracker calculating velocity in 1 dimension.
 *
 * Add displacement data points using [addDataPoint], and obtain velocity using [calculateVelocity].
 *
 * Note: for calculating touch-related or other 2 dimensional/planar velocities, please use
 * [VelocityTracker], which handles velocity tracking across both X and Y dimensions at once.
 */
class VelocityTracker1D internal constructor(
    // whether the data points added to the tracker represent differential values
    // (i.e. change in the  tracked object's displacement since the previous data point).
    // If false, it means that the data points added to the tracker will be considered as absolute
    // values (e.g. positional values).
    val isDataDifferential: Boolean = false,
    // The velocity tracking strategy that this instance uses for all velocity calculations.
    private val strategy: Strategy = Strategy.Lsq2,
) {

    init {
        if (isDataDifferential && strategy.equals(Strategy.Lsq2)) {
            throw IllegalStateException("Lsq2 not (yet) supported for differential axes")
        }
    }

    /**
     * Constructor to create a new velocity tracker. It allows to specify whether or not the tracker
     * should consider the data ponits provided via [addDataPoint] as differential or
     * non-differential.
     *
     * Differential data ponits represent change in displacement. For instance, differential data
     * points of [2, -1, 5] represent: the object moved by "2" units, then by "-1" units, then by
     * "5" units. An example use case for differential data points is when tracking velocity for an
     * object whose displacements (or change in positions) over time are known.
     *
     * Non-differential data ponits represent position of the object whose velocity is tracked. For
     * instance, non-differential data points of [2, -1, 5] represent: the object was at position
     * "2", then at position "-1", then at position "5". An example use case for non-differential
     * data points is when tracking velocity for an object whose positions on a geometrical axis
     * over different instances of time are known.
     *
     * @param isDataDifferential [true] if the data ponits provided to the constructed tracker
     * are differential. [false] otherwise.
     */
    constructor(isDataDifferential: Boolean) : this(isDataDifferential, Strategy.Impulse)

    private val minSampleSize: Int = when (strategy) {
        Strategy.Impulse -> 2
        Strategy.Lsq2 -> 3
    }

    /**
     * A strategy used for velocity calculation. Each strategy has a different philosophy that could
     * result in notably different velocities than the others, so make careful choice or change of
     * strategy whenever you want to make one.
     */
    internal enum class Strategy {
        /**
         * Least squares strategy. Polynomial fit at degree 2.
         * Note that the implementation of this strategy currently supports only non-differential
         * data points.
         */
        Lsq2,

        /**
         * Impulse velocity tracking strategy, that calculates velocity using the mathematical
         * relationship between kinetic energy and velocity.
         */
        Impulse,
    }

    // Circular buffer; current sample at index.
    private val samples: Array<DataPointAtTime?> = Array(HistorySize) { null }
    private var index: Int = 0

<<<<<<< HEAD
=======
    // Reusable arrays to avoid allocation inside calculateVelocity.
    private val reusableDataPointsArray = FloatArray(HistorySize)
    private val reusableTimeArray = FloatArray(HistorySize)

    // Reusable array to minimize allocations inside calculateLeastSquaresVelocity.
    private val reusableVelocityCoefficients = FloatArray(3)

>>>>>>> fdff00cc
    /**
     * Adds a data point for velocity calculation at a given time, [timeMillis]. The data ponit
     * represents an amount of a change in position (for differential data points), or an absolute
     * position (for non-differential data points). Whether or not the tracker handles differential
     * data points is decided by [isDataDifferential], which is set once and finally during
     * the construction of the tracker.
     *
     * Use the same units for the data points provided. For example, having some data points in `cm`
     * and some in `m` will result in incorrect velocity calculations, as this method (and the
     * tracker) has no knowledge of the units used.
     */
    fun addDataPoint(timeMillis: Long, dataPoint: Float) {
        index = (index + 1) % HistorySize
        samples.set(index, timeMillis, dataPoint)
    }

    /**
     * Computes the estimated velocity at the time of the last provided data point.
     *
     * The units of velocity will be `units/second`, where `units` is the units of the data
     * points provided via [addDataPoint].
     *
     * This can be expensive. Only call this when you need the velocity.
     */
    fun calculateVelocity(): Float {
        val dataPoints: MutableList<Float> = mutableListOf()
        val time: MutableList<Float> = mutableListOf()
        var sampleCount = 0
        var index: Int = index

        // The sample at index is our newest sample.  If it is null, we have no samples so return.
        val newestSample: DataPointAtTime = samples[index] ?: return 0f

        var previousSample: DataPointAtTime = newestSample

        // Starting with the most recent PointAtTime sample, iterate backwards while
        // the samples represent continuous motion.
        do {
            val sample: DataPointAtTime = samples[index] ?: break

            val age: Float = (newestSample.time - sample.time).toFloat()
            val delta: Float =
                abs(sample.time - previousSample.time).toFloat()
            previousSample = sample
            if (age > HorizonMilliseconds || delta > AssumePointerMoveStoppedMilliseconds) {
                break
            }

            dataPoints.add(sample.dataPoint)
            time.add(-age)
            index = (if (index == 0) HistorySize else index) - 1

            sampleCount += 1
        } while (sampleCount < HistorySize)

        if (sampleCount >= minSampleSize) {
            // Choose computation logic based on strategy.
            // Multiply by "1000" to convert from units/ms to units/s
            return when (strategy) {
<<<<<<< HEAD
                Strategy.Impulse ->
                    calculateImpulseVelocity(dataPoints, time, isDataDifferential) * 1000
                Strategy.Lsq2 -> calculateLeastSquaresVelocity(dataPoints, time) * 1000
            }
=======
                Strategy.Impulse -> {
                    calculateImpulseVelocity(dataPoints, time, sampleCount, isDataDifferential)
                }

                Strategy.Lsq2 -> {
                    calculateLeastSquaresVelocity(dataPoints, time, sampleCount)
                }
            } * 1000 // Multiply by "1000" to convert from units/ms to units/s
>>>>>>> fdff00cc
        }

        // We're unable to make a velocity estimate but we did have at least one
        // valid pointer position.
        return 0f
    }

    /**
     * Computes the estimated velocity at the time of the last provided data point.
     *
     * The method allows specifying the maximum absolute value for the calculated
     * velocity. If the absolute value of the calculated velocity exceeds the specified
     * maximum, the return value will be clamped down to the maximum. For example, if
     * the absolute maximum velocity is specified as "20", a calculated velocity of "25"
     * will be returned as "20", and a velocity of "-30" will be returned as "-20".
     *
     * @param maximumVelocity the absolute value of the maximum velocity to be returned in
     * units/second, where `units` is the units of the positions provided to this VelocityTracker.
     */
    fun calculateVelocity(maximumVelocity: Float): Float {
        check(maximumVelocity > 0f) {
            "maximumVelocity should be a positive value. You specified=$maximumVelocity"
        }
        val velocity = calculateVelocity()

        return if (velocity == 0.0f) {
            0.0f
        } else if (velocity > 0) {
            velocity.coerceAtMost(maximumVelocity)
        } else {
            velocity.coerceAtLeast(-maximumVelocity)
        }
    }

    /**
     * Clears data points added by [addDataPoint].
     */
    fun resetTracking() {
        samples.fill(element = null)
        index = 0
    }

    /**
     * Calculates velocity based on [Strategy.Lsq2]. The provided [time] entries are in "ms", and
     * should be provided in reverse chronological order. The returned velocity is in "units/ms",
     * where "units" is unit of the [dataPoints].
     */
    private fun calculateLeastSquaresVelocity(dataPoints: List<Float>, time: List<Float>): Float {
        // The 2nd coefficient is the derivative of the quadratic polynomial at
        // x = 0, and that happens to be the last timestamp that we end up
        // passing to polyFitLeastSquares.
<<<<<<< HEAD
        try {
            return polyFitLeastSquares(time, dataPoints, 2)[1]
=======
        return try {
            polyFitLeastSquares(
                time,
                dataPoints,
                sampleCount,
                2,
                reusableVelocityCoefficients
            )[1]
>>>>>>> fdff00cc
        } catch (exception: IllegalArgumentException) {
            0f
        }
    }
}

/**
 * Extension to simplify either creating a new [DataPointAtTime] at an array index (if the index
 * was never populated), or to update an existing [DataPointAtTime] (if the index had an existing
 * element). This helps to have zero allocations on average, and avoid performance hit that can be
 * caused by creating lots of objects.
 */
private fun Array<DataPointAtTime?>.set(index: Int, time: Long, dataPoint: Float) {
    val currentEntry = this[index]
    if (currentEntry == null) {
        this[index] = DataPointAtTime(time, dataPoint)
    } else {
        currentEntry.time = time
        currentEntry.dataPoint = dataPoint
    }
}

/**
 * Some platforms (e.g. iOS) ignore certain events during velocity calculation.
 */
internal expect fun VelocityTracker.shouldUse(event: PointerInputChange): Boolean

/**
 * Track the positions and timestamps inside this event change.
 *
 * For optimal tracking, this should be called for the DOWN event and all MOVE
 * events, including any touch-slop-captured MOVE event.
 *
 * Since Compose uses relative positions inside PointerInputChange, this should be
 * taken into consideration when using this method. Right now, we use the first down
 * to initialize an accumulator and use subsequent deltas to simulate an actual movement
 * from relative positions in PointerInputChange. This is required because VelocityTracker
 * requires data that can be fit into a curve, which might not happen with relative positions
 * inside a moving target for instance.
 *
 * @param event Pointer change to track.
 */
@OptIn(ExperimentalComposeUiApi::class)
fun VelocityTracker.addPointerInputChange(event: PointerInputChange) {
    if (VelocityTrackerAddPointsFix) {
        addPointerInputChangeWithFix(event)
    } else {
        addPointerInputChangeLegacy(event)
    }
}

@OptIn(ExperimentalComposeUiApi::class)
private fun VelocityTracker.addPointerInputChangeLegacy(event: PointerInputChange) {

    // Register down event as the starting point for the accumulator
    if (event.changedToDownIgnoreConsumed()) {
        currentPointerPositionAccumulator = event.position
        resetTracking()
    }

    if (!shouldUse(event)) {
        return
    }

    // To calculate delta, for each step we want to  do currentPosition - previousPosition.
    // Initially the previous position is the previous position of the current event
    var previousPointerPosition = event.previousPosition
    @OptIn(ExperimentalComposeUiApi::class)
    event.historical.fastForEach {
        // Historical data happens within event.position and event.previousPosition
        // That means, event.previousPosition < historical data < event.position
        // Initially, the first delta will happen between the previousPosition and
        // the first position in historical delta. For subsequent historical data, the
        // deltas happen between themselves. That's why we need to update previousPointerPosition
        // everytime.
        val historicalDelta = it.position - previousPointerPosition
        previousPointerPosition = it.position

        // Update the current position with the historical delta and add it to the tracker
        currentPointerPositionAccumulator += historicalDelta
        addPosition(it.uptimeMillis, currentPointerPositionAccumulator)
    }

    // For the last position in the event
    // If there's historical data, the delta is event.position - lastHistoricalPoint
    // If there's no historical data, the delta is event.position - event.previousPosition
    val delta = event.position - previousPointerPosition
    currentPointerPositionAccumulator += delta
    addPosition(event.uptimeMillis, currentPointerPositionAccumulator)
}

private fun VelocityTracker.addPointerInputChangeWithFix(event: PointerInputChange) {
    // If this is ACTION_DOWN: Reset the tracking.
    if (event.changedToDownIgnoreConsumed()) {
        resetTracking()
    }

    // If this is not ACTION_UP event: Add events to the tracker as per the platform implementation.
    // In the platform implementation the historical events array is used, they store the current
    // event data in the position HistoricalArray.Size. Our historical array doesn't have access
    // to the final position, but we can get that information from the original event data X and Y
    // coordinates.
    @OptIn(ExperimentalComposeUiApi::class)
    if (!event.changedToUpIgnoreConsumed()) {
        event.historical.fastForEach {
            addPosition(it.uptimeMillis, it.originalEventPosition)
        }
        addPosition(event.uptimeMillis, event.originalEventPosition)
    }

    // If this is ACTION_UP. Fix for b/238654963. If there's been enough time after the last MOVE
    // event, reset the tracker.
    if (event.changedToUpIgnoreConsumed() && (event.uptimeMillis - lastMoveEventTimeStamp) > 40L) {
        resetTracking()
    }
    lastMoveEventTimeStamp = event.uptimeMillis
}

internal data class DataPointAtTime(var time: Long, var dataPoint: Float)

/**
 *  TODO (shepshapard): If we want to support varying weights for each position, we could accept a
 *  3rd FloatArray of weights for each point and use them instead of the [DefaultWeight].
 */
private const val DefaultWeight = 1f

/**
 * Fits a polynomial of the given degree to the data points.
 *
 * If the [degree] is larger than or equal to the number of points, a polynomial will be returned
 * with coefficients of the value 0 for all degrees larger than or equal to the number of points.
 * For example, if 2 data points are provided and a quadratic polynomial (degree of 2) is requested,
 * the resulting polynomial ax^2 + bx + c is guaranteed to have a = 0;
 *
 * Throws an IllegalArgumentException if:
 * <ul>
 *   <li>[degree] is not a positive integer.
 *   <li>[x] and [y] are not the same size.
 *   <li>[x] or [y] are empty.
 *   <li>(some other reason that
 * </ul>
 *
 */
internal fun polyFitLeastSquares(
    /** The x-coordinates of each data point. */
    x: List<Float>,
    /** The y-coordinates of each data point. */
<<<<<<< HEAD
    y: List<Float>,
    degree: Int
): List<Float> {
=======
    y: FloatArray,
    /** number of items in each array */
    sampleCount: Int,
    degree: Int,
    coefficients: FloatArray = FloatArray((degree + 1).coerceAtLeast(0))
): FloatArray {
>>>>>>> fdff00cc
    if (degree < 1) {
        throw IllegalArgumentException("The degree must be at positive integer")
    }
    if (x.size != y.size) {
        throw IllegalArgumentException("x and y must be the same length")
    }
    if (x.isEmpty()) {
        throw IllegalArgumentException("At least one point must be provided")
    }

    val truncatedDegree =
        if (degree >= x.size) {
            x.size - 1
        } else {
            degree
        }

<<<<<<< HEAD
    val coefficients = MutableList(degree + 1) { 0.0f }

=======
>>>>>>> fdff00cc
    // Shorthands for the purpose of notation equivalence to original C++ code.
    val m: Int = x.size
    val n: Int = truncatedDegree + 1

    // Expand the X vector to a matrix A, pre-multiplied by the weights.
    val a = Matrix(n, m)
    for (h in 0 until m) {
        a[0, h] = DefaultWeight
        for (i in 1 until n) {
            a[i, h] = a[i - 1, h] * x[h]
        }
    }

    // Apply the Gram-Schmidt process to A to obtain its QR decomposition.

    // Orthonormal basis, column-major order.
    val q = Matrix(n, m)
    // Upper triangular matrix, row-major order.
    val r = Matrix(n, n)
    for (j in 0 until n) {
        val w = q[j]
        val aw = a[j]
        for (h in 0 until m) {
            w[h] = aw[h]
        }
        for (i in 0 until j) {
            val z = q[i]
            val dot = w.dot(z)
            for (h in 0 until m) {
                w[h] -= dot * z[h]
            }
        }

        val norm: Float = w.norm()
        if (norm < 0.000001f) {
            // TODO(b/129494471): Determine what this actually means and see if there are
            // alternatives to throwing an Exception here.

            // Vectors are linearly dependent or zero so no solution.
            throw IllegalArgumentException(
                "Vectors are linearly dependent or zero so no " +
                    "solution. TODO(shepshapard), actually determine what this means"
            )
        }

        val inverseNorm: Float = 1.0f / norm
        for (h in 0 until m) {
            w[h] *= inverseNorm
        }
        val v = r[j]
        for (i in 0 until n) {
            v[i] = if (i < j) 0.0f else w.dot(a[i])
        }
    }

    // Solve R B = Qt W Y to find B. This is easy because R is upper triangular.
    // We just work from bottom-right to top-left calculating B's coefficients.
    var wy = y

    // NOTE: DefaultWeight is currently always set to 1.0f, there's no need to allocate a new
    // array and to perform several multiplications for no reason
    @Suppress("KotlinConstantConditions")
    if (DefaultWeight != 1.0f) {
        // TODO: Even when we pass the test above, this allocation is likely unnecessary.
        // We could just modify wy (y) in place instead. This would need to be documented
        // to avoid surprises for the caller though.
        wy = FloatArray(m)
        for (h in 0 until m) {
            wy[h] = y[h] * DefaultWeight
        }
    }

    for (i in n - 1 downTo 0) {
        coefficients[i] = q[i].dot(wy)
        for (j in n - 1 downTo i + 1) {
            coefficients[i] -= r[i, j] * coefficients[j]
        }
        coefficients[i] /= r[i, i]
    }

    return coefficients
}

/**
 * Calculates velocity based on the Impulse strategy. The provided [time] entries are in "ms", and
 * should be provided in reverse chronological order. The returned velocity is in "units/ms",
 * where "units" is unit of the [dataPoints].
 *
 * Calculates the resulting velocity based on the total immpulse provided by the data ponits.
 *
 * The moving object in these calculations is the touchscreen (if we are calculating touch
 * velocity), or any input device from which the data points are generated. We refer to this
 * object as the "subject" below.
 *
 * Initial condition is discussed below, but for now suppose that v(t=0) = 0
 *
 * The kinetic energy of the object at the release is E=0.5*m*v^2
 * Then vfinal = sqrt(2E/m). The goal is to calculate E.
 *
 * The kinetic energy at the release is equal to the total work done on the object by the finger.
 * The total work W is the sum of all dW along the path.
 *
 * dW = F*dx, where dx is the piece of path traveled.
 * Force is change of momentum over time, F = dp/dt = m dv/dt.
 * Then substituting:
 * dW = m (dv/dt) * dx = m * v * dv
 *
 * Summing along the path, we get:
 * W = sum(dW) = sum(m * v * dv) = m * sum(v * dv)
 * Since the mass stays constant, the equation for final velocity is:
 * vfinal = sqrt(2*sum(v * dv))
 *
 * Here,
 * dv : change of velocity = (v[i+1]-v[i])
 * dx : change of distance = (x[i+1]-x[i])
 * dt : change of time = (t[i+1]-t[i])
 * v : instantaneous velocity = dx/dt
 *
 * The final formula is:
 * vfinal = sqrt(2) * sqrt(sum((v[i]-v[i-1])*|v[i]|)) for all i
 * The absolute value is needed to properly account for the sign. If the velocity over a
 * particular segment descreases, then this indicates braking, which means that negative
 * work was done. So for two positive, but decreasing, velocities, this contribution would be
 * negative and will cause a smaller final velocity.
 *
 * Initial condition
 * There are two ways to deal with initial condition:
 * 1) Assume that v(0) = 0, which would mean that the subject is initially at rest.
 * This is not entirely accurate. We are only taking the past X ms of touch data, where X is
 * currently equal to 100. However, a touch event that created a fling probably lasted for longer
 * than that, which would mean that the user has already been interacting with the subject, and
 * it has probably already been moving.
 * 2) Assume that the subject has already been moving at a certain velocity, calculate this
 * initial velocity and the equivalent energy, and start with this initial energy.
 * Consider an example where we have the following data, consisting of 3 points:
 *                 time: t0, t1, t2
 *                 x   : x0, x1, x2
 *                 v   :  0, v1, v2
 * Here is what will happen in each of these scenarios:
 * 1) By directly applying the formula above with the v(0) = 0 boundary condition, we will get
 * vfinal = sqrt(2*(|v1|*(v1-v0) + |v2|*(v2-v1))). This can be simplified since v0=0
 * vfinal = sqrt(2*(|v1|*v1 + |v2|*(v2-v1))) = sqrt(2*(v1^2 + |v2|*(v2 - v1)))
 * since velocity is a real number
 * 2) If we treat the subject as already moving, then it must already have an energy (per mass)
 * equal to 1/2*v1^2. Then the initial energy should be 1/2*v1*2, and only the second segment
 * will contribute to the total kinetic energy (since we can effectively consider that v0=v1).
 * This will give the following expression for the final velocity:
 * vfinal = sqrt(2*(1/2*v1^2 + |v2|*(v2-v1)))
 * This analysis can be generalized to an arbitrary number of samples.
 *
 *
 * Comparing the two equations above, we see that the only mathematical difference
 * is the factor of 1/2 in front of the first velocity term.
 * This boundary condition would allow for the "proper" calculation of the case when all of the
 * samples are equally spaced in time and distance, which should suggest a constant velocity.
 *
 * Note that approach 2) is sensitive to the proper ordering of the data in time, since
 * the boundary condition must be applied to the oldest sample to be accurate.
 */
private fun calculateImpulseVelocity(
    dataPoints: List<Float>,
    time: List<Float>,
    isDataDifferential: Boolean
): Float {
    val numDataPoints = dataPoints.size
    if (numDataPoints < 2) {
        return 0f
    }
    if (numDataPoints == 2) {
        if (time[0] == time[1]) {
            return 0f
        }
        val dataPointsDelta =
        // For differential data ponits, each measurement reflects the amount of change in the
        // subject's position. However, the first sample is discarded in computation because we
            // don't know the time duration over which this change has occurred.
            if (isDataDifferential) dataPoints[0]
            else dataPoints[0] - dataPoints[1]
        return dataPointsDelta / (time[0] - time[1])
    }
    var work = 0f
    for (i in (numDataPoints - 1) downTo 1) {
        if (time[i] == time[i - 1]) {
            continue
        }
        val vPrev = kineticEnergyToVelocity(work)
        val dataPointsDelta =
            if (isDataDifferential) -dataPoints[i - 1]
            else dataPoints[i] - dataPoints[i - 1]
        val vCurr = dataPointsDelta / (time[i] - time[i - 1])
        work += (vCurr - vPrev) * abs(vCurr)
        if (i == (numDataPoints - 1)) {
            work = (work * 0.5f)
        }
    }
    return kineticEnergyToVelocity(work)
}

/**
 * Calculates the velocity for a given [kineticEnergy], using the formula:
 *          Kinetic Energy = 0.5 * mass * (velocity)^2
 * where a mass of "1" is used.
 */
@Suppress("NOTHING_TO_INLINE")
private inline fun kineticEnergyToVelocity(kineticEnergy: Float): Float {
    return sign(kineticEnergy) * sqrt(2 * abs(kineticEnergy))
}

<<<<<<< HEAD
private class Vector(
    val length: Int
) {
    val elements: Array<Float> = Array(length) { 0.0f }

    operator fun get(i: Int) = elements[i]
=======
private typealias Vector = FloatArray
>>>>>>> fdff00cc

private fun FloatArray.dot(a: FloatArray): Float {
    var result = 0.0f
    for (i in indices) {
        result += this[i] * a[i]
    }
    return result
}

@Suppress("NOTHING_TO_INLINE")
private inline fun FloatArray.norm(): Float = sqrt(this.dot(this))

private typealias Matrix = Array<FloatArray>

@Suppress("NOTHING_TO_INLINE")
private inline fun Matrix(rows: Int, cols: Int) = Array(rows) { Vector(cols) }

@Suppress("NOTHING_TO_INLINE")
private inline operator fun Matrix.get(row: Int, col: Int): Float = this[row][col]

@Suppress("NOTHING_TO_INLINE")
private inline operator fun Matrix.set(row: Int, col: Int, value: Float) {
    this[row][col] = value
}

/**
 * A flag to indicate that we'll use the fix of how we add points to the velocity tracker.
 *
 * This flag will be removed by 1.6 beta01. If you find any issues with the new fix, flip this
 * flag to false to confirm they are newly introduced then file a bug.
 */
@Suppress("GetterSetterNames", "OPT_IN_MARKER_ON_WRONG_TARGET")
@get:Suppress("GetterSetterNames")
@get:ExperimentalComposeUiApi
@set:ExperimentalComposeUiApi
@ExperimentalComposeUiApi
var VelocityTrackerAddPointsFix: Boolean by mutableStateOf(false)<|MERGE_RESOLUTION|>--- conflicted
+++ resolved
@@ -23,11 +23,7 @@
 import androidx.compose.ui.geometry.Offset
 import androidx.compose.ui.input.pointer.PointerInputChange
 import androidx.compose.ui.input.pointer.changedToDownIgnoreConsumed
-<<<<<<< HEAD
-import androidx.compose.ui.input.pointer.util.VelocityTracker1D.Strategy
-=======
 import androidx.compose.ui.input.pointer.changedToUpIgnoreConsumed
->>>>>>> fdff00cc
 import androidx.compose.ui.unit.Velocity
 import androidx.compose.ui.util.fastForEach
 import kotlin.math.abs
@@ -188,11 +184,9 @@
     }
 
     // Circular buffer; current sample at index.
-    private val samples: Array<DataPointAtTime?> = Array(HistorySize) { null }
+    private val samples: Array<DataPointAtTime?> = arrayOfNulls(HistorySize)
     private var index: Int = 0
 
-<<<<<<< HEAD
-=======
     // Reusable arrays to avoid allocation inside calculateVelocity.
     private val reusableDataPointsArray = FloatArray(HistorySize)
     private val reusableTimeArray = FloatArray(HistorySize)
@@ -200,7 +194,6 @@
     // Reusable array to minimize allocations inside calculateLeastSquaresVelocity.
     private val reusableVelocityCoefficients = FloatArray(3)
 
->>>>>>> fdff00cc
     /**
      * Adds a data point for velocity calculation at a given time, [timeMillis]. The data ponit
      * represents an amount of a change in position (for differential data points), or an absolute
@@ -226,8 +219,8 @@
      * This can be expensive. Only call this when you need the velocity.
      */
     fun calculateVelocity(): Float {
-        val dataPoints: MutableList<Float> = mutableListOf()
-        val time: MutableList<Float> = mutableListOf()
+        val dataPoints = reusableDataPointsArray
+        val time = reusableTimeArray
         var sampleCount = 0
         var index: Int = index
 
@@ -249,8 +242,8 @@
                 break
             }
 
-            dataPoints.add(sample.dataPoint)
-            time.add(-age)
+            dataPoints[sampleCount] = sample.dataPoint
+            time[sampleCount] = -age
             index = (if (index == 0) HistorySize else index) - 1
 
             sampleCount += 1
@@ -258,14 +251,7 @@
 
         if (sampleCount >= minSampleSize) {
             // Choose computation logic based on strategy.
-            // Multiply by "1000" to convert from units/ms to units/s
             return when (strategy) {
-<<<<<<< HEAD
-                Strategy.Impulse ->
-                    calculateImpulseVelocity(dataPoints, time, isDataDifferential) * 1000
-                Strategy.Lsq2 -> calculateLeastSquaresVelocity(dataPoints, time) * 1000
-            }
-=======
                 Strategy.Impulse -> {
                     calculateImpulseVelocity(dataPoints, time, sampleCount, isDataDifferential)
                 }
@@ -274,7 +260,6 @@
                     calculateLeastSquaresVelocity(dataPoints, time, sampleCount)
                 }
             } * 1000 // Multiply by "1000" to convert from units/ms to units/s
->>>>>>> fdff00cc
         }
 
         // We're unable to make a velocity estimate but we did have at least one
@@ -322,14 +307,14 @@
      * should be provided in reverse chronological order. The returned velocity is in "units/ms",
      * where "units" is unit of the [dataPoints].
      */
-    private fun calculateLeastSquaresVelocity(dataPoints: List<Float>, time: List<Float>): Float {
+    private fun calculateLeastSquaresVelocity(
+        dataPoints: FloatArray,
+        time: FloatArray,
+        sampleCount: Int
+    ): Float {
         // The 2nd coefficient is the derivative of the quadratic polynomial at
         // x = 0, and that happens to be the last timestamp that we end up
         // passing to polyFitLeastSquares.
-<<<<<<< HEAD
-        try {
-            return polyFitLeastSquares(time, dataPoints, 2)[1]
-=======
         return try {
             polyFitLeastSquares(
                 time,
@@ -338,7 +323,6 @@
                 2,
                 reusableVelocityCoefficients
             )[1]
->>>>>>> fdff00cc
         } catch (exception: IllegalArgumentException) {
             0f
         }
@@ -476,52 +460,36 @@
  * Throws an IllegalArgumentException if:
  * <ul>
  *   <li>[degree] is not a positive integer.
- *   <li>[x] and [y] are not the same size.
- *   <li>[x] or [y] are empty.
- *   <li>(some other reason that
+ *   <li>[sampleCount] is zero.
  * </ul>
  *
  */
 internal fun polyFitLeastSquares(
     /** The x-coordinates of each data point. */
-    x: List<Float>,
+    x: FloatArray,
     /** The y-coordinates of each data point. */
-<<<<<<< HEAD
-    y: List<Float>,
-    degree: Int
-): List<Float> {
-=======
     y: FloatArray,
     /** number of items in each array */
     sampleCount: Int,
     degree: Int,
     coefficients: FloatArray = FloatArray((degree + 1).coerceAtLeast(0))
 ): FloatArray {
->>>>>>> fdff00cc
     if (degree < 1) {
         throw IllegalArgumentException("The degree must be at positive integer")
     }
-    if (x.size != y.size) {
-        throw IllegalArgumentException("x and y must be the same length")
-    }
-    if (x.isEmpty()) {
+    if (sampleCount == 0) {
         throw IllegalArgumentException("At least one point must be provided")
     }
 
     val truncatedDegree =
-        if (degree >= x.size) {
-            x.size - 1
+        if (degree >= sampleCount) {
+            sampleCount - 1
         } else {
             degree
         }
 
-<<<<<<< HEAD
-    val coefficients = MutableList(degree + 1) { 0.0f }
-
-=======
->>>>>>> fdff00cc
     // Shorthands for the purpose of notation equivalence to original C++ code.
-    val m: Int = x.size
+    val m: Int = sampleCount
     val n: Int = truncatedDegree + 1
 
     // Expand the X vector to a matrix A, pre-multiplied by the weights.
@@ -680,15 +648,15 @@
  * the boundary condition must be applied to the oldest sample to be accurate.
  */
 private fun calculateImpulseVelocity(
-    dataPoints: List<Float>,
-    time: List<Float>,
+    dataPoints: FloatArray,
+    time: FloatArray,
+    sampleCount: Int,
     isDataDifferential: Boolean
 ): Float {
-    val numDataPoints = dataPoints.size
-    if (numDataPoints < 2) {
+    if (sampleCount < 2) {
         return 0f
     }
-    if (numDataPoints == 2) {
+    if (sampleCount == 2) {
         if (time[0] == time[1]) {
             return 0f
         }
@@ -701,7 +669,7 @@
         return dataPointsDelta / (time[0] - time[1])
     }
     var work = 0f
-    for (i in (numDataPoints - 1) downTo 1) {
+    for (i in (sampleCount - 1) downTo 1) {
         if (time[i] == time[i - 1]) {
             continue
         }
@@ -711,7 +679,7 @@
             else dataPoints[i] - dataPoints[i - 1]
         val vCurr = dataPointsDelta / (time[i] - time[i - 1])
         work += (vCurr - vPrev) * abs(vCurr)
-        if (i == (numDataPoints - 1)) {
+        if (i == (sampleCount - 1)) {
             work = (work * 0.5f)
         }
     }
@@ -728,16 +696,7 @@
     return sign(kineticEnergy) * sqrt(2 * abs(kineticEnergy))
 }
 
-<<<<<<< HEAD
-private class Vector(
-    val length: Int
-) {
-    val elements: Array<Float> = Array(length) { 0.0f }
-
-    operator fun get(i: Int) = elements[i]
-=======
 private typealias Vector = FloatArray
->>>>>>> fdff00cc
 
 private fun FloatArray.dot(a: FloatArray): Float {
     var result = 0.0f
