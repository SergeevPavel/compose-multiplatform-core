--- conflicted
+++ resolved
@@ -18,14 +18,6 @@
 
 import androidx.compose.runtime.DisposableEffect
 import androidx.compose.runtime.Stable
-<<<<<<< HEAD
-import androidx.compose.runtime.mutableStateOf
-import androidx.compose.runtime.remember
-import androidx.compose.runtime.rememberUpdatedState
-import androidx.compose.ui.Modifier
-import androidx.compose.ui.composed
-import androidx.compose.ui.geometry.Size
-=======
 import androidx.compose.ui.Modifier
 import androidx.compose.ui.input.pointer.PointerEventPass.Main
 import androidx.compose.ui.node.CompositionLocalConsumerModifierNode
@@ -37,7 +29,6 @@
 import androidx.compose.ui.node.traverseAncestors
 import androidx.compose.ui.node.traverseDescendants
 import androidx.compose.ui.platform.InspectorInfo
->>>>>>> fdff00cc
 import androidx.compose.ui.platform.LocalPointerIconService
 import androidx.compose.ui.unit.IntSize
 
@@ -73,75 +64,19 @@
 internal expect val pointerIconHand: PointerIcon
 
 internal interface PointerIconService {
-    var current: PointerIcon
-
-    fun requestUpdate() {}
+    fun getIcon(): PointerIcon
+    fun setIcon(value: PointerIcon?)
 }
 
 /**
-<<<<<<< HEAD
- * Creates modifier which specifies desired pointer icon when the cursor is over the modified
- * element.
-=======
  * Modifier that lets a developer define a pointer icon to display when the cursor is hovered over
  * the element. When [overrideDescendants] is set to true, descendants cannot override the
  * pointer icon using this modifier.
->>>>>>> fdff00cc
  *
  * @sample androidx.compose.ui.samples.PointerIconSample
  *
  * @param icon The icon to set
  * @param overrideDescendants when false (by default) descendants are able to set their own pointer
-<<<<<<< HEAD
- * icon. if true it overrides descendants' icon.
- */
-@Stable
-fun Modifier.pointerHoverIcon(icon: PointerIcon, overrideDescendants: Boolean = false) =
-    composed(
-        inspectorInfo = debugInspectorInfo {
-            name = "pointerHoverIcon"
-            properties["icon"] = icon
-            properties["overrideDescendants"] = overrideDescendants
-        }
-    ) {
-        val pointerIconService = LocalPointerIconService.current
-        if (pointerIconService == null) {
-            Modifier
-        } else {
-            val rememberIcon = rememberUpdatedState(icon)
-            val rememberOverrideDescendants = rememberUpdatedState(overrideDescendants)
-            val hovered = remember { mutableStateOf(false) }
-
-            if (hovered.value) {
-                DisposableEffect(icon) {
-                    pointerIconService.requestUpdate()
-                    onDispose { }
-                }
-            }
-
-            this.pointerInput(Unit) {
-                awaitPointerEventScope {
-                    while (true) {
-                        val pass = if (rememberOverrideDescendants.value)
-                            PointerEventPass.Main
-                        else
-                            PointerEventPass.Initial
-                        val event = awaitPointerEvent(pass)
-                        val isOutsideRelease = event.type == PointerEventType.Release &&
-                            event.changes[0].isOutOfBounds(size, Size.Zero)
-
-                        if (event.type != PointerEventType.Exit && !isOutsideRelease) {
-                            hovered.value = true
-                            pointerIconService.current = rememberIcon.value
-                        } else {
-                            hovered.value = false
-                        }
-                    }
-                }
-            }
-        }
-    }
-=======
  * icon. If true, no descendants under this parent are eligible to change the icon (it will be set
  * to the this [the parent's] icon).
  */
@@ -383,5 +318,4 @@
         }
         pointerHoverIconModifierNode?.displayIcon() ?: displayDefaultIcon()
     }
-}
->>>>>>> fdff00cc
+}