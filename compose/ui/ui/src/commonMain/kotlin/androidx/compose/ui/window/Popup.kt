--- conflicted
+++ resolved
@@ -24,7 +24,6 @@
 import androidx.compose.ui.unit.IntRect
 import androidx.compose.ui.unit.IntSize
 import androidx.compose.ui.unit.LayoutDirection
-<<<<<<< HEAD
 
 /**
  * Properties used to customize the behavior of a [Popup].
@@ -66,8 +65,6 @@
     val dismissOnClickOutside: Boolean
     val clippingEnabled: Boolean
 }
-=======
->>>>>>> 216f103f
 
 /**
  * Calculates the position of a [Popup] on screen.
