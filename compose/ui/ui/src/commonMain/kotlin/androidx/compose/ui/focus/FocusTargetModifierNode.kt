--- conflicted
+++ resolved
@@ -17,36 +17,13 @@
 package androidx.compose.ui.focus
 
 import androidx.compose.ui.ExperimentalComposeUiApi
-<<<<<<< HEAD
-import androidx.compose.ui.Modifier
-import androidx.compose.ui.focus.FocusStateImpl.Active
-import androidx.compose.ui.focus.FocusStateImpl.ActiveParent
-import androidx.compose.ui.focus.FocusStateImpl.Captured
-import androidx.compose.ui.focus.FocusStateImpl.Inactive
-import androidx.compose.ui.layout.BeyondBoundsLayout
-import androidx.compose.ui.layout.ModifierLocalBeyondBoundsLayout
-import androidx.compose.ui.modifier.ModifierLocalNode
-import androidx.compose.ui.node.ModifierNodeElement
-import androidx.compose.ui.node.Nodes
-import androidx.compose.ui.node.ObserverNode
-import androidx.compose.ui.node.observeReads
-import androidx.compose.ui.node.requireOwner
-import androidx.compose.ui.node.visitAncestors
-import androidx.compose.ui.platform.InspectorInfo
-=======
 import androidx.compose.ui.node.DelegatableNode
 import kotlin.js.JsName
->>>>>>> fdff00cc
 
 /**
  * This modifier node can be used to create a modifier that makes a component focusable.
  */
-<<<<<<< HEAD
-@ExperimentalComposeUiApi
-class FocusTargetModifierNode : ObserverNode, ModifierLocalNode, Modifier.Node() {
-=======
 sealed interface FocusTargetModifierNode : DelegatableNode {
->>>>>>> fdff00cc
     /**
      * The [FocusState] associated with this [FocusTargetModifierNode]. When you implement a
      * [FocusTargetModifierNode], instead of implementing [FocusEventModifierNode], you can get the
@@ -54,101 +31,12 @@
      */
     @ExperimentalComposeUiApi
     val focusState: FocusState
-<<<<<<< HEAD
-        get() = focusStateImpl
-
-    internal var focusStateImpl = Inactive
-    internal val beyondBoundsLayoutParent: BeyondBoundsLayout?
-        get() = ModifierLocalBeyondBoundsLayout.current
-
-    override fun onObservedReadsChanged() {
-        val previousFocusState = focusState
-        invalidateFocus()
-        if (previousFocusState != focusState) refreshFocusEventNodes()
-    }
-
-    /**
-     * Clears focus if this focus target has it.
-     */
-    override fun onReset() {
-        when (focusState) {
-            // Clear focus from the current FocusTarget.
-            // This currently clears focus from the entire hierarchy, but we can change the
-            // implementation so that focus is sent to the immediate focus parent.
-            Active, Captured -> requireOwner().focusOwner.clearFocus(force = true)
-            ActiveParent -> {
-                scheduleInvalidationForFocusEvents()
-                // This node might be reused, so reset the state to Inactive.
-                focusStateImpl = Inactive
-            }
-            Inactive -> scheduleInvalidationForFocusEvents()
-        }
-    }
-
-    /**
-     * Visits parent [FocusPropertiesModifierNode]s and runs
-     * [FocusPropertiesModifierNode.modifyFocusProperties] on each parent.
-     * This effectively collects an aggregated focus state.
-     */
-    @ExperimentalComposeUiApi
-    internal fun fetchFocusProperties(): FocusProperties {
-        val properties = FocusPropertiesImpl()
-        visitAncestors(Nodes.FocusProperties or Nodes.FocusTarget) {
-            // If we reach the previous default focus properties node, we have gone too far, as
-            //  this is applies to the parent focus modifier.
-            if (it.isKind(Nodes.FocusTarget)) return properties
-
-            // Parent can override any values set by this
-            check(it is FocusPropertiesModifierNode)
-            it.modifyFocusProperties(properties)
-        }
-        return properties
-    }
-
-    internal fun invalidateFocus() {
-        when (focusState) {
-            // Clear focus from the current FocusTarget.
-            // This currently clears focus from the entire hierarchy, but we can change the
-            // implementation so that focus is sent to the immediate focus parent.
-            Active, Captured -> {
-                lateinit var focusProperties: FocusProperties
-                observeReads {
-                    focusProperties = fetchFocusProperties()
-                }
-                if (!focusProperties.canFocus) {
-                    requireOwner().focusOwner.clearFocus(force = true)
-                }
-            }
-
-            ActiveParent, Inactive -> {}
-        }
-    }
-
-    internal fun scheduleInvalidationForFocusEvents() {
-        visitAncestors(Nodes.FocusEvent or Nodes.FocusTarget) {
-            if (it.isKind(Nodes.FocusTarget)) return@visitAncestors
-
-            check(it is FocusEventModifierNode)
-            requireOwner().focusOwner.scheduleInvalidation(it)
-        }
-    }
-
-    internal object FocusTargetModifierElement : ModifierNodeElement<FocusTargetModifierNode>() {
-        override fun create() = FocusTargetModifierNode()
-
-        override fun update(node: FocusTargetModifierNode) = node
-
-        override fun InspectorInfo.inspectableProperties() {
-            name = "focusTarget"
-        }
-=======
 }
 
 /**
  * This modifier node can be used to create a modifier that makes a component focusable.
  * Use a different instance of [FocusTargetModifierNode] for each focusable component.
  */
->>>>>>> fdff00cc
 
 @JsName("funFocusTargetModifierNode")
 fun FocusTargetModifierNode(): FocusTargetModifierNode = FocusTargetNode()