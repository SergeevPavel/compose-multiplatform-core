/*
 * Copyright 2020 The Android Open Source Project
 *
 * Licensed under the Apache License, Version 2.0 (the "License");
 * you may not use this file except in compliance with the License.
 * You may obtain a copy of the License at
 *
 *      http://www.apache.org/licenses/LICENSE-2.0
 *
 * Unless required by applicable law or agreed to in writing, software
 * distributed under the License is distributed on an "AS IS" BASIS,
 * WITHOUT WARRANTIES OR CONDITIONS OF ANY KIND, either express or implied.
 * See the License for the specific language governing permissions and
 * limitations under the License.
 */

package androidx.compose.ui

import androidx.compose.runtime.Stable
import androidx.compose.ui.layout.LayoutModifier
import androidx.compose.ui.layout.Measurable
import androidx.compose.ui.layout.MeasureResult
import androidx.compose.ui.layout.MeasureScope
import androidx.compose.ui.platform.InspectorInfo
import androidx.compose.ui.platform.InspectorValueInfo
import androidx.compose.ui.platform.debugInspectorInfo
import androidx.compose.ui.unit.Constraints

/**
 * Creates a modifier that controls the drawing order for the children of the same layout parent.
 * A child with larger [zIndex] will be drawn on top of all the children with smaller [zIndex].
 * When children have the same [zIndex] the original order in which the parent placed the
 * children is used.
 *
 * Note that if there would be multiple [zIndex] modifiers applied for the same layout
 * the sum of their values will be used as the final zIndex. If no [zIndex] were applied for the
 * layout then the default zIndex is 0.
 *
 * @sample androidx.compose.ui.samples.ZIndexModifierSample
 */
@Stable
fun Modifier.zIndex(zIndex: Float): Modifier = this.then(
    ZIndexModifier(
        zIndex = zIndex,
        inspectorInfo = debugInspectorInfo {
            name = "zIndex"
            value = zIndex
        }
    )
)

<<<<<<< HEAD
private class ZIndexModifier(
    private val zIndex: Float,
    inspectorInfo: InspectorInfo.() -> Unit
) : LayoutModifier, InspectorValueInfo(inspectorInfo) {

=======
internal data class ZIndexElement(val zIndex: Float) : ModifierNodeElement<ZIndexNode>() {
    override fun create() = ZIndexNode(zIndex)
    override fun update(node: ZIndexNode) {
        node.zIndex = zIndex
    }
    override fun InspectorInfo.inspectableProperties() {
        name = "zIndex"
        properties["zIndex"] = zIndex
    }
}

internal class ZIndexNode(var zIndex: Float) : LayoutModifierNode, Modifier.Node() {
>>>>>>> fdff00cc
    override fun MeasureScope.measure(
        measurable: Measurable,
        constraints: Constraints
    ): MeasureResult {
        val placeable = measurable.measure(constraints)
        return layout(placeable.width, placeable.height) {
            placeable.place(0, 0, zIndex = zIndex)
        }
    }

    override fun hashCode(): Int = zIndex.hashCode()

    override fun equals(other: Any?): Boolean {
        val otherModifier = other as? ZIndexModifier ?: return false
        return zIndex == otherModifier.zIndex
    }

    override fun toString(): String = "ZIndexModifier(zIndex=$zIndex)"
}<|MERGE_RESOLUTION|>--- conflicted
+++ resolved
@@ -17,13 +17,12 @@
 package androidx.compose.ui
 
 import androidx.compose.runtime.Stable
-import androidx.compose.ui.layout.LayoutModifier
 import androidx.compose.ui.layout.Measurable
 import androidx.compose.ui.layout.MeasureResult
 import androidx.compose.ui.layout.MeasureScope
+import androidx.compose.ui.node.LayoutModifierNode
+import androidx.compose.ui.node.ModifierNodeElement
 import androidx.compose.ui.platform.InspectorInfo
-import androidx.compose.ui.platform.InspectorValueInfo
-import androidx.compose.ui.platform.debugInspectorInfo
 import androidx.compose.ui.unit.Constraints
 
 /**
@@ -39,23 +38,8 @@
  * @sample androidx.compose.ui.samples.ZIndexModifierSample
  */
 @Stable
-fun Modifier.zIndex(zIndex: Float): Modifier = this.then(
-    ZIndexModifier(
-        zIndex = zIndex,
-        inspectorInfo = debugInspectorInfo {
-            name = "zIndex"
-            value = zIndex
-        }
-    )
-)
+fun Modifier.zIndex(zIndex: Float): Modifier = this then ZIndexElement(zIndex = zIndex)
 
-<<<<<<< HEAD
-private class ZIndexModifier(
-    private val zIndex: Float,
-    inspectorInfo: InspectorInfo.() -> Unit
-) : LayoutModifier, InspectorValueInfo(inspectorInfo) {
-
-=======
 internal data class ZIndexElement(val zIndex: Float) : ModifierNodeElement<ZIndexNode>() {
     override fun create() = ZIndexNode(zIndex)
     override fun update(node: ZIndexNode) {
@@ -68,7 +52,6 @@
 }
 
 internal class ZIndexNode(var zIndex: Float) : LayoutModifierNode, Modifier.Node() {
->>>>>>> fdff00cc
     override fun MeasureScope.measure(
         measurable: Measurable,
         constraints: Constraints
@@ -79,12 +62,5 @@
         }
     }
 
-    override fun hashCode(): Int = zIndex.hashCode()
-
-    override fun equals(other: Any?): Boolean {
-        val otherModifier = other as? ZIndexModifier ?: return false
-        return zIndex == otherModifier.zIndex
-    }
-
     override fun toString(): String = "ZIndexModifier(zIndex=$zIndex)"
 }