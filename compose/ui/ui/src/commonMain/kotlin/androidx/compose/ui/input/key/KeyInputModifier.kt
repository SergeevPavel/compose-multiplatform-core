--- conflicted
+++ resolved
@@ -17,6 +17,8 @@
 package androidx.compose.ui.input.key
 
 import androidx.compose.ui.Modifier
+import androidx.compose.ui.node.ModifierNodeElement
+import androidx.compose.ui.platform.InspectorInfo
 
 /**
  * Adding this [modifier][Modifier] to the [modifier][Modifier] parameter of a component will
@@ -30,7 +32,7 @@
  */
 fun Modifier.onKeyEvent(
     onKeyEvent: (KeyEvent) -> Boolean
-): Modifier = this then OnKeyEventElement(onKeyEvent)
+): Modifier = this then KeyInputElement(onKeyEvent = onKeyEvent, onPreKeyEvent = null)
 
 /**
  * Adding this [modifier][Modifier] to the [modifier][Modifier] parameter of a component will
@@ -46,9 +48,6 @@
  */
 fun Modifier.onPreviewKeyEvent(
     onPreviewKeyEvent: (KeyEvent) -> Boolean
-<<<<<<< HEAD
-): Modifier = this then OnPreviewKeyEvent(onPreviewKeyEvent)
-=======
 ): Modifier = this then KeyInputElement(onKeyEvent = null, onPreKeyEvent = onPreviewKeyEvent)
 
 internal data class KeyInputElement(
@@ -80,5 +79,4 @@
 ) : KeyInputModifierNode, Modifier.Node() {
     override fun onKeyEvent(event: KeyEvent): Boolean = this.onEvent?.invoke(event) ?: false
     override fun onPreKeyEvent(event: KeyEvent): Boolean = this.onPreEvent?.invoke(event) ?: false
-}
->>>>>>> fdff00cc
+}