/*
 * Copyright 2021 The Android Open Source Project
 *
 * Licensed under the Apache License, Version 2.0 (the "License");
 * you may not use this file except in compliance with the License.
 * You may obtain a copy of the License at
 *
 *      http://www.apache.org/licenses/LICENSE-2.0
 *
 * Unless required by applicable law or agreed to in writing, software
 * distributed under the License is distributed on an "AS IS" BASIS,
 * WITHOUT WARRANTIES OR CONDITIONS OF ANY KIND, either express or implied.
 * See the License for the specific language governing permissions and
 * limitations under the License.
 */

package androidx.compose.ui.awt

import androidx.compose.runtime.Composable
import androidx.compose.runtime.CompositionLocalContext
import androidx.compose.ui.ComposeScene
import androidx.compose.ui.ExperimentalComposeUiApi
import androidx.compose.ui.geometry.Offset
import androidx.compose.ui.input.pointer.PointerButtons
import androidx.compose.ui.input.pointer.PointerEventType
import androidx.compose.ui.input.pointer.PointerKeyboardModifiers
import androidx.compose.ui.input.pointer.PointerType
import androidx.compose.ui.platform.AccessibilityControllerImpl
import androidx.compose.ui.platform.DesktopPlatform
import androidx.compose.ui.platform.PlatformComponent
import androidx.compose.ui.platform.WindowInfoImpl
import androidx.compose.ui.unit.Constraints
import androidx.compose.ui.unit.Density
import androidx.compose.ui.window.density
import kotlinx.coroutines.CoroutineExceptionHandler
import kotlinx.coroutines.Dispatchers
import kotlinx.coroutines.swing.Swing
import org.jetbrains.skia.Canvas
import org.jetbrains.skiko.SkiaLayer
import org.jetbrains.skiko.SkikoView
import java.awt.Component
import java.awt.Cursor
import java.awt.Dimension
import java.awt.Graphics
import java.awt.Point
import java.awt.Toolkit
import java.awt.Window
import java.awt.event.FocusEvent
import java.awt.event.InputEvent
import java.awt.event.InputMethodEvent
import java.awt.event.InputMethodListener
import java.awt.event.KeyAdapter
import java.awt.event.KeyEvent
import java.awt.event.MouseAdapter
import java.awt.event.MouseEvent
import java.awt.event.MouseMotionAdapter
import java.awt.event.MouseWheelEvent
import java.awt.event.WindowEvent
import java.awt.event.WindowFocusListener
import java.awt.im.InputMethodRequests
import javax.accessibility.Accessible
import javax.accessibility.AccessibleContext
import javax.swing.SwingUtilities
import kotlin.coroutines.AbstractCoroutineContextElement
import kotlin.coroutines.CoroutineContext
import androidx.compose.ui.input.key.KeyEvent as ComposeKeyEvent

internal class ComposeLayer {
    private var isDisposed = false

    // TODO(demin): probably we need to get rid of asynchronous events. it was added because of
    //  slow lazy scroll. But events become unpredictable, and we can't consume them.
    //  Alternative solution to a slow scroll - merge multiple scroll events into a single one.
    private val events = AWTDebounceEventQueue()

    private val _component = ComponentImpl()
    val component: SkiaLayer get() = _component

    private val coroutineExceptionHandler = object : AbstractCoroutineContextElement(CoroutineExceptionHandler), CoroutineExceptionHandler {
        override fun handleException(context: CoroutineContext, exception: Throwable) {
            uncaughtExceptionHandler?.uncaughtException(Thread.currentThread(), exception) ?: throw exception
        }
    }

    var uncaughtExceptionHandler: Thread.UncaughtExceptionHandler? = null

    private fun catchExceptions(body: () -> Unit) {
        try {
            body()
        } catch (e: Throwable) {
            uncaughtExceptionHandler?.uncaughtException(Thread.currentThread(), e) ?: throw e
        }
    }

    internal val scene = ComposeScene(
        Dispatchers.Swing + coroutineExceptionHandler,
        _component,
        Density(1f),
        _component::needRedraw
    )

    private val density get() = _component.density.density

    fun makeAccessible(component: Component) = object : Accessible {
        override fun getAccessibleContext(): AccessibleContext? {
            if (System.getenv("COMPOSE_DISABLE_ACCESSIBILITY") != null) return null
            val controller =
                scene.mainOwner?.accessibilityController as? AccessibilityControllerImpl
            val accessible = controller?.rootAccessible
            accessible?.getAccessibleContext()?.accessibleParent = component.parent as Accessible
            return accessible?.getAccessibleContext()
        }
    }

    private inner class ComponentImpl :
        SkiaLayer(externalAccessibleFactory = ::makeAccessible), Accessible, PlatformComponent {
        var currentInputMethodRequests: InputMethodRequests? = null

        private var window: Window? = null
        private var windowListener = object : WindowFocusListener {
            override fun windowGainedFocus(e: WindowEvent) = refreshWindowFocus()
            override fun windowLostFocus(e: WindowEvent) = refreshWindowFocus()
        }

        override fun addNotify() {
            super.addNotify()
            resetDensity()
            initContent()
            updateSceneSize()
            window = SwingUtilities.getWindowAncestor(this)
            window?.addWindowFocusListener(windowListener)
            refreshWindowFocus()
        }

        override fun removeNotify() {
            window?.removeWindowFocusListener(windowListener)
            window = null
            refreshWindowFocus()
            super.removeNotify()
        }

        override fun paint(g: Graphics) {
            resetDensity()
            super.paint(g)
        }

        override fun getInputMethodRequests() = currentInputMethodRequests
        private var _desiredCursor: Cursor? = null
        override var desiredCursor: Cursor
            get() = _desiredCursor ?: super.getCursor()
            set(value) { _desiredCursor = value }

        override fun commitCursor() {
            super.setCursor(_desiredCursor ?: Cursor(Cursor.DEFAULT_CURSOR))
            _desiredCursor = null
        }

        override fun enableInput(inputMethodRequests: InputMethodRequests) {
            currentInputMethodRequests = inputMethodRequests
            enableInputMethods(true)
            val focusGainedEvent = FocusEvent(this, FocusEvent.FOCUS_GAINED)
            inputContext.dispatchEvent(focusGainedEvent)
        }

        override fun disableInput() {
            currentInputMethodRequests = null
        }

        override fun doLayout() {
            super.doLayout()
            updateSceneSize()
        }

        private fun updateSceneSize() {
            this@ComposeLayer.scene.constraints = Constraints(
                maxWidth = (width * density.density).toInt().coerceAtLeast(0),
                maxHeight = (height * density.density).toInt().coerceAtLeast(0)
            )
        }

        override fun getPreferredSize(): Dimension {
            return if (isPreferredSizeSet) super.getPreferredSize() else Dimension(
                (this@ComposeLayer.scene.contentSize.width / density.density).toInt(),
                (this@ComposeLayer.scene.contentSize.height / density.density).toInt()
            )
        }

        override val locationOnScreen: Point
            @Suppress("ACCIDENTAL_OVERRIDE") // KT-47743
            get() = super.getLocationOnScreen()

        override var density: Density = Density(1f)

        private fun resetDensity() {
            density = (this as SkiaLayer).density
            if (this@ComposeLayer.scene.density != density) {
                this@ComposeLayer.scene.density = density
                updateSceneSize()
            }
        }

        override val windowInfo = WindowInfoImpl()

        private fun refreshWindowFocus() {
            windowInfo.isWindowFocused = window?.isFocused ?: false
        }

        override fun scheduleSyntheticMoveEvent() {
            SwingUtilities.invokeLater {
                val lastMouseEvent = lastMouseEvent ?: return@invokeLater
                val source = lastMouseEvent.source as Component
                source.dispatchEvent(
                    MouseEvent(
                        source,
                        MouseEvent.MOUSE_MOVED,
                        System.nanoTime(),
                        lastMouseEvent.modifiersEx,
                        lastMouseEvent.x,
                        lastMouseEvent.y,
                        0,
                        false
                    )
                )
            }
        }
    }

    init {
        _component.skikoView = object : SkikoView {
            override fun onRender(canvas: Canvas, width: Int, height: Int, nanoTime: Long) {
                catchExceptions {
                    scene.render(canvas, nanoTime)
                }
            }
        }

        _component.addInputMethodListener(object : InputMethodListener {
            override fun caretPositionChanged(event: InputMethodEvent?) {
                if (event != null) {
                    catchExceptions {
                        scene.onInputMethodEvent(event)
                    }
                }
            }

            override fun inputMethodTextChanged(event: InputMethodEvent) = events.post {
                catchExceptions {
                    scene.onInputMethodEvent(event)
                }
            }
        })

        _component.addMouseListener(object : MouseAdapter() {
            override fun mouseClicked(event: MouseEvent) = Unit
            override fun mousePressed(event: MouseEvent) = onMouseEvent(event)
            override fun mouseReleased(event: MouseEvent) = onMouseEvent(event)
            override fun mouseEntered(event: MouseEvent) = onMouseEvent(event)
            override fun mouseExited(event: MouseEvent) = onMouseEvent(event)
        })
        _component.addMouseMotionListener(object : MouseMotionAdapter() {
            override fun mouseDragged(event: MouseEvent) = onMouseEvent(event)
            override fun mouseMoved(event: MouseEvent) = onMouseEvent(event)
        })
        _component.addMouseWheelListener { event ->
            onMouseWheelEvent(event)
        }
        _component.focusTraversalKeysEnabled = false
        _component.addKeyListener(object : KeyAdapter() {
            override fun keyPressed(event: KeyEvent) = onKeyEvent(event)
            override fun keyReleased(event: KeyEvent) = onKeyEvent(event)
            override fun keyTyped(event: KeyEvent) = onKeyEvent(event)
        })
    }

    private var lastMouseEvent: MouseEvent? = null

<<<<<<< HEAD
    private fun onMouseEvent(event: MouseEvent) = events.post {
        catchExceptions {
            scene.onMouseEvent(density, event)
            lastMouseEvent = event
        }
    }

    private fun onMouseWheelEvent(event: MouseWheelEvent) = events.post {
        catchExceptions {
            scene.onMouseWheelEvent(density, event)
            lastMouseEvent = event
        }
    }

    private fun onKeyEvent(event: KeyEvent) {
        catchExceptions {
            scene.sendKeyEvent(event)
=======
    private fun onMouseEvent(event: MouseEvent) {
        lastMouseEvent = event
        events.post {
            scene.onMouseEvent(density, event)
        }
    }

    private fun onMouseWheelEvent(event: MouseWheelEvent) {
        lastMouseEvent = event
        events.post {
            scene.onMouseWheelEvent(density, event)
>>>>>>> b6215c8b
        }
    }

    fun dispose() {
        check(!isDisposed)
        scene.close()
        events.cancel()
        _component.dispose()
        _initContent = null
        isDisposed = true
    }

    var compositionLocalContext: CompositionLocalContext? by scene::compositionLocalContext

    fun setContent(
        onPreviewKeyEvent: (ComposeKeyEvent) -> Boolean = { false },
        onKeyEvent: (ComposeKeyEvent) -> Boolean = { false },
        content: @Composable () -> Unit
    ) {
        // If we call it before attaching, everything probably will be fine,
        // but the first composition will be useless, as we set density=1
        // (we don't know the real density if we have unattached component)
        _initContent = {
            catchExceptions {
                scene.setContent(
                    onPreviewKeyEvent = onPreviewKeyEvent,
                    onKeyEvent = onKeyEvent,
                    content = content
                )
            }
        }
        initContent()
    }

    private var _initContent: (() -> Unit)? = null

    private fun initContent() {
        if (_component.isDisplayable) {
            _initContent?.invoke()
            _initContent = null
        }
    }
}

@Suppress("ControlFlowWithEmptyBody")
@OptIn(ExperimentalComposeUiApi::class)
private fun ComposeScene.onMouseEvent(
    density: Float,
    event: MouseEvent
) {
    val eventType = when (event.id) {
        MouseEvent.MOUSE_PRESSED -> PointerEventType.Press
        MouseEvent.MOUSE_RELEASED -> PointerEventType.Release
        MouseEvent.MOUSE_DRAGGED -> PointerEventType.Move
        MouseEvent.MOUSE_MOVED -> PointerEventType.Move
        MouseEvent.MOUSE_ENTERED -> PointerEventType.Enter
        MouseEvent.MOUSE_EXITED -> PointerEventType.Exit
        else -> PointerEventType.Unknown
    }
    sendPointerEvent(
        eventType = eventType,
        position = Offset(event.x.toFloat(), event.y.toFloat()) * density,
        timeMillis = event.`when`,
        type = PointerType.Mouse,
        buttons = event.buttons,
        keyboardModifiers = event.keyboardModifiers,
        nativeEvent = event
    )
}

@Suppress("ControlFlowWithEmptyBody")
@OptIn(ExperimentalComposeUiApi::class)
private fun ComposeScene.onMouseWheelEvent(
    density: Float,
    event: MouseWheelEvent
) {
    sendPointerEvent(
        eventType = PointerEventType.Scroll,
        position = Offset(event.x.toFloat(), event.y.toFloat()) * density,
        scrollDelta = if (event.isShiftDown) {
            Offset(event.preciseWheelRotation.toFloat(), 0f)
        } else {
            Offset(0f, event.preciseWheelRotation.toFloat())
        },
        timeMillis = event.`when`,
        type = PointerType.Mouse,
        buttons = event.buttons,
        keyboardModifiers = event.keyboardModifiers,
        nativeEvent = event
    )
}

@OptIn(ExperimentalComposeUiApi::class)
private fun ComposeScene.sendKeyEvent(event: KeyEvent) {
    sendKeyEvent(ComposeKeyEvent(event))
}

@OptIn(ExperimentalComposeUiApi::class)
private val MouseEvent.buttons get() = PointerButtons(
    isPrimaryPressed = (modifiersEx and MouseEvent.BUTTON1_DOWN_MASK) != 0 && !isMacOsCtrlClick,
    isSecondaryPressed = (modifiersEx and MouseEvent.BUTTON3_DOWN_MASK) != 0 || isMacOsCtrlClick,
    isTertiaryPressed = (modifiersEx and MouseEvent.BUTTON2_DOWN_MASK) != 0,
    isBackPressed = (modifiersEx and MouseEvent.getMaskForButton(4)) != 0,
    isForwardPressed = (modifiersEx and MouseEvent.getMaskForButton(5)) != 0,
)

@OptIn(ExperimentalComposeUiApi::class)
private val MouseEvent.keyboardModifiers get() = PointerKeyboardModifiers(
    isCtrlPressed = (modifiersEx and InputEvent.CTRL_DOWN_MASK) != 0,
    isMetaPressed = (modifiersEx and InputEvent.META_DOWN_MASK) != 0,
    isAltPressed = (modifiersEx and InputEvent.ALT_DOWN_MASK) != 0,
    isShiftPressed = (modifiersEx and InputEvent.SHIFT_DOWN_MASK) != 0,
    isAltGraphPressed = (modifiersEx and InputEvent.ALT_GRAPH_DOWN_MASK) != 0,
    isSymPressed = false,
    isFunctionPressed = false,
    isCapsLockOn = getLockingKeyStateSafe(KeyEvent.VK_CAPS_LOCK),
    isScrollLockOn = getLockingKeyStateSafe(KeyEvent.VK_SCROLL_LOCK),
    isNumLockOn = getLockingKeyStateSafe(KeyEvent.VK_NUM_LOCK),
)

private fun getLockingKeyStateSafe(
    mask: Int
): Boolean = try {
    Toolkit.getDefaultToolkit().getLockingKeyState(mask)
} catch (_: Exception) {
    false
}

private val MouseEvent.isMacOsCtrlClick
    get() = (
            DesktopPlatform.Current == DesktopPlatform.MacOS &&
                    ((modifiersEx and InputEvent.BUTTON1_DOWN_MASK) != 0) &&
                    ((modifiersEx and InputEvent.CTRL_DOWN_MASK) != 0)
            )<|MERGE_RESOLUTION|>--- conflicted
+++ resolved
@@ -274,37 +274,27 @@
 
     private var lastMouseEvent: MouseEvent? = null
 
-<<<<<<< HEAD
-    private fun onMouseEvent(event: MouseEvent) = events.post {
-        catchExceptions {
-            scene.onMouseEvent(density, event)
-            lastMouseEvent = event
-        }
-    }
-
-    private fun onMouseWheelEvent(event: MouseWheelEvent) = events.post {
-        catchExceptions {
-            scene.onMouseWheelEvent(density, event)
-            lastMouseEvent = event
+    private fun onMouseEvent(event: MouseEvent) {
+        lastMouseEvent = event
+        events.post {
+            catchExceptions {
+                scene.onMouseEvent(density, event)
+            }
+        }
+    }
+
+    private fun onMouseWheelEvent(event: MouseWheelEvent) {
+        lastMouseEvent = event
+        events.post {
+            catchExceptions {
+                scene.onMouseWheelEvent(density, event)
+            }
         }
     }
 
     private fun onKeyEvent(event: KeyEvent) {
         catchExceptions {
             scene.sendKeyEvent(event)
-=======
-    private fun onMouseEvent(event: MouseEvent) {
-        lastMouseEvent = event
-        events.post {
-            scene.onMouseEvent(density, event)
-        }
-    }
-
-    private fun onMouseWheelEvent(event: MouseWheelEvent) {
-        lastMouseEvent = event
-        events.post {
-            scene.onMouseWheelEvent(density, event)
->>>>>>> b6215c8b
         }
     }
 
