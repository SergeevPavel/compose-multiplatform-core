--- conflicted
+++ resolved
@@ -38,22 +38,12 @@
  * @param utcTimeMillis a UTC timestamp to format (milliseconds from epoch)
  * @param skeleton a date format skeleton
  * @param locale the [CalendarLocale] to use when formatting the given timestamp
-<<<<<<< HEAD
-=======
  * @param cache a [MutableMap] for caching formatter related results for better performance
->>>>>>> 144c5fdd
  */
 @ExperimentalMaterial3Api
 expect fun formatWithSkeleton(
     utcTimeMillis: Long,
     skeleton: String,
-<<<<<<< HEAD
-    locale: CalendarLocale
-): String
-
-@ExperimentalMaterial3Api
-internal interface CalendarModel {
-=======
     locale: CalendarLocale,
     cache: MutableMap<String, Any>
 ): String
@@ -68,7 +58,6 @@
 
     // A map for caching formatter related results for better performance
     internal val formatterCache = mutableMapOf<String, Any>()
->>>>>>> 144c5fdd
 
     /**
      * A [CalendarDate] representing the current day.
@@ -109,11 +98,7 @@
      *  - dd.MM.yyyy
      *  - MM/dd/yyyy
      */
-<<<<<<< HEAD
-    fun getDateInputFormat(locale: CalendarLocale = defaultLocale()): DateInputFormat
-=======
     abstract fun getDateInputFormat(locale: CalendarLocale = this.locale): DateInputFormat
->>>>>>> 144c5fdd
 
     /**
      * Returns a [CalendarDate] from a given _UTC_ time in milliseconds.
@@ -185,11 +170,7 @@
     fun formatWithSkeleton(
         month: CalendarMonth,
         skeleton: String,
-<<<<<<< HEAD
-        locale: CalendarLocale = defaultLocale()
-=======
         locale: CalendarLocale = this.locale
->>>>>>> 144c5fdd
     ): String =
         formatWithSkeleton(month.startUtcTimeMillis, skeleton, locale, formatterCache)
 
@@ -203,13 +184,8 @@
     fun formatWithSkeleton(
         date: CalendarDate,
         skeleton: String,
-<<<<<<< HEAD
-        locale: CalendarLocale = defaultLocale()
-    ): String = formatWithSkeleton(date.utcTimeMillis, skeleton, locale)
-=======
         locale: CalendarLocale = this.locale
     ): String = formatWithSkeleton(date.utcTimeMillis, skeleton, locale, formatterCache)
->>>>>>> 144c5fdd
 
     /**
      * Formats a UTC timestamp into a string with a given date format pattern.
@@ -218,15 +194,11 @@
      * @param pattern a date format pattern
      * @param locale the [CalendarLocale] to use when formatting the given timestamp
      */
-<<<<<<< HEAD
-    fun formatWithPattern(utcTimeMillis: Long, pattern: String, locale: CalendarLocale): String
-=======
     abstract fun formatWithPattern(
         utcTimeMillis: Long,
         pattern: String,
         locale: CalendarLocale
     ): String
->>>>>>> 144c5fdd
 
     /**
      * Parses a date string into a [CalendarDate].
@@ -262,10 +234,6 @@
     fun format(
         calendarModel: CalendarModel,
         skeleton: String,
-<<<<<<< HEAD
-        locale: CalendarLocale = defaultLocale()
-=======
->>>>>>> 144c5fdd
     ): String =
         calendarModel.formatWithSkeleton(this, skeleton, calendarModel.locale)
 }
@@ -307,12 +275,7 @@
      */
     fun format(
         calendarModel: CalendarModel,
-<<<<<<< HEAD
-        skeleton: String,
-        locale: CalendarLocale = defaultLocale()
-=======
         skeleton: String
->>>>>>> 144c5fdd
     ): String =
         calendarModel.formatWithSkeleton(this, skeleton, calendarModel.locale)
 }
