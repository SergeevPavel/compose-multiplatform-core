/*
 * Copyright 2022 The Android Open Source Project
 *
 * Licensed under the Apache License, Version 2.0 (the "License");
 * you may not use this file except in compliance with the License.
 * You may obtain a copy of the License at
 *
 *      http://www.apache.org/licenses/LICENSE-2.0
 *
 * Unless required by applicable law or agreed to in writing, software
 * distributed under the License is distributed on an "AS IS" BASIS,
 * WITHOUT WARRANTIES OR CONDITIONS OF ANY KIND, either express or implied.
 * See the License for the specific language governing permissions and
 * limitations under the License.
 */

package androidx.compose.material3

import androidx.compose.animation.core.MutableTransitionState
import androidx.compose.foundation.ScrollState
import androidx.compose.foundation.interaction.Interaction
import androidx.compose.foundation.interaction.MutableInteractionSource
import androidx.compose.foundation.layout.ColumnScope
import androidx.compose.foundation.layout.PaddingValues
import androidx.compose.foundation.rememberScrollState
import androidx.compose.runtime.Composable
import androidx.compose.runtime.mutableStateOf
import androidx.compose.runtime.remember
import androidx.compose.ui.Modifier
import androidx.compose.ui.graphics.TransformOrigin
import androidx.compose.ui.platform.LocalDensity
import androidx.compose.ui.unit.DpOffset
import androidx.compose.ui.unit.dp
import androidx.compose.ui.window.Popup
import androidx.compose.ui.window.PopupProperties

/**
 * <a href="https://m3.material.io/components/menus/overview" class="external" target="_blank">Material Design dropdown menu</a>.
 *
 * Menus display a list of choices on a temporary surface. They appear when users interact with a
 * button, action, or other control.
 *
 * ![Dropdown menu image](https://developer.android.com/images/reference/androidx/compose/material3/menu.png)
 *
 * A [DropdownMenu] behaves similarly to a [Popup], and will use the position of the parent layout
 * to position itself on screen. Commonly a [DropdownMenu] will be placed in a [Box] with a sibling
 * that will be used as the 'anchor'. Note that a [DropdownMenu] by itself will not take up any
 * space in a layout, as the menu is displayed in a separate window, on top of other content.
 *
 * The [content] of a [DropdownMenu] will typically be [DropdownMenuItem]s, as well as custom
 * content. Using [DropdownMenuItem]s will result in a menu that matches the Material
 * specification for menus. Also note that the [content] is placed inside a scrollable [Column],
 * so using a [LazyColumn] as the root layout inside [content] is unsupported.
 *
 * [onDismissRequest] will be called when the menu should close - for example when there is a
 * tap outside the menu, or when the back key is pressed.
 *
 * [DropdownMenu] changes its positioning depending on the available space, always trying to be
 * fully visible. Depending on layout direction, first it will try to align its start to the start
 * of its parent, then its end to the end of its parent, and then to the edge of the window.
 * Vertically, it will try to align its top to the bottom of its parent, then its bottom to top of
 * its parent, and then to the edge of the window.
 *
 * An [offset] can be provided to adjust the positioning of the menu for cases when the layout
 * bounds of its parent do not coincide with its visual bounds.
 *
 * Example usage:
 * @sample androidx.compose.material3.samples.MenuSample
 *
 * Example usage with a [ScrollState] to control the menu items scroll position:
 * @sample androidx.compose.material3.samples.MenuWithScrollStateSample
 *
 * @param expanded whether the menu is expanded or not
 * @param onDismissRequest called when the user requests to dismiss the menu, such as by tapping
 * outside the menu's bounds
 * @param modifier [Modifier] to be applied to the menu's content
 * @param offset [DpOffset] from the original position of the menu. The offset respects the
 * [LayoutDirection], so the offset's x position will be added in LTR and subtracted in RTL.
 * @param scrollState a [ScrollState] to used by the menu's content for items vertical scrolling
 * @param properties [PopupProperties] for further customization of this popup's behavior
 * @param content the content of this dropdown menu, typically a [DropdownMenuItem]
 */
@Composable
actual fun DropdownMenu(
    expanded: Boolean,
    onDismissRequest: () -> Unit,
<<<<<<< HEAD
    modifier: Modifier,
    offset: DpOffset,
    properties: PopupProperties,
=======
    modifier: Modifier = Modifier,
    offset: DpOffset = DpOffset(0.dp, 0.dp),
    scrollState: ScrollState = rememberScrollState(),
    properties: PopupProperties = PopupProperties(focusable = true),
>>>>>>> 144c5fdd
    content: @Composable ColumnScope.() -> Unit
) {
    val expandedState = remember { MutableTransitionState(false) }
    expandedState.targetState = expanded

    if (expandedState.currentState || expandedState.targetState) {
        val transformOriginState = remember { mutableStateOf(TransformOrigin.Center) }
        val density = LocalDensity.current
        val popupPositionProvider = remember(offset, density) {
            DropdownMenuPositionProvider(
                offset,
                density
            ) { parentBounds, menuBounds ->
                transformOriginState.value = calculateTransformOrigin(parentBounds, menuBounds)
            }
        }

        Popup(
            onDismissRequest = onDismissRequest,
            popupPositionProvider = popupPositionProvider,
            properties = properties
        ) {
            DropdownMenuContent(
                expandedState = expandedState,
                transformOriginState = transformOriginState,
                scrollState = scrollState,
                modifier = modifier,
                content = content
            )
        }
    }
}

@OptIn(ExperimentalMaterial3Api::class)
@Deprecated(
    level = DeprecationLevel.HIDDEN,
    replaceWith = ReplaceWith(
        expression = "DropdownMenu(expanded,onDismissRequest, modifier, offset, " +
            "rememberScrollState(), properties, content)",
        "androidx.compose.foundation.rememberScrollState"
    ),
    message = "Replaced by a DropdownMenu function with a ScrollState parameter"
)
@Composable
fun DropdownMenu(
    expanded: Boolean,
    onDismissRequest: () -> Unit,
    modifier: Modifier = Modifier,
    offset: DpOffset = DpOffset(0.dp, 0.dp),
    properties: PopupProperties = PopupProperties(focusable = true),
    content: @Composable ColumnScope.() -> Unit
) = DropdownMenu(
    expanded = expanded,
    onDismissRequest = onDismissRequest,
    modifier = modifier,
    offset = offset,
    scrollState = rememberScrollState(),
    properties = properties,
    content = content
)

/**
 * <a href="https://m3.material.io/components/menus/overview" class="external" target="_blank">Material Design dropdown menu</a> item.
 *
 * Menus display a list of choices on a temporary surface. They appear when users interact with a
 * button, action, or other control.
 *
 * ![Dropdown menu image](https://developer.android.com/images/reference/androidx/compose/material3/menu.png)
 *
 * Example usage:
 * @sample androidx.compose.material3.samples.MenuSample
 *
 * @param text text of the menu item
 * @param onClick called when this menu item is clicked
 * @param modifier the [Modifier] to be applied to this menu item
 * @param leadingIcon optional leading icon to be displayed at the beginning of the item's text
 * @param trailingIcon optional trailing icon to be displayed at the end of the item's text. This
 * trailing icon slot can also accept [Text] to indicate a keyboard shortcut.
 * @param enabled controls the enabled state of this menu item. When `false`, this component will
 * not respond to user input, and it will appear visually disabled and disabled to accessibility
 * services.
 * @param colors [MenuItemColors] that will be used to resolve the colors used for this menu item in
 * different states. See [MenuDefaults.itemColors].
 * @param contentPadding the padding applied to the content of this menu item
 * @param interactionSource the [MutableInteractionSource] representing the stream of [Interaction]s
 * for this menu item. You can create and pass in your own `remember`ed instance to observe
 * [Interaction]s and customize the appearance / behavior of this menu item in different states.
 */
@Composable
actual fun DropdownMenuItem(
    text: @Composable () -> Unit,
    onClick: () -> Unit,
    modifier: Modifier,
    leadingIcon: @Composable (() -> Unit)?,
    trailingIcon: @Composable (() -> Unit)?,
    enabled: Boolean,
    colors: MenuItemColors,
    contentPadding: PaddingValues,
    interactionSource: MutableInteractionSource,
) {
    DropdownMenuItemContent(
        text = text,
        onClick = onClick,
        modifier = modifier,
        leadingIcon = leadingIcon,
        trailingIcon = trailingIcon,
        enabled = enabled,
        colors = colors,
        contentPadding = contentPadding,
        interactionSource = interactionSource,
    )
}<|MERGE_RESOLUTION|>--- conflicted
+++ resolved
@@ -81,19 +81,13 @@
  * @param content the content of this dropdown menu, typically a [DropdownMenuItem]
  */
 @Composable
-actual fun DropdownMenu(
+fun DropdownMenu(
     expanded: Boolean,
     onDismissRequest: () -> Unit,
-<<<<<<< HEAD
-    modifier: Modifier,
-    offset: DpOffset,
-    properties: PopupProperties,
-=======
     modifier: Modifier = Modifier,
     offset: DpOffset = DpOffset(0.dp, 0.dp),
     scrollState: ScrollState = rememberScrollState(),
     properties: PopupProperties = PopupProperties(focusable = true),
->>>>>>> 144c5fdd
     content: @Composable ColumnScope.() -> Unit
 ) {
     val expandedState = remember { MutableTransitionState(false) }
@@ -183,16 +177,16 @@
  * [Interaction]s and customize the appearance / behavior of this menu item in different states.
  */
 @Composable
-actual fun DropdownMenuItem(
+fun DropdownMenuItem(
     text: @Composable () -> Unit,
     onClick: () -> Unit,
-    modifier: Modifier,
-    leadingIcon: @Composable (() -> Unit)?,
-    trailingIcon: @Composable (() -> Unit)?,
-    enabled: Boolean,
-    colors: MenuItemColors,
-    contentPadding: PaddingValues,
-    interactionSource: MutableInteractionSource,
+    modifier: Modifier = Modifier,
+    leadingIcon: @Composable (() -> Unit)? = null,
+    trailingIcon: @Composable (() -> Unit)? = null,
+    enabled: Boolean = true,
+    colors: MenuItemColors = MenuDefaults.itemColors(),
+    contentPadding: PaddingValues = MenuDefaults.DropdownMenuItemContentPadding,
+    interactionSource: MutableInteractionSource = remember { MutableInteractionSource() },
 ) {
     DropdownMenuItemContent(
         text = text,
