--- conflicted
+++ resolved
@@ -142,9 +142,6 @@
 https://ge\.androidx\.dev/s/.*
 # androidx-demos:compileReleaseJavaWithJavac
 Note: \$SUPPORT/samples/AndroidXDemos/src/main/java/com/example/androidx/util/DiffUtilActivity\.java uses unchecked or unsafe operations\.
-<<<<<<< HEAD
-Calculating task graph as configuration cache cannot be reused because JVM has changed\.
-=======
 Calculating task graph as configuration cache cannot be reused because JVM has changed\.
 # b/270412262
 Failed to compile with Kotlin daemon: java\.lang\.RuntimeException: Could not connect to Kotlin compile daemon
@@ -155,5 +152,4 @@
 java\.lang\.RuntimeException: Could not connect to Kotlin compile daemon
 Errors were stored into \$SUPPORT/\.gradle/kotlin/errors/errors\-[0-9]+\.log
 # b/306244551
-Generating lint files for.*
->>>>>>> fdff00cc
+Generating lint files for.*