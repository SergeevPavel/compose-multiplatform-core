--- conflicted
+++ resolved
@@ -44,11 +44,8 @@
 import androidx.work.impl.foreground.SystemForegroundDispatcher.createStartForegroundIntent
 import androidx.work.impl.foreground.SystemForegroundDispatcher.createStopForegroundIntent
 import androidx.work.impl.model.WorkGenerationalId
-<<<<<<< HEAD
-=======
 import androidx.work.impl.schedulers
 import androidx.work.impl.testutils.TestConstraintTracker
->>>>>>> fdff00cc
 import androidx.work.impl.utils.SynchronousExecutor
 import androidx.work.impl.utils.futures.SettableFuture
 import androidx.work.impl.utils.taskexecutor.InstantWorkTaskExecutor
@@ -91,16 +88,17 @@
             .setMinimumLoggingLevel(Log.DEBUG)
             .build()
         val scheduler = mock(Scheduler::class.java)
-        workDatabase = WorkDatabase.create(context, taskExecutor.serialTaskExecutor, true)
+        workDatabase = WorkDatabase.create(
+            context, taskExecutor.serialTaskExecutor, config.clock, true)
         processor = spy(Processor(context, config, taskExecutor, workDatabase))
         workManager = spy(
             WorkManagerImpl(
-                context,
-                config,
-                taskExecutor,
-                workDatabase,
-                listOf(scheduler),
-                processor
+                context = context,
+                configuration = config,
+                workTaskExecutor = taskExecutor,
+                workDatabase = workDatabase,
+                processor = processor,
+                schedulersCreator = schedulers(scheduler),
             )
         )
         workDatabase = workManager.workDatabase
@@ -304,6 +302,43 @@
     }
 
     @Test
+    fun testRestartFromEmpty() {
+        val firstWorkSpecId = WorkGenerationalId("first", 0)
+        val firstId = 1
+        val notification = mock(Notification::class.java)
+        val firstInfo = ForegroundInfo(firstId, notification)
+        val firstIntent = createNotifyIntent(context, firstWorkSpecId, firstInfo)
+
+        val secondWorkSpecId = WorkGenerationalId("second", 0)
+        val secondId = 2
+        val secondInfo = ForegroundInfo(secondId, notification)
+        val secondIntent = createNotifyIntent(context, secondWorkSpecId, secondInfo)
+
+        dispatcher.onStartCommand(firstIntent)
+        assertThat(dispatcher.mCurrentForegroundId, `is`(firstWorkSpecId))
+        verify(dispatcherCallback, times(1))
+            .startForeground(eq(firstId), eq(0), any<Notification>())
+
+        dispatcher.onExecuted(firstWorkSpecId, false)
+
+        verify(dispatcherCallback, times(1))
+            .cancelNotification(firstId)
+
+        assertThat(dispatcher.mForegroundInfoById.count(), `is`(0))
+        reset(dispatcherCallback)
+
+        dispatcher.onStartCommand(secondIntent)
+        assertThat(dispatcher.mCurrentForegroundId, `is`(secondWorkSpecId))
+        verify(dispatcherCallback, times(1))
+            .startForeground(eq(secondId), eq(0), any<Notification>())
+
+        dispatcher.onExecuted(secondWorkSpecId, false)
+        verify(dispatcherCallback, times(1))
+            .cancelNotification(secondId)
+        assertThat(dispatcher.mForegroundInfoById.count(), `is`(0))
+    }
+
+    @Test
     @SdkSuppress(minSdkVersion = 29)
     fun testUpdateNotificationWithDifferentForegroundServiceType() {
         val firstWorkSpecId = WorkGenerationalId("first", 0)
