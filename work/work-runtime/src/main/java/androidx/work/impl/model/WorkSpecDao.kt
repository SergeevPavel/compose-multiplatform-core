/*
 * Copyright (C) 2017 The Android Open Source Project
 *
 * Licensed under the Apache License, Version 2.0 (the "License");
 * you may not use this file except in compliance with the License.
 * You may obtain a copy of the License at
 *
 *      http://www.apache.org/licenses/LICENSE-2.0
 *
 * Unless required by applicable law or agreed to in writing, software
 * distributed under the License is distributed on an "AS IS" BASIS,
 * WITHOUT WARRANTIES OR CONDITIONS OF ANY KIND, either express or implied.
 * See the License for the specific language governing permissions and
 * limitations under the License.
 */
package androidx.work.impl.model

import android.annotation.SuppressLint
import android.app.job.JobParameters.STOP_REASON_CANCELLED_BY_APP
import androidx.lifecycle.LiveData
import androidx.room.Dao
import androidx.room.Insert
import androidx.room.OnConflictStrategy
import androidx.room.Query
import androidx.room.Transaction
import androidx.room.Update
import androidx.work.CONSTRAINTS_COLUMNS
import androidx.work.Data
import androidx.work.WorkInfo
import androidx.work.impl.model.WorkTypeConverters.StateIds.CANCELLED
import androidx.work.impl.model.WorkTypeConverters.StateIds.COMPLETED_STATES
import androidx.work.impl.model.WorkTypeConverters.StateIds.ENQUEUED
<<<<<<< HEAD
=======
import androidx.work.impl.model.WorkTypeConverters.StateIds.RUNNING
import java.util.UUID
import kotlinx.coroutines.CoroutineDispatcher
import kotlinx.coroutines.flow.Flow
import kotlinx.coroutines.flow.distinctUntilChanged
import kotlinx.coroutines.flow.flowOn
import kotlinx.coroutines.flow.map
import org.intellij.lang.annotations.Language
>>>>>>> fdff00cc

/**
 * The Data Access Object for [WorkSpec]s.
 */
@Dao
@SuppressLint("UnknownNullness")
interface WorkSpecDao {
    /**
     * Attempts to insert a [WorkSpec] into the database.
     *
     * @param workSpec The WorkSpec to insert.
     */
    @Insert(onConflict = OnConflictStrategy.IGNORE)
    fun insertWorkSpec(workSpec: WorkSpec)

    /**
     * Deletes [WorkSpec]s from the database.
     *
     * @param id The WorkSpec id to delete.
     */
    @Query("DELETE FROM workspec WHERE id=:id")
    fun delete(id: String)

    /**
     * @param id The identifier
     * @return The WorkSpec associated with that id
     */
    @Query("SELECT * FROM workspec WHERE id=:id")
    fun getWorkSpec(id: String): WorkSpec?

    /**
     *
     * @param name The work graph name
     * @return The [WorkSpec]s labelled with the given name
     */
    @Query(
        "SELECT id, state FROM workspec WHERE id IN " +
            "(SELECT work_spec_id FROM workname WHERE name=:name)"
    )
    fun getWorkSpecIdAndStatesForName(name: String): List<WorkSpec.IdAndState>

    /**
     * @return All WorkSpec ids in the database.
     */
    @Query("SELECT id FROM workspec")
    fun getAllWorkSpecIds(): List<String>

    /**
     * @return A [LiveData] list of all WorkSpec ids in the database.
     */
    @Transaction
    @Query("SELECT id FROM workspec")
    fun getAllWorkSpecIdsLiveData(): LiveData<List<String>>

    /**
     * Updates the state of at least one [WorkSpec] by ID.
     *
     * @param state The new state
     * @param id The IDs for the [WorkSpec]s to update
     * @return The number of rows that were updated
     */
    @Query("UPDATE workspec SET state=:state WHERE id=:id")
    fun setState(state: WorkInfo.State, id: String): Int

    /**
     * Sets cancelled state for workspec
     *
     * @param id The IDs for the [WorkSpec]s to update
     * @return The number of rows that were updated
     */
    @Query("UPDATE workspec " +
        "SET stop_reason = CASE WHEN state=$RUNNING THEN $STOP_REASON_CANCELLED_BY_APP " +
        "ELSE ${WorkInfo.STOP_REASON_NOT_STOPPED} END, state=$CANCELLED WHERE id=:id")
    fun setCancelledState(id: String): Int

    /**
     * Increment periodic counter.
     */
    @Query("UPDATE workspec SET period_count=period_count+1 WHERE id=:id")
    fun incrementPeriodCount(id: String)

    /**
     * Updates the output of a [WorkSpec].
     *
     * @param id The [WorkSpec] identifier to update
     * @param output The [Data] to set as the output
     */
    @Query("UPDATE workspec SET output=:output WHERE id=:id")
    fun setOutput(id: String, output: Data)

    /**
     * Updates the period start time of a [WorkSpec].
     *
     * @param id The [WorkSpec] identifier to update
     * @param enqueueTime The time when the period started.
     */
    @Query("UPDATE workspec SET last_enqueue_time=:enqueueTime WHERE id=:id")
    fun setLastEnqueuedTime(id: String, enqueueTime: Long)

    /**
     * Increment run attempt count of a [WorkSpec].
     *
     * @param id The identifier for the [WorkSpec]
     * @return The number of rows that were updated (should be 0 or 1)
     */
    @Query("UPDATE workspec SET run_attempt_count=run_attempt_count+1 WHERE id=:id")
    fun incrementWorkSpecRunAttemptCount(id: String): Int

    /**
     * Reset run attempt count of a [WorkSpec].
     *
     * @param id The identifier for the [WorkSpec]
     * @return The number of rows that were updated (should be 0 or 1)
     */
    @Query("UPDATE workspec SET run_attempt_count=0 WHERE id=:id")
    fun resetWorkSpecRunAttemptCount(id: String): Int

    /**
     * Updates the next schedule time of a [WorkSpec].
     *
     * @param id The [WorkSpec] identifier to update
     * @param nextScheduleTimeOverrideMillis The next schedule time in millis since epoch. See
     * [WorkSpec.nextScheduleTimeOverride]
     */
    @Query("UPDATE workspec SET next_schedule_time_override=:nextScheduleTimeOverrideMillis " +
        "WHERE id=:id")
    fun setNextScheduleTimeOverride(id: String, nextScheduleTimeOverrideMillis: Long)

    /**
     * Resets the next schedule time override of a [WorkSpec] if the override generation has not
     * changed.
     *
     * @param id The identifier for the [WorkSpec]
     */
    @Query(
        "UPDATE workspec SET next_schedule_time_override=${Long.MAX_VALUE} WHERE " +
            "(id=:id AND next_schedule_time_override_generation=:overrideGeneration)"
    )
    fun resetWorkSpecNextScheduleTimeOverride(id: String, overrideGeneration: Int)

    /**
     * Retrieves the state of a [WorkSpec].
     *
     * @param id The identifier for the [WorkSpec]
     * @return The state of the [WorkSpec]
     */
    @Query("SELECT state FROM workspec WHERE id=:id")
    fun getState(id: String): WorkInfo.State?

    /**
     * For a [WorkSpec] identifier, retrieves its [WorkSpec.WorkInfoPojo].
     *
     * @param id The identifier of the [WorkSpec]
     * @return A list of [WorkSpec.WorkInfoPojo]
     */
    @Transaction
    @Query("SELECT $WORK_INFO_COLUMNS FROM workspec WHERE id=:id")
    fun getWorkStatusPojoForId(id: String): WorkSpec.WorkInfoPojo?

    /**
     * For a list of [WorkSpec] identifiers, retrieves a [List] of their
     * [WorkSpec.WorkInfoPojo].
     *
     * @param ids The identifier of the [WorkSpec]s
     * @return A [List] of [WorkSpec.WorkInfoPojo]
     */
    @Transaction
    @Query("SELECT $WORK_INFO_COLUMNS FROM workspec WHERE id IN (:ids)")
    fun getWorkStatusPojoForIds(ids: List<String>): List<WorkSpec.WorkInfoPojo>

    /**
     * For a list of [WorkSpec] identifiers, retrieves a [LiveData] list of their
     * [WorkSpec.WorkInfoPojo].
     *
     * @param ids The identifier of the [WorkSpec]s
     * @return A [LiveData] list of [WorkSpec.WorkInfoPojo]
     */
    @Transaction
    @Query("SELECT $WORK_INFO_COLUMNS FROM workspec WHERE id IN (:ids)")
    fun getWorkStatusPojoLiveDataForIds(ids: List<String>): LiveData<List<WorkSpec.WorkInfoPojo>>

    /**
     * Retrieves a list of [WorkSpec.WorkInfoPojo] for all work with a given tag.
     *
     * @param tag The tag for the [WorkSpec]s
     * @return A list of [WorkSpec.WorkInfoPojo]
     */
    @Transaction
    @Query(
        """SELECT $WORK_INFO_COLUMNS FROM workspec WHERE id IN
            (SELECT work_spec_id FROM worktag WHERE tag=:tag)"""
    )
    fun getWorkStatusPojoForTag(tag: String): List<WorkSpec.WorkInfoPojo>

    /**
     * Retrieves a [LiveData] list of [WorkSpec.WorkInfoPojo] for all work with a
     * given tag.
     *
     * @param tag The tag for the [WorkSpec]s
     * @return A [LiveData] list of [WorkSpec.WorkInfoPojo]
     */
    @Transaction
    @Query(
        """SELECT $WORK_INFO_COLUMNS FROM workspec WHERE id IN
            (SELECT work_spec_id FROM worktag WHERE tag=:tag)"""
    )
    fun getWorkStatusPojoLiveDataForTag(tag: String): LiveData<List<WorkSpec.WorkInfoPojo>>

    /**
     * Retrieves a list of [WorkSpec.WorkInfoPojo] for all work with a given name.
     *
     * @param name The name of the [WorkSpec]s
     * @return A list of [WorkSpec.WorkInfoPojo]
     */
    @Transaction
    @Query(
        "SELECT $WORK_INFO_COLUMNS FROM workspec WHERE id IN " +
            "(SELECT work_spec_id FROM workname WHERE name=:name)"
    )
    fun getWorkStatusPojoForName(name: String): List<WorkSpec.WorkInfoPojo>

    /**
     * Retrieves a [LiveData] list of [WorkSpec.WorkInfoPojo] for all work with a
     * given name.
     *
     * @param name The name for the [WorkSpec]s
     * @return A [LiveData] list of [WorkSpec.WorkInfoPojo]
     */
    @Transaction
    @Query(
        "SELECT $WORK_INFO_COLUMNS FROM workspec WHERE id IN " +
            "(SELECT work_spec_id FROM workname WHERE name=:name)"
    )
    fun getWorkStatusPojoLiveDataForName(name: String): LiveData<List<WorkSpec.WorkInfoPojo>>

    /**
     * Gets all inputs coming from prerequisites for a particular [WorkSpec].  These are
     * [Data] set via `Worker#setOutputData()`.
     *
     * @param id The [WorkSpec] identifier
     * @return A list of all inputs coming from prerequisites for `id`
     */
    @Query(
        """SELECT output FROM workspec WHERE id IN
             (SELECT prerequisite_id FROM dependency WHERE work_spec_id=:id)"""
    )
    fun getInputsFromPrerequisites(id: String): List<Data>

    /**
     * Retrieves work ids for unfinished work with a given tag.
     *
     * @param tag The tag used to identify the work
     * @return A list of work ids
     */
    @Query(
        "SELECT id FROM workspec WHERE state NOT IN " + COMPLETED_STATES +
            " AND id IN (SELECT work_spec_id FROM worktag WHERE tag=:tag)"
    )
    fun getUnfinishedWorkWithTag(tag: String): List<String>

    /**
     * Retrieves work ids for unfinished work with a given name.
     *
     * @param name THe tag used to identify the work
     * @return A list of work ids
     */
    @Query(
        "SELECT id FROM workspec WHERE state NOT IN " + COMPLETED_STATES +
            " AND id IN (SELECT work_spec_id FROM workname WHERE name=:name)"
    )
    fun getUnfinishedWorkWithName(name: String): List<String>

    /**
     * Retrieves work ids for all unfinished work.
     *
     * @return A list of work ids
     */
    @Query("SELECT id FROM workspec WHERE state NOT IN " + COMPLETED_STATES)
    fun getAllUnfinishedWork(): List<String>

    /**
     * @return `true` if there is pending work.
     */
    @Query("SELECT COUNT(*) > 0 FROM workspec WHERE state NOT IN $COMPLETED_STATES LIMIT 1")
    fun hasUnfinishedWork(): Boolean

    /**
     * Marks a [WorkSpec] as scheduled.
     *
     * @param id        The identifier for the [WorkSpec]
     * @param startTime The time at which the [WorkSpec] was scheduled.
     * @return The number of rows that were updated (should be 0 or 1)
     */
    @Query("UPDATE workspec SET schedule_requested_at=:startTime WHERE id=:id")
    fun markWorkSpecScheduled(id: String, startTime: Long): Int

    /**
     * @return The time at which the [WorkSpec] was scheduled.
     */
    @Query("SELECT schedule_requested_at FROM workspec WHERE id=:id")
    fun getScheduleRequestedAtLiveData(id: String): LiveData<Long>

    /**
     * Resets the scheduled state on the [WorkSpec]s that are not in a a completed state.
     * @return The number of rows that were updated
     */
    @Query(
        "UPDATE workspec SET schedule_requested_at=" + WorkSpec.SCHEDULE_NOT_REQUESTED_YET +
            " WHERE state NOT IN " + COMPLETED_STATES
    )
    fun resetScheduledState(): Int

    /**
     * @return The List of [WorkSpec]s that are eligible to be scheduled.
     */
    @Query(
        "SELECT * FROM workspec WHERE " +
            "state=" + ENQUEUED +
            // We only want WorkSpecs which have not been previously scheduled.
            " AND schedule_requested_at=" + WorkSpec.SCHEDULE_NOT_REQUESTED_YET +
            // Order by period start time so we execute scheduled WorkSpecs in FIFO order
            " ORDER BY last_enqueue_time" +
            " LIMIT " +
            "(SELECT MAX(:schedulerLimit" + "-COUNT(*), 0) FROM workspec WHERE" +
            " schedule_requested_at<>" + WorkSpec.SCHEDULE_NOT_REQUESTED_YET +
            " AND state NOT IN " + COMPLETED_STATES +
            ")"
    )
    fun getEligibleWorkForScheduling(schedulerLimit: Int): List<WorkSpec>

    /**
     * @return The List of [WorkSpec]s that can be scheduled irrespective of scheduling
     * limits.
     */
    @Query(
        "SELECT * FROM workspec WHERE " +
            "state=$ENQUEUED" +
            // Order by period start time so we execute scheduled WorkSpecs in FIFO order
            " ORDER BY last_enqueue_time" +
            " LIMIT :maxLimit"
    )
    fun getAllEligibleWorkSpecsForScheduling(maxLimit: Int): List<WorkSpec> // Unfinished work
    // We only want WorkSpecs which have been scheduled.
    /**
     * @return The List of [WorkSpec]s that are unfinished and scheduled.
     */
    @Query(
        "SELECT * FROM workspec WHERE " + // Unfinished work
            "state=" + ENQUEUED + // We only want WorkSpecs which have been scheduled.
            " AND schedule_requested_at<>" + WorkSpec.SCHEDULE_NOT_REQUESTED_YET
    )
    fun getScheduledWork(): List<WorkSpec>

    /**
     * @return The List of [WorkSpec]s that are running.
     */
    @Query(
        "SELECT * FROM workspec WHERE " + // Unfinished work
            "state=" + WorkTypeConverters.StateIds.RUNNING
    )
    fun getRunningWork(): List<WorkSpec>

    /**
     * @return The List of [WorkSpec] which completed recently.
     */
    @Query(
        "SELECT * FROM workspec WHERE " +
            "last_enqueue_time >= :startingAt" +
            " AND state IN " + COMPLETED_STATES +
            " ORDER BY last_enqueue_time DESC"
    )
    fun getRecentlyCompletedWork(startingAt: Long): List<WorkSpec>

    /**
     * Immediately prunes eligible work from the database meeting the following criteria:
     * - Is finished (succeeded, failed, or cancelled)
     * - Has zero unfinished dependents
     */
    @Query(
        "DELETE FROM workspec WHERE " +
            "state IN " + COMPLETED_STATES +
            " AND (SELECT COUNT(*)=0 FROM dependency WHERE " +
            "    prerequisite_id=id AND " +
            "    work_spec_id NOT IN " +
            "        (SELECT id FROM workspec WHERE state IN " + COMPLETED_STATES + "))"
    )
    fun pruneFinishedWorkWithZeroDependentsIgnoringKeepForAtLeast()

    @Query("UPDATE workspec SET generation=generation+1 WHERE id=:id")
    fun incrementGeneration(id: String)

    @Update
    fun updateWorkSpec(workSpec: WorkSpec)
<<<<<<< HEAD
=======

    @Query(
        "Select COUNT(*) FROM workspec WHERE LENGTH(content_uri_triggers)<>0" +
            " AND state NOT IN $COMPLETED_STATES"
    )
    fun countNonFinishedContentUriTriggerWorkers(): Int

    @Query("UPDATE workspec SET stop_reason=:stopReason WHERE id=:id")
    fun setStopReason(id: String, stopReason: Int)
>>>>>>> fdff00cc
}

private const val WORK_INFO_COLUMNS = "id, state, output, run_attempt_count, generation" +
<<<<<<< HEAD
    ", $CONSTRAINTS_COLUMNS"
=======
    ", $CONSTRAINTS_COLUMNS, initial_delay, interval_duration, flex_duration, backoff_policy" +
    ", backoff_delay_duration, last_enqueue_time, period_count, next_schedule_time_override, " +
    "stop_reason"

@Language("sql")
private const val WORK_INFO_BY_IDS = "SELECT $WORK_INFO_COLUMNS FROM workspec WHERE id IN (:ids)"

@Language("sql")
private const val WORK_INFO_BY_TAG = """SELECT $WORK_INFO_COLUMNS FROM workspec WHERE id IN
            (SELECT work_spec_id FROM worktag WHERE tag=:tag)"""

@Language("sql")
private const val WORK_INFO_BY_NAME = "SELECT $WORK_INFO_COLUMNS FROM workspec WHERE id IN " +
    "(SELECT work_spec_id FROM workname WHERE name=:name)"
>>>>>>> fdff00cc
<|MERGE_RESOLUTION|>--- conflicted
+++ resolved
@@ -30,8 +30,6 @@
 import androidx.work.impl.model.WorkTypeConverters.StateIds.CANCELLED
 import androidx.work.impl.model.WorkTypeConverters.StateIds.COMPLETED_STATES
 import androidx.work.impl.model.WorkTypeConverters.StateIds.ENQUEUED
-<<<<<<< HEAD
-=======
 import androidx.work.impl.model.WorkTypeConverters.StateIds.RUNNING
 import java.util.UUID
 import kotlinx.coroutines.CoroutineDispatcher
@@ -40,7 +38,6 @@
 import kotlinx.coroutines.flow.flowOn
 import kotlinx.coroutines.flow.map
 import org.intellij.lang.annotations.Language
->>>>>>> fdff00cc
 
 /**
  * The Data Access Object for [WorkSpec]s.
@@ -138,7 +135,7 @@
      * @param enqueueTime The time when the period started.
      */
     @Query("UPDATE workspec SET last_enqueue_time=:enqueueTime WHERE id=:id")
-    fun setLastEnqueuedTime(id: String, enqueueTime: Long)
+    fun setLastEnqueueTime(id: String, enqueueTime: Long)
 
     /**
      * Increment run attempt count of a [WorkSpec].
@@ -219,8 +216,19 @@
      * @return A [LiveData] list of [WorkSpec.WorkInfoPojo]
      */
     @Transaction
-    @Query("SELECT $WORK_INFO_COLUMNS FROM workspec WHERE id IN (:ids)")
+    @Query(WORK_INFO_BY_IDS)
     fun getWorkStatusPojoLiveDataForIds(ids: List<String>): LiveData<List<WorkSpec.WorkInfoPojo>>
+
+    /**
+     * For a list of [WorkSpec] identifiers, retrieves a [LiveData] list of their
+     * [WorkSpec.WorkInfoPojo].
+     *
+     * @param ids The identifier of the [WorkSpec]s
+     * @return A [Flow] list of [WorkSpec.WorkInfoPojo]
+     */
+    @Transaction
+    @Query(WORK_INFO_BY_IDS)
+    fun getWorkStatusPojoFlowDataForIds(ids: List<String>): Flow<List<WorkSpec.WorkInfoPojo>>
 
     /**
      * Retrieves a list of [WorkSpec.WorkInfoPojo] for all work with a given tag.
@@ -243,10 +251,18 @@
      * @return A [LiveData] list of [WorkSpec.WorkInfoPojo]
      */
     @Transaction
-    @Query(
-        """SELECT $WORK_INFO_COLUMNS FROM workspec WHERE id IN
-            (SELECT work_spec_id FROM worktag WHERE tag=:tag)"""
-    )
+    @Query(WORK_INFO_BY_TAG)
+    fun getWorkStatusPojoFlowForTag(tag: String): Flow<List<WorkSpec.WorkInfoPojo>>
+
+    /**
+     * Retrieves a [LiveData] list of [WorkSpec.WorkInfoPojo] for all work with a
+     * given tag.
+     *
+     * @param tag The tag for the [WorkSpec]s
+     * @return A [LiveData] list of [WorkSpec.WorkInfoPojo]
+     */
+    @Transaction
+    @Query(WORK_INFO_BY_TAG)
     fun getWorkStatusPojoLiveDataForTag(tag: String): LiveData<List<WorkSpec.WorkInfoPojo>>
 
     /**
@@ -270,11 +286,18 @@
      * @return A [LiveData] list of [WorkSpec.WorkInfoPojo]
      */
     @Transaction
-    @Query(
-        "SELECT $WORK_INFO_COLUMNS FROM workspec WHERE id IN " +
-            "(SELECT work_spec_id FROM workname WHERE name=:name)"
-    )
+    @Query(WORK_INFO_BY_NAME)
     fun getWorkStatusPojoLiveDataForName(name: String): LiveData<List<WorkSpec.WorkInfoPojo>>
+
+    /**
+     * Retrieves a [Flow] list of [WorkSpec.WorkInfoPojo] for all work with a given name.
+     *
+     * @param name The name for the [WorkSpec]s
+     * @return A [LiveData] list of [WorkSpec.WorkInfoPojo]
+     */
+    @Transaction
+    @Query(WORK_INFO_BY_NAME)
+    fun getWorkStatusPojoFlowForName(name: String): Flow<List<WorkSpec.WorkInfoPojo>>
 
     /**
      * Gets all inputs coming from prerequisites for a particular [WorkSpec].  These are
@@ -366,10 +389,26 @@
             " LIMIT " +
             "(SELECT MAX(:schedulerLimit" + "-COUNT(*), 0) FROM workspec WHERE" +
             " schedule_requested_at<>" + WorkSpec.SCHEDULE_NOT_REQUESTED_YET +
+            // content_uri_triggers aren't counted here because they have separate limit
+            " AND LENGTH(content_uri_triggers)=0" +
             " AND state NOT IN " + COMPLETED_STATES +
             ")"
     )
     fun getEligibleWorkForScheduling(schedulerLimit: Int): List<WorkSpec>
+
+    /**
+     * @return The List of [WorkSpec]s that are eligible to be scheduled.
+     */
+    @Query(
+        "SELECT * FROM workspec WHERE " +
+            "state=$ENQUEUED" +
+            // We only want WorkSpecs which have not been previously scheduled.
+            " AND schedule_requested_at=${WorkSpec.SCHEDULE_NOT_REQUESTED_YET}" +
+            " AND LENGTH(content_uri_triggers)<>0" +
+            // Order by period start time so we execute scheduled WorkSpecs in FIFO order
+            " ORDER BY last_enqueue_time"
+    )
+    fun getEligibleWorkForSchedulingWithContentUris(): List<WorkSpec>
 
     /**
      * @return The List of [WorkSpec]s that can be scheduled irrespective of scheduling
@@ -434,8 +473,6 @@
 
     @Update
     fun updateWorkSpec(workSpec: WorkSpec)
-<<<<<<< HEAD
-=======
 
     @Query(
         "Select COUNT(*) FROM workspec WHERE LENGTH(content_uri_triggers)<>0" +
@@ -445,13 +482,29 @@
 
     @Query("UPDATE workspec SET stop_reason=:stopReason WHERE id=:id")
     fun setStopReason(id: String, stopReason: Int)
->>>>>>> fdff00cc
 }
 
+fun WorkSpecDao.getWorkStatusPojoFlowDataForIds(id: UUID): Flow<WorkInfo?> =
+    getWorkStatusPojoFlowDataForIds(listOf("$id"))
+        .map { it.firstOrNull()?.toWorkInfo() }.distinctUntilChanged()
+
+fun WorkSpecDao.getWorkStatusPojoFlowForName(
+    dispatcher: CoroutineDispatcher,
+    name: String
+): Flow<List<WorkInfo>> = getWorkStatusPojoFlowForName(name).dedup(dispatcher)
+
+fun WorkSpecDao.getWorkStatusPojoFlowForTag(
+    dispatcher: CoroutineDispatcher,
+    tag: String
+): Flow<List<WorkInfo>> = getWorkStatusPojoFlowForTag(tag).dedup(dispatcher)
+
+internal fun Flow<List<WorkSpec.WorkInfoPojo>>.dedup(
+    dispatcher: CoroutineDispatcher
+): Flow<List<WorkInfo>> = map { list -> list.map { pojo -> pojo.toWorkInfo() } }
+    .distinctUntilChanged()
+    .flowOn(dispatcher)
+
 private const val WORK_INFO_COLUMNS = "id, state, output, run_attempt_count, generation" +
-<<<<<<< HEAD
-    ", $CONSTRAINTS_COLUMNS"
-=======
     ", $CONSTRAINTS_COLUMNS, initial_delay, interval_duration, flex_duration, backoff_policy" +
     ", backoff_delay_duration, last_enqueue_time, period_count, next_schedule_time_override, " +
     "stop_reason"
@@ -465,5 +518,4 @@
 
 @Language("sql")
 private const val WORK_INFO_BY_NAME = "SELECT $WORK_INFO_COLUMNS FROM workspec WHERE id IN " +
-    "(SELECT work_spec_id FROM workname WHERE name=:name)"
->>>>>>> fdff00cc
+    "(SELECT work_spec_id FROM workname WHERE name=:name)"