/*
 * Copyright 2018 The Android Open Source Project
 *
 * Licensed under the Apache License, Version 2.0 (the "License");
 * you may not use this file except in compliance with the License.
 * You may obtain a copy of the License at
 *
 *      http://www.apache.org/licenses/LICENSE-2.0
 *
 * Unless required by applicable law or agreed to in writing, software
 * distributed under the License is distributed on an "AS IS" BASIS,
 * WITHOUT WARRANTIES OR CONDITIONS OF ANY KIND, either express or implied.
 * See the License for the specific language governing permissions and
 * limitations under the License.
 */

package androidx.work.impl.background.greedy;

import static android.os.Build.VERSION.SDK_INT;

import static androidx.work.WorkRequest.DEFAULT_BACKOFF_DELAY_MILLIS;
import static androidx.work.impl.constraints.WorkConstraintsTrackerKt.listen;
import static androidx.work.impl.model.WorkSpecKt.generationalId;

import static java.lang.Math.max;

import android.content.Context;
import android.text.TextUtils;

import androidx.annotation.NonNull;
import androidx.annotation.RestrictTo;
import androidx.annotation.VisibleForTesting;
import androidx.work.Configuration;
import androidx.work.Logger;
import androidx.work.RunnableScheduler;
import androidx.work.WorkInfo;
import androidx.work.impl.ExecutionListener;
import androidx.work.impl.Scheduler;
import androidx.work.impl.StartStopToken;
import androidx.work.impl.StartStopTokens;
<<<<<<< HEAD
import androidx.work.impl.WorkManagerImpl;
import androidx.work.impl.constraints.WorkConstraintsCallback;
=======
import androidx.work.impl.WorkLauncher;
import androidx.work.impl.constraints.ConstraintsState;
import androidx.work.impl.constraints.OnConstraintsStateChangedListener;
>>>>>>> fdff00cc
import androidx.work.impl.constraints.WorkConstraintsTracker;
import androidx.work.impl.constraints.trackers.Trackers;
import androidx.work.impl.model.WorkGenerationalId;
import androidx.work.impl.model.WorkSpec;
import androidx.work.impl.utils.ProcessUtils;
import androidx.work.impl.utils.taskexecutor.TaskExecutor;

import java.util.HashMap;
import java.util.HashSet;
import java.util.Map;
import java.util.Set;

import kotlinx.coroutines.Job;

/**
 * A greedy {@link Scheduler} that schedules unconstrained, non-timed work.  It intentionally does
 * not acquire any WakeLocks, instead trying to brute-force them as time allows before the process
 * gets killed.
<<<<<<< HEAD
 *
 * @hide
=======
>>>>>>> fdff00cc
 */
@RestrictTo(RestrictTo.Scope.LIBRARY_GROUP)
public class GreedyScheduler implements Scheduler, OnConstraintsStateChangedListener,
        ExecutionListener {

    private static final String TAG = Logger.tagWithPrefix("GreedyScheduler");

    /**
     * GreedyScheduler will start throttle workspec if it sees the same work being retried
     * within process's lifetime.
     */
    private static final int NON_THROTTLE_RUN_ATTEMPT_COUNT = 5;

    private final Context mContext;
<<<<<<< HEAD
    private final WorkManagerImpl mWorkManagerImpl;
    private final WorkConstraintsTracker mWorkConstraintsTracker;
    private final Set<WorkSpec> mConstrainedWorkSpecs = new HashSet<>();
=======
    private final Map<WorkGenerationalId, Job> mConstrainedWorkSpecs = new HashMap<>();
>>>>>>> fdff00cc
    private DelayedWorkTracker mDelayedWorkTracker;
    private boolean mRegisteredExecutionListener;
    private final Object mLock;
    private final StartStopTokens mStartStopTokens = new StartStopTokens();

<<<<<<< HEAD
=======
    private final Configuration mConfiguration;

    private final Map<WorkGenerationalId, AttemptData> mFirstRunAttempts = new HashMap<>();
>>>>>>> fdff00cc
    // Internal State
    Boolean mInDefaultProcess;

    private final WorkConstraintsTracker mConstraintsTracker;
    private final TaskExecutor mTaskExecutor;
    private final TimeLimiter mTimeLimiter;

    public GreedyScheduler(
            @NonNull Context context,
            @NonNull Configuration configuration,
            @NonNull Trackers trackers,
<<<<<<< HEAD
            @NonNull WorkManagerImpl workManagerImpl) {
        mContext = context;
        mWorkManagerImpl = workManagerImpl;
        mWorkConstraintsTracker = new WorkConstraintsTrackerImpl(trackers, this);
        mDelayedWorkTracker = new DelayedWorkTracker(this, configuration.getRunnableScheduler());
        mLock = new Object();
    }

    @VisibleForTesting
    public GreedyScheduler(
            @NonNull Context context,
            @NonNull WorkManagerImpl workManagerImpl,
            @NonNull WorkConstraintsTracker workConstraintsTracker) {
        mContext = context;
        mWorkManagerImpl = workManagerImpl;
        mWorkConstraintsTracker = workConstraintsTracker;
        mLock = new Object();
    }

    @VisibleForTesting
=======
            @NonNull Processor processor,
            @NonNull WorkLauncher workLauncher,
            @NonNull TaskExecutor taskExecutor
    ) {
        mContext = context;
        RunnableScheduler runnableScheduler = configuration.getRunnableScheduler();
        mDelayedWorkTracker = new DelayedWorkTracker(this, runnableScheduler,
                configuration.getClock());
        mTimeLimiter = new TimeLimiter(runnableScheduler, workLauncher);
        mTaskExecutor = taskExecutor;
        mConstraintsTracker = new WorkConstraintsTracker(trackers);
        mConfiguration = configuration;
        mProcessor = processor;
        mWorkLauncher = workLauncher;
    }

    @VisibleForTesting
>>>>>>> fdff00cc
    public void setDelayedWorkTracker(@NonNull DelayedWorkTracker delayedWorkTracker) {
        mDelayedWorkTracker = delayedWorkTracker;
    }

    @Override
    public boolean hasLimitedSchedulingSlots() {
        return false;
    }

    @Override
    public void schedule(@NonNull WorkSpec... workSpecs) {
        if (mInDefaultProcess == null) {
            checkDefaultProcess();
        }

        if (!mInDefaultProcess) {
            Logger.get().info(TAG, "Ignoring schedule request in a secondary process");
            return;
        }

        registerExecutionListenerIfNeeded();

        // Keep track of the list of new WorkSpecs whose constraints need to be tracked.
        // Add them to the known list of constrained WorkSpecs and call replace() on
        // WorkConstraintsTracker. That way we only need to synchronize on the part where we
        // are updating mConstrainedWorkSpecs.
        Set<WorkSpec> constrainedWorkSpecs = new HashSet<>();
        Set<String> constrainedWorkSpecIds = new HashSet<>();

        for (WorkSpec workSpec : workSpecs) {
            // it doesn't help against races, but reduces useless load in the system
            WorkGenerationalId id = generationalId(workSpec);
            if (mStartStopTokens.contains(id)) {
                continue;
            }
            long throttled = throttleIfNeeded(workSpec);
            long nextRunTime = max(workSpec.calculateNextRunTime(), throttled);
            long now = mConfiguration.getClock().currentTimeMillis();
            if (workSpec.state == WorkInfo.State.ENQUEUED) {
                if (now < nextRunTime) {
                    // Future work
                    if (mDelayedWorkTracker != null) {
                        mDelayedWorkTracker.schedule(workSpec, nextRunTime);
                    }
                } else if (workSpec.hasConstraints()) {
                    if (SDK_INT >= 23 && workSpec.constraints.requiresDeviceIdle()) {
                        // Ignore requests that have an idle mode constraint.
                        Logger.get().debug(TAG,
                                "Ignoring " + workSpec + ". Requires device idle.");
                    } else if (SDK_INT >= 24 && workSpec.constraints.hasContentUriTriggers()) {
                        // Ignore requests that have content uri triggers.
                        Logger.get().debug(TAG,
                                "Ignoring " + workSpec + ". Requires ContentUri triggers.");
                    } else {
                        constrainedWorkSpecs.add(workSpec);
                        constrainedWorkSpecIds.add(workSpec.id);
                    }
                } else {
                    // it doesn't help against races, but reduces useless load in the system
                    if (!mStartStopTokens.contains(generationalId(workSpec))) {
                        Logger.get().debug(TAG, "Starting work for " + workSpec.id);
<<<<<<< HEAD
                        mWorkManagerImpl.startWork(mStartStopTokens.tokenFor(workSpec));
=======
                        StartStopToken token = mStartStopTokens.tokenFor(workSpec);
                        mTimeLimiter.track(token);
                        mWorkLauncher.startWork(token);
>>>>>>> fdff00cc
                    }
                }
            }
        }

        // onExecuted() which is called on the main thread also modifies the list of mConstrained
        // WorkSpecs. Therefore we need to lock here.
        synchronized (mLock) {
            if (!constrainedWorkSpecs.isEmpty()) {
                String formattedIds = TextUtils.join(",", constrainedWorkSpecIds);
                Logger.get().debug(TAG, "Starting tracking for " + formattedIds);
                for (WorkSpec spec: constrainedWorkSpecs) {
                    WorkGenerationalId id = generationalId(spec);
                    if (!mConstrainedWorkSpecs.containsKey(id)) {
                        Job job = listen(mConstraintsTracker, spec,
                                mTaskExecutor.getTaskCoroutineDispatcher(), this);
                        mConstrainedWorkSpecs.put(id, job);
                    }
                }
            }
        }
    }

    private void checkDefaultProcess() {
        Configuration configuration = mWorkManagerImpl.getConfiguration();
        mInDefaultProcess = ProcessUtils.isDefaultProcess(mContext, configuration);
    }

    @Override
    public void cancel(@NonNull String workSpecId) {
        if (mInDefaultProcess == null) {
            checkDefaultProcess();
        }

        if (!mInDefaultProcess) {
            Logger.get().info(TAG, "Ignoring schedule request in non-main process");
            return;
        }

        registerExecutionListenerIfNeeded();
        Logger.get().debug(TAG, "Cancelling work ID " + workSpecId);
        if (mDelayedWorkTracker != null) {
            mDelayedWorkTracker.unschedule(workSpecId);
        }
        // onExecutionCompleted does the cleanup.
<<<<<<< HEAD
        for (StartStopToken id: mStartStopTokens.remove(workSpecId)) {
            mWorkManagerImpl.stopWork(id);
=======
        for (StartStopToken id : mStartStopTokens.remove(workSpecId)) {
            mTimeLimiter.cancel(id);
            mWorkLauncher.stopWork(id);
>>>>>>> fdff00cc
        }
    }

    @Override
    public void onConstraintsStateChanged(@NonNull WorkSpec workSpec,
            @NonNull ConstraintsState state) {
        WorkGenerationalId id = generationalId(workSpec);
        if (state instanceof ConstraintsState.ConstraintsMet) {
            // it doesn't help against races, but reduces useless load in the system
            if (!mStartStopTokens.contains(id)) {
                Logger.get().debug(TAG, "Constraints met: Scheduling work ID " + id);
<<<<<<< HEAD
                mWorkManagerImpl.startWork(mStartStopTokens.tokenFor(id));
=======
                StartStopToken token = mStartStopTokens.tokenFor(id);
                mTimeLimiter.track(token);
                mWorkLauncher.startWork(token);
>>>>>>> fdff00cc
            }
        } else {
            Logger.get().debug(TAG, "Constraints not met: Cancelling work ID " + id);
            StartStopToken runId = mStartStopTokens.remove(id);
            if (runId != null) {
<<<<<<< HEAD
                mWorkManagerImpl.stopWork(runId);
=======
                mTimeLimiter.cancel(runId);
                int reason = ((ConstraintsState.ConstraintsNotMet) state).getReason();
                mWorkLauncher.stopWorkWithReason(runId, reason);
>>>>>>> fdff00cc
            }
        }
    }

    @Override
    public void onExecuted(@NonNull WorkGenerationalId id, boolean needsReschedule) {
        StartStopToken token = mStartStopTokens.remove(id);
        if (token != null) {
            mTimeLimiter.cancel(token);
        }
        removeConstraintTrackingFor(id);

        if (!needsReschedule) {
            // finished execution rather than being interrupted
            synchronized (mLock) {
                mFirstRunAttempts.remove(id);
            }
        }
        // onExecuted does not need to worry about unscheduling WorkSpecs with the mDelayedTracker.
        // This is because, after onExecuted(), all schedulers are asked to cancel.
    }

    private void removeConstraintTrackingFor(@NonNull WorkGenerationalId id) {
        Job job;
        synchronized (mLock) {
            // This is synchronized because onExecuted is on the main thread but
            // Schedulers#schedule() can modify the list of mConstrainedWorkSpecs on the task
            // executor thread.
            job = mConstrainedWorkSpecs.remove(id);
        }
        if (job != null) {
            Logger.get().debug(TAG, "Stopping tracking for " + id);
            job.cancel(null);
        }
    }

    private void registerExecutionListenerIfNeeded() {
        // This method needs to be called *after* Processor is created, since Processor needs
        // Schedulers and is created after this class.
        if (!mRegisteredExecutionListener) {
            mWorkManagerImpl.getProcessor().addExecutionListener(this);
            mRegisteredExecutionListener = true;
        }
    }

    private long throttleIfNeeded(WorkSpec workSpec) {
        synchronized (mLock) {
            WorkGenerationalId id = generationalId(workSpec);
            AttemptData firstRunAttempt = mFirstRunAttempts.get(id);
            if (firstRunAttempt == null) {
                firstRunAttempt = new AttemptData(workSpec.runAttemptCount,
                        mConfiguration.getClock().currentTimeMillis());
                mFirstRunAttempts.put(id, firstRunAttempt);
            }
            return firstRunAttempt.mTimeStamp
                    + max(workSpec.runAttemptCount - firstRunAttempt.mRunAttemptCount
                    - NON_THROTTLE_RUN_ATTEMPT_COUNT, 0) * DEFAULT_BACKOFF_DELAY_MILLIS;
        }
    }

    private static class AttemptData {
        final int mRunAttemptCount;
        final long mTimeStamp;

        private AttemptData(int runAttemptCount, long timeStamp) {
            this.mRunAttemptCount = runAttemptCount;
            this.mTimeStamp = timeStamp;
        }
    }
}<|MERGE_RESOLUTION|>--- conflicted
+++ resolved
@@ -35,17 +35,13 @@
 import androidx.work.RunnableScheduler;
 import androidx.work.WorkInfo;
 import androidx.work.impl.ExecutionListener;
+import androidx.work.impl.Processor;
 import androidx.work.impl.Scheduler;
 import androidx.work.impl.StartStopToken;
 import androidx.work.impl.StartStopTokens;
-<<<<<<< HEAD
-import androidx.work.impl.WorkManagerImpl;
-import androidx.work.impl.constraints.WorkConstraintsCallback;
-=======
 import androidx.work.impl.WorkLauncher;
 import androidx.work.impl.constraints.ConstraintsState;
 import androidx.work.impl.constraints.OnConstraintsStateChangedListener;
->>>>>>> fdff00cc
 import androidx.work.impl.constraints.WorkConstraintsTracker;
 import androidx.work.impl.constraints.trackers.Trackers;
 import androidx.work.impl.model.WorkGenerationalId;
@@ -64,11 +60,6 @@
  * A greedy {@link Scheduler} that schedules unconstrained, non-timed work.  It intentionally does
  * not acquire any WakeLocks, instead trying to brute-force them as time allows before the process
  * gets killed.
-<<<<<<< HEAD
- *
- * @hide
-=======
->>>>>>> fdff00cc
  */
 @RestrictTo(RestrictTo.Scope.LIBRARY_GROUP)
 public class GreedyScheduler implements Scheduler, OnConstraintsStateChangedListener,
@@ -83,24 +74,17 @@
     private static final int NON_THROTTLE_RUN_ATTEMPT_COUNT = 5;
 
     private final Context mContext;
-<<<<<<< HEAD
-    private final WorkManagerImpl mWorkManagerImpl;
-    private final WorkConstraintsTracker mWorkConstraintsTracker;
-    private final Set<WorkSpec> mConstrainedWorkSpecs = new HashSet<>();
-=======
     private final Map<WorkGenerationalId, Job> mConstrainedWorkSpecs = new HashMap<>();
->>>>>>> fdff00cc
     private DelayedWorkTracker mDelayedWorkTracker;
     private boolean mRegisteredExecutionListener;
-    private final Object mLock;
+    private final Object mLock = new Object();
     private final StartStopTokens mStartStopTokens = new StartStopTokens();
-
-<<<<<<< HEAD
-=======
+    private final Processor mProcessor;
+    private final WorkLauncher mWorkLauncher;
+
     private final Configuration mConfiguration;
 
     private final Map<WorkGenerationalId, AttemptData> mFirstRunAttempts = new HashMap<>();
->>>>>>> fdff00cc
     // Internal State
     Boolean mInDefaultProcess;
 
@@ -112,28 +96,6 @@
             @NonNull Context context,
             @NonNull Configuration configuration,
             @NonNull Trackers trackers,
-<<<<<<< HEAD
-            @NonNull WorkManagerImpl workManagerImpl) {
-        mContext = context;
-        mWorkManagerImpl = workManagerImpl;
-        mWorkConstraintsTracker = new WorkConstraintsTrackerImpl(trackers, this);
-        mDelayedWorkTracker = new DelayedWorkTracker(this, configuration.getRunnableScheduler());
-        mLock = new Object();
-    }
-
-    @VisibleForTesting
-    public GreedyScheduler(
-            @NonNull Context context,
-            @NonNull WorkManagerImpl workManagerImpl,
-            @NonNull WorkConstraintsTracker workConstraintsTracker) {
-        mContext = context;
-        mWorkManagerImpl = workManagerImpl;
-        mWorkConstraintsTracker = workConstraintsTracker;
-        mLock = new Object();
-    }
-
-    @VisibleForTesting
-=======
             @NonNull Processor processor,
             @NonNull WorkLauncher workLauncher,
             @NonNull TaskExecutor taskExecutor
@@ -151,7 +113,6 @@
     }
 
     @VisibleForTesting
->>>>>>> fdff00cc
     public void setDelayedWorkTracker(@NonNull DelayedWorkTracker delayedWorkTracker) {
         mDelayedWorkTracker = delayedWorkTracker;
     }
@@ -213,13 +174,9 @@
                     // it doesn't help against races, but reduces useless load in the system
                     if (!mStartStopTokens.contains(generationalId(workSpec))) {
                         Logger.get().debug(TAG, "Starting work for " + workSpec.id);
-<<<<<<< HEAD
-                        mWorkManagerImpl.startWork(mStartStopTokens.tokenFor(workSpec));
-=======
                         StartStopToken token = mStartStopTokens.tokenFor(workSpec);
                         mTimeLimiter.track(token);
                         mWorkLauncher.startWork(token);
->>>>>>> fdff00cc
                     }
                 }
             }
@@ -244,8 +201,7 @@
     }
 
     private void checkDefaultProcess() {
-        Configuration configuration = mWorkManagerImpl.getConfiguration();
-        mInDefaultProcess = ProcessUtils.isDefaultProcess(mContext, configuration);
+        mInDefaultProcess = ProcessUtils.isDefaultProcess(mContext, mConfiguration);
     }
 
     @Override
@@ -265,14 +221,9 @@
             mDelayedWorkTracker.unschedule(workSpecId);
         }
         // onExecutionCompleted does the cleanup.
-<<<<<<< HEAD
-        for (StartStopToken id: mStartStopTokens.remove(workSpecId)) {
-            mWorkManagerImpl.stopWork(id);
-=======
         for (StartStopToken id : mStartStopTokens.remove(workSpecId)) {
             mTimeLimiter.cancel(id);
             mWorkLauncher.stopWork(id);
->>>>>>> fdff00cc
         }
     }
 
@@ -284,25 +235,17 @@
             // it doesn't help against races, but reduces useless load in the system
             if (!mStartStopTokens.contains(id)) {
                 Logger.get().debug(TAG, "Constraints met: Scheduling work ID " + id);
-<<<<<<< HEAD
-                mWorkManagerImpl.startWork(mStartStopTokens.tokenFor(id));
-=======
                 StartStopToken token = mStartStopTokens.tokenFor(id);
                 mTimeLimiter.track(token);
                 mWorkLauncher.startWork(token);
->>>>>>> fdff00cc
             }
         } else {
             Logger.get().debug(TAG, "Constraints not met: Cancelling work ID " + id);
             StartStopToken runId = mStartStopTokens.remove(id);
             if (runId != null) {
-<<<<<<< HEAD
-                mWorkManagerImpl.stopWork(runId);
-=======
                 mTimeLimiter.cancel(runId);
                 int reason = ((ConstraintsState.ConstraintsNotMet) state).getReason();
                 mWorkLauncher.stopWorkWithReason(runId, reason);
->>>>>>> fdff00cc
             }
         }
     }
@@ -343,7 +286,7 @@
         // This method needs to be called *after* Processor is created, since Processor needs
         // Schedulers and is created after this class.
         if (!mRegisteredExecutionListener) {
-            mWorkManagerImpl.getProcessor().addExecutionListener(this);
+            mProcessor.addExecutionListener(this);
             mRegisteredExecutionListener = true;
         }
     }
