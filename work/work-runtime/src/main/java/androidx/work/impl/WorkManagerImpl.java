--- conflicted
+++ resolved
@@ -20,8 +20,13 @@
 import static android.app.PendingIntent.FLAG_UPDATE_CURRENT;
 import static android.text.TextUtils.isEmpty;
 
+import static androidx.work.impl.WorkManagerImplExtKt.createWorkManager;
 import static androidx.work.impl.WorkerUpdater.enqueueUniquelyNamedPeriodic;
 import static androidx.work.impl.foreground.SystemForegroundDispatcher.createCancelWorkIntent;
+import static androidx.work.impl.model.RawWorkInfoDaoKt.getWorkInfoPojosFlow;
+import static androidx.work.impl.model.WorkSpecDaoKt.getWorkStatusPojoFlowDataForIds;
+import static androidx.work.impl.model.WorkSpecDaoKt.getWorkStatusPojoFlowForName;
+import static androidx.work.impl.model.WorkSpecDaoKt.getWorkStatusPojoFlowForTag;
 
 import android.app.PendingIntent;
 import android.content.BroadcastReceiver;
@@ -43,14 +48,11 @@
 import androidx.work.OneTimeWorkRequest;
 import androidx.work.Operation;
 import androidx.work.PeriodicWorkRequest;
-import androidx.work.R;
 import androidx.work.WorkContinuation;
 import androidx.work.WorkInfo;
 import androidx.work.WorkManager;
 import androidx.work.WorkQuery;
 import androidx.work.WorkRequest;
-import androidx.work.WorkerParameters;
-import androidx.work.impl.background.greedy.GreedyScheduler;
 import androidx.work.impl.background.systemalarm.RescheduleReceiver;
 import androidx.work.impl.background.systemjob.SystemJobScheduler;
 import androidx.work.impl.constraints.trackers.Trackers;
@@ -64,25 +66,23 @@
 import androidx.work.impl.utils.PreferenceUtils;
 import androidx.work.impl.utils.PruneWorkRunnableKt;
 import androidx.work.impl.utils.RawQueries;
-import androidx.work.impl.utils.StartWorkRunnable;
 import androidx.work.impl.utils.StatusRunnable;
 import androidx.work.impl.utils.StopWorkRunnable;
 import androidx.work.impl.utils.futures.SettableFuture;
 import androidx.work.impl.utils.taskexecutor.TaskExecutor;
-import androidx.work.impl.utils.taskexecutor.WorkManagerTaskExecutor;
 import androidx.work.multiprocess.RemoteWorkManager;
 
 import com.google.common.util.concurrent.ListenableFuture;
 
-import java.util.Arrays;
 import java.util.Collections;
 import java.util.List;
 import java.util.UUID;
 
+import kotlinx.coroutines.flow.Flow;
+
 /**
  * A concrete implementation of {@link WorkManager}.
  *
- * @hide
  */
 @RestrictTo(RestrictTo.Scope.LIBRARY_GROUP)
 public class WorkManagerImpl extends WorkManager {
@@ -90,6 +90,7 @@
     private static final String TAG = Logger.tagWithPrefix("WorkManagerImpl");
     public static final int MAX_PRE_JOB_SCHEDULER_API_LEVEL = 22;
     public static final int MIN_JOB_SCHEDULER_API_LEVEL = 23;
+    public static final int CONTENT_URI_TRIGGER_API_LEVEL = 24;
     public static final String REMOTE_WORK_MANAGER_CLIENT =
             "androidx.work.multiprocess.RemoteWorkManagerClient";
 
@@ -100,7 +101,7 @@
     private List<Scheduler> mSchedulers;
     private Processor mProcessor;
     private PreferenceUtils mPreferenceUtils;
-    private boolean mForceStopRunnableCompleted;
+    private boolean mForceStopRunnableCompleted = false;
     private BroadcastReceiver.PendingResult mRescheduleReceiverResult;
     private volatile RemoteWorkManager mRemoteWorkManager;
     private final Trackers mTrackers;
@@ -112,7 +113,6 @@
     /**
      * @param delegate The delegate for {@link WorkManagerImpl} for testing; {@code null} to use the
      *                 default instance
-     * @hide
      */
     @RestrictTo(RestrictTo.Scope.LIBRARY_GROUP)
     public static void setDelegate(@Nullable WorkManagerImpl delegate) {
@@ -125,7 +125,6 @@
      * Retrieves the singleton instance of {@link WorkManagerImpl}.
      *
      * @return The singleton instance of {@link WorkManagerImpl}
-     * @hide
      * @deprecated Call {@link WorkManagerImpl#getInstance(Context)} instead.
      */
     @Deprecated
@@ -142,7 +141,6 @@
     }
 
     /**
-     * @hide
      */
     @SuppressWarnings("deprecation")
     @RestrictTo(RestrictTo.Scope.LIBRARY_GROUP)
@@ -156,7 +154,6 @@
      *
      * @param context A context for on-demand initialization.
      * @return The singleton instance of {@link WorkManagerImpl}
-     * @hide
      */
     @RestrictTo(RestrictTo.Scope.LIBRARY_GROUP)
     public static @NonNull WorkManagerImpl getInstance(@NonNull Context context) {
@@ -191,7 +188,6 @@
      *                any Context without risking a memory leak.
      * @param configuration The {@link Configuration} for used to set up WorkManager.
      *
-     * @hide
      */
     @RestrictTo(RestrictTo.Scope.LIBRARY_GROUP)
     public static void initialize(@NonNull Context context, @NonNull Configuration configuration) {
@@ -207,112 +203,11 @@
             if (sDelegatedInstance == null) {
                 context = context.getApplicationContext();
                 if (sDefaultInstance == null) {
-                    sDefaultInstance = new WorkManagerImpl(
-                            context,
-                            configuration,
-                            new WorkManagerTaskExecutor(configuration.getTaskExecutor()));
+                    sDefaultInstance = createWorkManager(context, configuration);
                 }
                 sDelegatedInstance = sDefaultInstance;
             }
         }
-    }
-
-    /**
-     * Create an instance of {@link WorkManagerImpl}.
-     *
-     * @param context The application {@link Context}
-     * @param configuration The {@link Configuration} configuration
-     * @param workTaskExecutor The {@link TaskExecutor} for running "processing" jobs, such as
-     *                         enqueueing, scheduling, cancellation, etc.
-     * @hide
-     */
-    @RestrictTo(RestrictTo.Scope.LIBRARY_GROUP)
-    public WorkManagerImpl(
-            @NonNull Context context,
-            @NonNull Configuration configuration,
-            @NonNull TaskExecutor workTaskExecutor) {
-        this(context,
-                configuration,
-                workTaskExecutor,
-                context.getResources().getBoolean(R.bool.workmanager_test_configuration));
-    }
-
-    /**
-     * Create an instance of {@link WorkManagerImpl}.
-     *
-     * @param context The application {@link Context}
-     * @param configuration The {@link Configuration} configuration
-     * @param workTaskExecutor The {@link TaskExecutor} for running "processing" jobs, such as
-     *                         enqueueing, scheduling, cancellation, etc.
-     * @param useTestDatabase {@code true} If using an in-memory test database
-     * @hide
-     */
-    @RestrictTo(RestrictTo.Scope.LIBRARY_GROUP)
-    public WorkManagerImpl(
-            @NonNull Context context,
-            @NonNull Configuration configuration,
-            @NonNull TaskExecutor workTaskExecutor,
-            boolean useTestDatabase) {
-        this(context,
-                configuration,
-                workTaskExecutor,
-                WorkDatabase.create(
-                        context.getApplicationContext(),
-                        workTaskExecutor.getSerialTaskExecutor(),
-                        useTestDatabase)
-        );
-    }
-
-    /**
-     * Create an instance of {@link WorkManagerImpl}.
-     *
-     * @param context          The application {@link Context}
-     * @param configuration    The {@link Configuration} configuration
-     * @param workTaskExecutor The {@link TaskExecutor} for running "processing" jobs, such as
-     *                         enqueueing, scheduling, cancellation, etc.
-     * @param database         The {@link WorkDatabase}
-     * @hide
-     */
-    @RestrictTo(RestrictTo.Scope.LIBRARY_GROUP)
-    public WorkManagerImpl(
-            @NonNull Context context,
-            @NonNull Configuration configuration,
-            @NonNull TaskExecutor workTaskExecutor,
-            @NonNull WorkDatabase database) {
-        Context applicationContext = context.getApplicationContext();
-        Logger.setLogger(new Logger.LogcatLogger(configuration.getMinimumLoggingLevel()));
-        mTrackers = new Trackers(applicationContext, workTaskExecutor);
-        List<Scheduler> schedulers =
-                createSchedulers(applicationContext, configuration, mTrackers);
-        Processor processor = new Processor(
-                context,
-                configuration,
-                workTaskExecutor,
-                database);
-        internalInit(context, configuration, workTaskExecutor, database, schedulers, processor);
-    }
-
-    /**
-     * Create an instance of {@link WorkManagerImpl}.
-     *
-     * @param context The application {@link Context}
-     * @param configuration The {@link Configuration} configuration
-     * @param workTaskExecutor The {@link TaskExecutor} for running "processing" jobs, such as
-     *                         enqueueing, scheduling, cancellation, etc.
-     * @param workDatabase The {@link WorkDatabase} instance
-     * @param processor The {@link Processor} instance
-     * @hide
-     */
-    @RestrictTo(RestrictTo.Scope.LIBRARY_GROUP)
-    public WorkManagerImpl(
-            @NonNull Context context,
-            @NonNull Configuration configuration,
-            @NonNull TaskExecutor workTaskExecutor,
-            @NonNull WorkDatabase workDatabase,
-            @NonNull List<Scheduler> schedulers,
-            @NonNull Processor processor) {
-        this(context, configuration, workTaskExecutor, workDatabase, schedulers, processor,
-                new Trackers(context.getApplicationContext(), workTaskExecutor));
     }
 
     /**
@@ -325,7 +220,6 @@
      * @param workDatabase     The {@link WorkDatabase} instance
      * @param processor        The {@link Processor} instance
      * @param trackers         Trackers
-     * @hide
      */
     @RestrictTo(RestrictTo.Scope.LIBRARY_GROUP)
     public WorkManagerImpl(
@@ -336,13 +230,30 @@
             @NonNull List<Scheduler> schedulers,
             @NonNull Processor processor,
             @NonNull Trackers trackers) {
+        context = context.getApplicationContext();
+        // Check for direct boot mode
+        if (Build.VERSION.SDK_INT >= Build.VERSION_CODES.N && Api24Impl.isDeviceProtectedStorage(
+                context)) {
+            throw new IllegalStateException("Cannot initialize WorkManager in direct boot mode");
+        }
+        Logger.setLogger(new Logger.LogcatLogger(configuration.getMinimumLoggingLevel()));
+        mContext = context;
+        mWorkTaskExecutor = workTaskExecutor;
+        mWorkDatabase = workDatabase;
+        mProcessor = processor;
         mTrackers = trackers;
-        internalInit(context, configuration, workTaskExecutor, workDatabase, schedulers, processor);
+        mConfiguration = configuration;
+        mSchedulers = schedulers;
+        mPreferenceUtils = new PreferenceUtils(mWorkDatabase);
+        Schedulers.registerRescheduling(schedulers, mProcessor,
+                workTaskExecutor.getSerialTaskExecutor(), mWorkDatabase, configuration);
+
+        // Checks for app force stops.
+        mWorkTaskExecutor.executeOnTaskThread(new ForceStopRunnable(context, this));
     }
 
     /**
      * @return The application {@link Context} associated with this WorkManager.
-     * @hide
      */
     @RestrictTo(RestrictTo.Scope.LIBRARY_GROUP)
     @NonNull
@@ -352,7 +263,6 @@
 
     /**
      * @return The {@link WorkDatabase} instance associated with this WorkManager.
-     * @hide
      */
     @RestrictTo(RestrictTo.Scope.LIBRARY_GROUP)
     @NonNull
@@ -372,7 +282,6 @@
     /**
      * @return The {@link Scheduler}s associated with this WorkManager based on the device's
      * capabilities, SDK version, etc.
-     * @hide
      */
     @RestrictTo(RestrictTo.Scope.LIBRARY_GROUP)
     public @NonNull List<Scheduler> getSchedulers() {
@@ -381,7 +290,6 @@
 
     /**
      * @return The {@link Processor} used to process background work.
-     * @hide
      */
     @RestrictTo(RestrictTo.Scope.LIBRARY_GROUP)
     public @NonNull Processor getProcessor() {
@@ -390,7 +298,6 @@
 
     /**
      * @return the {@link TaskExecutor} used by the instance of {@link WorkManager}.
-     * @hide
      */
     @RestrictTo(RestrictTo.Scope.LIBRARY_GROUP)
     public @NonNull TaskExecutor getWorkTaskExecutor() {
@@ -399,7 +306,6 @@
 
     /**
      * @return the {@link PreferenceUtils} used by the instance of {@link WorkManager}.
-     * @hide
      */
     @RestrictTo(RestrictTo.Scope.LIBRARY_GROUP)
     public @NonNull PreferenceUtils getPreferenceUtils() {
@@ -408,7 +314,6 @@
 
     /**
      * @return the {@link Trackers} used by {@link WorkManager}
-     * @hide
      */
     @RestrictTo(RestrictTo.Scope.LIBRARY_GROUP)
     @NonNull
@@ -575,9 +480,23 @@
                 mWorkTaskExecutor);
     }
 
+    @NonNull
+    @Override
+    public Flow<WorkInfo> getWorkInfoByIdFlow(@NonNull UUID id) {
+        return getWorkStatusPojoFlowDataForIds(getWorkDatabase().workSpecDao(), id);
+    }
+
     @Override
     public @NonNull ListenableFuture<WorkInfo> getWorkInfoById(@NonNull UUID id) {
         return StatusRunnable.forUUID(mWorkDatabase, mWorkTaskExecutor, id);
+    }
+
+    @NonNull
+    @Override
+    public Flow<List<WorkInfo>> getWorkInfosByTagFlow(@NonNull String tag) {
+        WorkSpecDao workSpecDao = mWorkDatabase.workSpecDao();
+        return getWorkStatusPojoFlowForTag(workSpecDao,
+                mWorkTaskExecutor.getTaskCoroutineDispatcher(), tag);
     }
 
     @Override
@@ -607,6 +526,14 @@
                 inputLiveData,
                 WorkSpec.WORK_INFO_MAPPER,
                 mWorkTaskExecutor);
+    }
+
+    @NonNull
+    @Override
+    public Flow<List<WorkInfo>> getWorkInfosForUniqueWorkFlow(@NonNull String uniqueWorkName) {
+        WorkSpecDao workSpecDao = mWorkDatabase.workSpecDao();
+        return getWorkStatusPojoFlowForName(workSpecDao,
+                mWorkTaskExecutor.getTaskCoroutineDispatcher(), uniqueWorkName);
     }
 
     @Override
@@ -632,14 +559,6 @@
 
     @NonNull
     @Override
-<<<<<<< HEAD
-    public ListenableFuture<List<WorkInfo>> getWorkInfos(
-            @NonNull WorkQuery workQuery) {
-        StatusRunnable<List<WorkInfo>> runnable =
-                StatusRunnable.forWorkQuerySpec(this, workQuery);
-        mWorkTaskExecutor.getSerialTaskExecutor().execute(runnable);
-        return runnable.getFuture();
-=======
     public Flow<List<WorkInfo>> getWorkInfosFlow(@NonNull WorkQuery workQuery) {
         RawWorkInfoDao rawWorkInfoDao = mWorkDatabase.rawWorkInfoDao();
         return getWorkInfoPojosFlow(rawWorkInfoDao, mWorkTaskExecutor.getTaskCoroutineDispatcher(),
@@ -650,7 +569,6 @@
     @Override
     public ListenableFuture<List<WorkInfo>> getWorkInfos(@NonNull WorkQuery workQuery) {
         return StatusRunnable.forWorkQuerySpec(mWorkDatabase, mWorkTaskExecutor, workQuery);
->>>>>>> fdff00cc
     }
 
     @NonNull
@@ -670,7 +588,6 @@
     }
 
     /**
-     * @hide
      */
     @Nullable
     @RestrictTo(RestrictTo.Scope.LIBRARY_GROUP)
@@ -693,41 +610,8 @@
     }
 
     /**
-     * @param workSpecId The {@link WorkSpec} id to start
-     * @hide
-     */
-    @RestrictTo(RestrictTo.Scope.LIBRARY_GROUP)
-    public void startWork(@NonNull StartStopToken workSpecId) {
-        startWork(workSpecId, null);
-    }
-
-    /**
-     * @param workSpecId The {@link WorkSpec} id to start
-     * @param runtimeExtras The {@link WorkerParameters.RuntimeExtras} associated with this work
-     * @hide
-     */
-    @RestrictTo(RestrictTo.Scope.LIBRARY_GROUP)
-    public void startWork(
-            @NonNull StartStopToken workSpecId,
-            @Nullable WorkerParameters.RuntimeExtras runtimeExtras) {
-        mWorkTaskExecutor
-                .executeOnTaskThread(
-                        new StartWorkRunnable(mProcessor, workSpecId, runtimeExtras));
-    }
-
-    /**
-     * @param workSpecId The {@link WorkSpec} id to stop
-     * @hide
-     */
-    @RestrictTo(RestrictTo.Scope.LIBRARY_GROUP)
-    public void stopWork(@NonNull StartStopToken workSpecId) {
-        mWorkTaskExecutor.executeOnTaskThread(new StopWorkRunnable(mProcessor, workSpecId, false));
-    }
-
-    /**
      * @param id The {@link WorkSpec} id to stop when running in the context of a
      *                   foreground service.
-     * @hide
      */
     @RestrictTo(RestrictTo.Scope.LIBRARY_GROUP)
     public void stopForegroundWork(@NonNull WorkGenerationalId id) {
@@ -739,7 +623,6 @@
      * Reschedules all the eligible work. Useful for cases like, app was force stopped or
      * BOOT_COMPLETED, TIMEZONE_CHANGED and TIME_SET for AlarmManager.
      *
-     * @hide
      */
     public void rescheduleEligibleWork() {
         // TODO (rahulrav@) Make every scheduler do its own cancelAll().
@@ -759,7 +642,6 @@
     /**
      * A way for {@link ForceStopRunnable} to tell {@link WorkManagerImpl} that it has completed.
      *
-     * @hide
      */
     @RestrictTo(RestrictTo.Scope.LIBRARY_GROUP)
     public void onForceStopRunnableCompleted() {
@@ -778,73 +660,21 @@
      * after a call to {@link BroadcastReceiver#goAsync()}. Once {@link ForceStopRunnable} is done,
      * we can safely call {@link BroadcastReceiver.PendingResult#finish()}.
      *
-     * @hide
      */
     @RestrictTo(RestrictTo.Scope.LIBRARY_GROUP)
     public void setReschedulePendingResult(
             @NonNull BroadcastReceiver.PendingResult rescheduleReceiverResult) {
         synchronized (sLock) {
+            // if we have two broadcast in the row, finish old one and use new one
+            if (mRescheduleReceiverResult != null) {
+                mRescheduleReceiverResult.finish();
+            }
             mRescheduleReceiverResult = rescheduleReceiverResult;
             if (mForceStopRunnableCompleted) {
                 mRescheduleReceiverResult.finish();
                 mRescheduleReceiverResult = null;
             }
         }
-    }
-
-    /**
-     * Initializes an instance of {@link WorkManagerImpl}.
-     *
-     * @param context The application {@link Context}
-     * @param configuration The {@link Configuration} configuration
-     * @param workDatabase The {@link WorkDatabase} instance
-     * @param schedulers The {@link List} of {@link Scheduler}s to use
-     * @param processor The {@link Processor} instance
-     */
-    private void internalInit(@NonNull Context context,
-            @NonNull Configuration configuration,
-            @NonNull TaskExecutor workTaskExecutor,
-            @NonNull WorkDatabase workDatabase,
-            @NonNull List<Scheduler> schedulers,
-            @NonNull Processor processor) {
-
-        context = context.getApplicationContext();
-        mContext = context;
-        mConfiguration = configuration;
-        mWorkTaskExecutor = workTaskExecutor;
-        mWorkDatabase = workDatabase;
-        mSchedulers = schedulers;
-        mProcessor = processor;
-        mPreferenceUtils = new PreferenceUtils(workDatabase);
-        mForceStopRunnableCompleted = false;
-        Schedulers.registerRescheduling(schedulers, processor,
-                workTaskExecutor.getSerialTaskExecutor(), workDatabase, configuration);
-        // Check for direct boot mode
-        if (Build.VERSION.SDK_INT >= Build.VERSION_CODES.N && Api24Impl.isDeviceProtectedStorage(
-                context)) {
-            throw new IllegalStateException("Cannot initialize WorkManager in direct boot mode");
-        }
-
-        // Checks for app force stops.
-        mWorkTaskExecutor.executeOnTaskThread(new ForceStopRunnable(context, this));
-    }
-
-    /**
-     * @hide
-     */
-    @RestrictTo(RestrictTo.Scope.LIBRARY_GROUP)
-    @NonNull
-    public List<Scheduler> createSchedulers(
-            @NonNull Context context,
-            @NonNull Configuration configuration,
-            @NonNull Trackers trackers
-    ) {
-
-        return Arrays.asList(
-                Schedulers.createBestAvailableBackgroundScheduler(context, this),
-                // Specify the task executor directly here as this happens before internalInit.
-                // GreedyScheduler creates ConstraintTrackers and controllers eagerly.
-                new GreedyScheduler(context, configuration, trackers, this));
     }
 
     /**
