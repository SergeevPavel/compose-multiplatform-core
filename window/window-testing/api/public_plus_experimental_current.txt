// Signature format: 4.0
package androidx.window.testing.layout {

  public final class DisplayFeatureTesting {
    method public static androidx.window.layout.FoldingFeature createFoldingFeature(android.app.Activity activity, optional int center, optional int size, optional androidx.window.layout.FoldingFeature.State state, optional androidx.window.layout.FoldingFeature.Orientation orientation);
    method public static androidx.window.layout.FoldingFeature createFoldingFeature(android.app.Activity activity, optional int center, optional int size, optional androidx.window.layout.FoldingFeature.State state);
    method public static androidx.window.layout.FoldingFeature createFoldingFeature(android.app.Activity activity, optional int center, optional int size);
    method public static androidx.window.layout.FoldingFeature createFoldingFeature(android.app.Activity activity, optional int center);
    method public static androidx.window.layout.FoldingFeature createFoldingFeature(android.app.Activity activity);
    method @androidx.window.core.ExperimentalWindowApi public static androidx.window.layout.FoldingFeature createFoldingFeature(android.graphics.Rect windowBounds, optional int center, optional int size, optional androidx.window.layout.FoldingFeature.State state, optional androidx.window.layout.FoldingFeature.Orientation orientation);
    method @androidx.window.core.ExperimentalWindowApi public static androidx.window.layout.FoldingFeature createFoldingFeature(android.graphics.Rect windowBounds, optional int center, optional int size, optional androidx.window.layout.FoldingFeature.State state);
    method @androidx.window.core.ExperimentalWindowApi public static androidx.window.layout.FoldingFeature createFoldingFeature(android.graphics.Rect windowBounds, optional int center, optional int size);
    method @androidx.window.core.ExperimentalWindowApi public static androidx.window.layout.FoldingFeature createFoldingFeature(android.graphics.Rect windowBounds, optional int center);
    method @androidx.window.core.ExperimentalWindowApi public static androidx.window.layout.FoldingFeature createFoldingFeature(android.graphics.Rect windowBounds);
  }

  @androidx.window.core.ExperimentalWindowApi public final class StubWindowMetricsCalculatorRule implements org.junit.rules.TestRule {
    ctor public StubWindowMetricsCalculatorRule();
    method public org.junit.runners.model.Statement apply(org.junit.runners.model.Statement base, org.junit.runner.Description description);
  }

  public final class WindowLayoutInfoPublisherRule implements org.junit.rules.TestRule {
    ctor public WindowLayoutInfoPublisherRule();
    method public org.junit.runners.model.Statement apply(org.junit.runners.model.Statement base, org.junit.runner.Description description);
<<<<<<< HEAD
    method public void overrideWindowLayoutInfo(androidx.window.WindowLayoutInfo info);
=======
    method public void overrideWindowLayoutInfo(androidx.window.layout.WindowLayoutInfo info);
  }

  public final class WindowLayoutInfoTesting {
    method public static androidx.window.layout.WindowLayoutInfo createWindowLayoutInfo(optional java.util.List<? extends androidx.window.layout.DisplayFeature> displayFeatures);
    method public static androidx.window.layout.WindowLayoutInfo createWindowLayoutInfo();
>>>>>>> 5d42ef8c
  }

}
<|MERGE_RESOLUTION|>--- conflicted
+++ resolved
@@ -22,16 +22,12 @@
   public final class WindowLayoutInfoPublisherRule implements org.junit.rules.TestRule {
     ctor public WindowLayoutInfoPublisherRule();
     method public org.junit.runners.model.Statement apply(org.junit.runners.model.Statement base, org.junit.runner.Description description);
-<<<<<<< HEAD
-    method public void overrideWindowLayoutInfo(androidx.window.WindowLayoutInfo info);
-=======
     method public void overrideWindowLayoutInfo(androidx.window.layout.WindowLayoutInfo info);
   }
 
   public final class WindowLayoutInfoTesting {
     method public static androidx.window.layout.WindowLayoutInfo createWindowLayoutInfo(optional java.util.List<? extends androidx.window.layout.DisplayFeature> displayFeatures);
     method public static androidx.window.layout.WindowLayoutInfo createWindowLayoutInfo();
->>>>>>> 5d42ef8c
   }
 
 }
