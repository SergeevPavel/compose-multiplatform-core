<?xml version="1.0" encoding="utf-8"?><!--
  Copyright 2021 The Android Open Source Project

  Licensed under the Apache License, Version 2.0 (the "License");
  you may not use this file except in compliance with the License.
  You may obtain a copy of the License at

       http://www.apache.org/licenses/LICENSE-2.0

  Unless required by applicable law or agreed to in writing, software
  distributed under the License is distributed on an "AS IS" BASIS,
  WITHOUT WARRANTIES OR CONDITIONS OF ANY KIND, either express or implied.
  See the License for the specific language governing permissions and
  limitations under the License.
  -->
<manifest xmlns:android="http://schemas.android.com/apk/res/android"
    xmlns:tools="http://schemas.android.com/tools">

    <application
        android:allowBackup="false"
        android:icon="@mipmap/ic_launcher"
        android:label="@string/demos_label"
        android:name=".DemoApplication"
        android:supportsRtl="true">

        <activity
            android:name=".GlanceAppWidgetDemoActivity"
            android:exported="true"
            android:label="@string/demos_label"
            android:windowSoftInputMode="adjustResize">
            <intent-filter>
                <action android:name="android.intent.action.MAIN" />
                <category android:name="android.intent.category.LAUNCHER" />
            </intent-filter>
        </activity>

        <activity
            android:name=".SimpleWidgetViewer"
            android:exported="true"
            android:label="@string/demo_widget_viewer"
            android:theme="@android:style/Theme.Material.Light.NoActionBar" >
            <intent-filter>
                <action android:name="android.intent.action.MAIN" />
                <category android:name="android.intent.category.LAUNCHER" />
            </intent-filter>
        </activity>

        <activity android:name=".ActionDemoActivity" />
        <service
            android:name=".ActionDemoService"
            tools:ignore="MissingServiceExportedEqualsTrue" />

        <activity android:name=".ListClickDestinationActivity" android:exported="false" />
        <activity android:name=".ErrorUiAppWidgetConfigurationActivity"
            android:exported="false"
            >
            <intent-filter>
                <action android:name="android.appwidget.action.APPWIDGET_CONFIGURE" />
            </intent-filter>
        </activity>


        <receiver
            android:name="androidx.glance.appwidget.demos.ResponsiveAppWidgetReceiver"
            android:enabled="@bool/glance_appwidget_available"
            android:exported="false"
            android:label="@string/responsive_widget_name">
            <intent-filter>
                <action android:name="android.appwidget.action.APPWIDGET_UPDATE" />
                <action android:name="android.intent.action.LOCALE_CHANGED" />
            </intent-filter>
            <meta-data
                android:name="android.appwidget.provider"
                android:resource="@xml/default_app_widget_info" />
        </receiver>

        <receiver
            android:name="androidx.glance.appwidget.demos.ExactAppWidgetReceiver"
            android:enabled="@bool/glance_appwidget_available"
            android:exported="false"
            android:label="@string/exact_widget_name">
            <intent-filter>
                <action android:name="android.appwidget.action.APPWIDGET_UPDATE" />
                <action android:name="android.intent.action.LOCALE_CHANGED" />
            </intent-filter>
            <meta-data
                android:name="android.appwidget.provider"
                android:resource="@xml/default_app_widget_info" />
        </receiver>

        <receiver
            android:name="androidx.glance.appwidget.demos.ResizingAppWidgetReceiver"
            android:enabled="@bool/glance_appwidget_available"
            android:exported="false"
            android:label="@string/resizing_widget_name">
            <intent-filter>
                <action android:name="android.appwidget.action.APPWIDGET_UPDATE" />
                <action android:name="android.intent.action.LOCALE_CHANGED" />
            </intent-filter>
            <meta-data
                android:name="android.appwidget.provider"
                android:resource="@xml/default_app_widget_info" />
        </receiver>

        <receiver
            android:name="androidx.glance.appwidget.demos.CompoundButtonAppWidgetReceiver"
            android:enabled="@bool/glance_appwidget_available"
            android:exported="false"
            android:label="@string/compound_button_widget_name">
            <intent-filter>
                <action android:name="android.appwidget.action.APPWIDGET_UPDATE" />
            </intent-filter>
            <meta-data
                android:name="android.appwidget.provider"
                android:resource="@xml/default_app_widget_info" />
        </receiver>

        <receiver
            android:name="androidx.glance.appwidget.demos.ActionAppWidgetReceiver"
            android:enabled="@bool/glance_appwidget_available"
            android:exported="false"
            android:label="@string/action_widget_name">
            <intent-filter>
                <action android:name="android.appwidget.action.APPWIDGET_UPDATE" />
                <action android:name="android.intent.action.LOCALE_CHANGED" />
            </intent-filter>
            <meta-data
                android:name="android.appwidget.provider"
                android:resource="@xml/action_app_widget_info" />
        </receiver>

        <receiver
            android:name="androidx.glance.appwidget.demos.ErrorUiAppWidgetReceiver"
            android:label="@string/error_widget_name"
            android:enabled="@bool/glance_appwidget_available"
            android:exported="false">
            <intent-filter>
                <action android:name="android.appwidget.action.APPWIDGET_UPDATE" />
                <action android:name="android.intent.action.LOCALE_CHANGED" />
            </intent-filter>
            <meta-data
                android:name="android.appwidget.provider"
                android:resource="@xml/error_ui_demo_app_widget_info" />
        </receiver>

        <receiver
<<<<<<< HEAD
=======
            android:name="androidx.glance.appwidget.demos.FontDemoAppWidgetReceiver"
            android:label="@string/font_widget_name"
            android:enabled="@bool/glance_appwidget_available"
            android:exported="false">
            <intent-filter>
                <action android:name="android.appwidget.action.APPWIDGET_UPDATE" />
                <action android:name="android.intent.action.LOCALE_CHANGED" />
            </intent-filter>
            <meta-data
                android:name="android.appwidget.provider"
                android:resource="@xml/default_app_widget_info" />
        </receiver>

        <receiver
            android:name="androidx.glance.appwidget.demos.TypographyDemoAppWidgetReceiver"
            android:label="@string/typography_widget_name"
            android:enabled="@bool/glance_appwidget_available"
            android:exported="false">
            <intent-filter>
                <action android:name="android.appwidget.action.APPWIDGET_UPDATE" />
            </intent-filter>
            <meta-data
                android:name="android.appwidget.provider"
                android:resource="@xml/default_app_widget_info" />
        </receiver>

        <receiver
>>>>>>> fdff00cc
            android:name="androidx.glance.appwidget.demos.ScrollableAppWidgetReceiver"
            android:label="@string/scrollable_widget_name"
            android:enabled="@bool/glance_appwidget_available"
            android:exported="false">
            <intent-filter>
                <action android:name="android.appwidget.action.APPWIDGET_UPDATE" />
            </intent-filter>
            <meta-data
                android:name="android.appwidget.provider"
                android:resource="@xml/default_app_widget_info" />
        </receiver>

        <receiver
            android:name="androidx.glance.appwidget.demos.ImageAppWidgetReceiver"
            android:label="@string/image_widget_name"
            android:enabled="@bool/glance_appwidget_available"
            android:exported="false">
            <intent-filter>
                <action android:name="android.appwidget.action.APPWIDGET_UPDATE" />
            </intent-filter>
            <meta-data
                android:name="android.appwidget.provider"
                android:resource="@xml/default_app_widget_info" />
        </receiver>

        <receiver
            android:name="androidx.glance.appwidget.demos.VerticalGridAppWidgetReceiver"
            android:label="@string/grid_widget_name"
            android:enabled="@bool/glance_appwidget_available"
            android:exported="false">
            <intent-filter>
                <action android:name="android.appwidget.action.APPWIDGET_UPDATE" />
            </intent-filter>
            <meta-data
                android:name="android.appwidget.provider"
                android:resource="@xml/default_app_widget_info" />
        </receiver>

        <receiver
            android:name="androidx.glance.appwidget.demos.DefaultStateAppWidgetReceiver"
            android:label="@string/default_state_widget_name"
            android:enabled="@bool/glance_appwidget_available"
            android:exported="false">
            <intent-filter>
                <action android:name="android.appwidget.action.APPWIDGET_UPDATE" />
            </intent-filter>
            <meta-data
                android:name="android.appwidget.provider"
                android:resource="@xml/default_app_widget_info" />
        </receiver>

        <receiver
            android:name="androidx.glance.appwidget.demos.ProgressIndicatorAppWidgetReceiver"
            android:label="@string/progress_indicator_widget_name"
            android:enabled="@bool/glance_appwidget_available"
            android:exported="false">
            <intent-filter>
                <action android:name="android.appwidget.action.APPWIDGET_UPDATE" />
            </intent-filter>
            <meta-data
                android:name="android.appwidget.provider"
                android:resource="@xml/default_app_widget_info" />
        </receiver>

        <receiver
            android:name="androidx.glance.appwidget.demos.DefaultColorsAppWidgetReceiver"
            android:label="@string/default_color_widget_name"
            android:enabled="@bool/glance_appwidget_available"
            android:exported="false">
            <intent-filter>
                <action android:name="android.appwidget.action.APPWIDGET_UPDATE" />
            </intent-filter>
            <meta-data
                android:name="android.appwidget.provider"
                android:resource="@xml/default_app_widget_info" />
        </receiver>

        <receiver
            android:name="androidx.glance.appwidget.demos.ButtonsWidgetBroadcastReceiver"
            android:enabled="@bool/glance_appwidget_available"
            android:exported="false"
            android:label="@string/buttons_widget_name">
            <intent-filter>
                <action android:name="android.appwidget.action.APPWIDGET_UPDATE" />
                <action android:name="android.intent.action.LOCALE_CHANGED" />
            </intent-filter>
            <meta-data
                android:name="android.appwidget.provider"
                android:resource="@xml/default_app_widget_info" />
        </receiver>

        <receiver
            android:name="androidx.glance.appwidget.demos.BackgroundTintWidgetBroadcastReceiver"
            android:label="@string/tint_widget"
            android:enabled="@bool/glance_appwidget_available"
            android:exported="false">
            <intent-filter>
                <action android:name="android.appwidget.action.APPWIDGET_UPDATE" />
            </intent-filter>
            <meta-data
                android:name="android.appwidget.provider"
                android:resource="@xml/default_app_widget_info" />
        </receiver>

        <receiver
            android:name="androidx.glance.appwidget.demos.TitleBarWidgetBroadcastReceiver"
            android:label="@string/title_bar_widget"
            android:enabled="@bool/glance_appwidget_available"
            android:exported="false">
            <intent-filter>
                <action android:name="android.appwidget.action.APPWIDGET_UPDATE" />
            </intent-filter>
            <meta-data
                android:name="android.appwidget.provider"
                android:resource="@xml/default_app_widget_info" />
        </receiver>
    </application>
</manifest><|MERGE_RESOLUTION|>--- conflicted
+++ resolved
@@ -144,8 +144,6 @@
         </receiver>
 
         <receiver
-<<<<<<< HEAD
-=======
             android:name="androidx.glance.appwidget.demos.FontDemoAppWidgetReceiver"
             android:label="@string/font_widget_name"
             android:enabled="@bool/glance_appwidget_available"
@@ -173,7 +171,6 @@
         </receiver>
 
         <receiver
->>>>>>> fdff00cc
             android:name="androidx.glance.appwidget.demos.ScrollableAppWidgetReceiver"
             android:label="@string/scrollable_widget_name"
             android:enabled="@bool/glance_appwidget_available"
@@ -200,6 +197,32 @@
         </receiver>
 
         <receiver
+            android:name="androidx.glance.appwidget.demos.RippleAppWidgetReceiver"
+            android:label="@string/ripple_widget_name"
+            android:enabled="@bool/glance_appwidget_available"
+            android:exported="false">
+            <intent-filter>
+                <action android:name="android.appwidget.action.APPWIDGET_UPDATE" />
+            </intent-filter>
+            <meta-data
+                android:name="android.appwidget.provider"
+                android:resource="@xml/default_app_widget_info" />
+        </receiver>
+
+        <receiver
+            android:name="androidx.glance.appwidget.demos.RemoteViewsWidgetReceiver"
+            android:label="@string/remote_views_widget_name"
+            android:enabled="@bool/glance_appwidget_available"
+            android:exported="false">
+            <intent-filter>
+                <action android:name="android.appwidget.action.APPWIDGET_UPDATE" />
+            </intent-filter>
+            <meta-data
+                android:name="android.appwidget.provider"
+                android:resource="@xml/default_app_widget_info" />
+        </receiver>
+
+        <receiver
             android:name="androidx.glance.appwidget.demos.VerticalGridAppWidgetReceiver"
             android:label="@string/grid_widget_name"
             android:enabled="@bool/glance_appwidget_available"
