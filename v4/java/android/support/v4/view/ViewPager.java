--- conflicted
+++ resolved
@@ -899,7 +899,6 @@
         }
     }
 
-<<<<<<< HEAD
     private void calculatePageOffsets(ItemInfo curItem, int curIndex, ItemInfo oldCurInfo) {
         final int N = mAdapter.getCount();
         final int width = getWidth();
@@ -983,14 +982,12 @@
         mNeedCalculatePageOffsets = false;
     }
 
-=======
     /**
      * This is the persistent state that is saved by ViewPager.  Only needed
      * if you are creating a sublass of ViewPager that must save its own
      * state, in which case it should implement a subclass of this which
      * contains that state.
      */
->>>>>>> 402ac589
     public static class SavedState extends BaseSavedState {
         int position;
         Parcelable adapterState;
@@ -2393,12 +2390,9 @@
         public boolean isDecor;
 
         /**
-<<<<<<< HEAD
-         * Gravity setting for use on decor views only
-=======
+         * Gravity setting for use on decor views only:
          * Where to position the view page within the overall ViewPager
          * container; constants are defined in {@link android.view.Gravity}.
->>>>>>> 402ac589
          */
         public int gravity;
 
