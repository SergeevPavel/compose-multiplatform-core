--- conflicted
+++ resolved
@@ -359,8 +359,6 @@
     }
 
     /**
-<<<<<<< HEAD
-=======
      * Custom staggered weight. When set, MotionLayout will use these values instead of the default
      * way of calculating the weight, ignoring those with a `Float.NaN` value.
      *
@@ -394,7 +392,6 @@
     }
 
     /**
->>>>>>> fdff00cc
      * Sets the custom Float [value] at the frame of the current [KeyAttributeScope].
      */
     fun KeyAttributeScope.customFloat(name: String, value: Float) {
