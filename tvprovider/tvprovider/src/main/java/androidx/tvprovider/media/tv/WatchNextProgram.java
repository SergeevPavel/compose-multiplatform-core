/*
 * Copyright (C) 2017 The Android Open Source Project
 *
 * Licensed under the Apache License, Version 2.0 (the "License");
 * you may not use this file except in compliance with the License.
 * You may obtain a copy of the License at
 *
 *      http://www.apache.org/licenses/LICENSE-2.0
 *
 * Unless required by applicable law or agreed to in writing, software
 * distributed under the License is distributed on an "AS IS" BASIS,
 * WITHOUT WARRANTIES OR CONDITIONS OF ANY KIND, either express or implied.
 * See the License for the specific language governing permissions and
 * limitations under the License.
 */
package androidx.tvprovider.media.tv;

import static androidx.annotation.RestrictTo.Scope.LIBRARY_GROUP_PREFIX;

import android.content.ContentValues;
import android.database.Cursor;
import android.os.Build;

import androidx.annotation.IntDef;
import androidx.annotation.NonNull;
import androidx.annotation.RestrictTo;
import androidx.tvprovider.media.tv.TvContractCompat.WatchNextPrograms;

import java.lang.annotation.Retention;
import java.lang.annotation.RetentionPolicy;
import java.util.Objects;
import java.util.Set;

/**
 * A convenience class to access {@link WatchNextPrograms} entries in the system content
 * provider.
 *
 * <p>This class makes it easy to insert or retrieve a program from the system content provider,
 * which is defined in {@link TvContractCompat}.
 *
 * <p>Usage example when inserting a "watch next" program:
 * <pre>
 * WatchNextProgram watchNextProgram = new WatchNextProgram.Builder()
 *         .setWatchNextType(WatchNextPrograms.WATCH_NEXT_TYPE_CONTINUE)
 *         .setType(PreviewPrograms.TYPE_MOVIE)
 *         .setTitle("Program Title")
 *         .setDescription("Program Description")
 *         .setPosterArtUri(Uri.parse("http://example.com/poster_art.png"))
 *         // Set more attributes...
 *         .build();
 * Uri watchNextProgramUri = getContentResolver().insert(WatchNextPrograms.CONTENT_URI,
 *         watchNextProgram.toContentValues());
 * </pre>
 *
 * <p>Usage example when retrieving a "watch next" program:
 * <pre>
 * WatchNextProgram watchNextProgram;
 * try (Cursor cursor = resolver.query(watchNextProgramUri, null, null, null, null)) {
 *     if (cursor != null && cursor.getCount() != 0) {
 *         cursor.moveToNext();
 *         watchNextProgram = WatchNextProgram.fromCursor(cursor);
 *     }
 * }
 * </pre>
 *
 * <p>Usage example when updating an existing "watch next" program:
 * <pre>
 * WatchNextProgram updatedProgram = new WatchNextProgram.Builder(watchNextProgram)
 *         .setLastEngagementTimeUtcMillis(System.currentTimeMillis())
 *         .build();
 * getContentResolver().update(TvContractCompat.buildWatchNextProgramUri(updatedProgram.getId()),
 *         updatedProgram.toContentValues(), null, null);
 * </pre>
 *
 * <p>Usage example when deleting a "watch next" program:
 * <pre>
 * getContentResolver().delete(TvContractCompat.buildWatchNextProgramUri(existingProgram.getId()),
 *         null, null);
 * </pre>
 */
public final class WatchNextProgram extends BasePreviewProgram {
    /**
<<<<<<< HEAD
     * @hide
=======
     * The projection for a {@link WatchNextProgram} query.
     * <p> This provides a array of strings containing the columns to be used in the
     * query and in creating a Cursor object, which is used to iterate through the rows in the
     * table.
>>>>>>> fdff00cc
     */
    @NonNull
    public static final String[] PROJECTION = getProjection();

    private static final long INVALID_LONG_VALUE = -1;

    /** @hide */
    @IntDef({
            WATCH_NEXT_TYPE_UNKNOWN,
            WatchNextPrograms.WATCH_NEXT_TYPE_CONTINUE,
            WatchNextPrograms.WATCH_NEXT_TYPE_NEXT,
            WatchNextPrograms.WATCH_NEXT_TYPE_NEW,
            WatchNextPrograms.WATCH_NEXT_TYPE_WATCHLIST,
    })
    @Retention(RetentionPolicy.SOURCE)
    @RestrictTo(LIBRARY_GROUP_PREFIX)
    public @interface WatchNextType {
    }

    /**
     * The unknown watch next type. Use this type when the actual type is not known.
     */
    public static final int WATCH_NEXT_TYPE_UNKNOWN = -1;

    WatchNextProgram(Builder builder) {
        super(builder);
    }

    /**
     * @return The value of {@link WatchNextPrograms#COLUMN_WATCH_NEXT_TYPE} for the program,
     * or {@link #WATCH_NEXT_TYPE_UNKNOWN} if it's unknown.
     */
    public @WatchNextType int getWatchNextType() {
        Integer i = mValues.getAsInteger(WatchNextPrograms.COLUMN_WATCH_NEXT_TYPE);
        return i == null ? WATCH_NEXT_TYPE_UNKNOWN : i;
    }

    /**
     * @return The value of {@link WatchNextPrograms#COLUMN_LAST_ENGAGEMENT_TIME_UTC_MILLIS} for the
     * program.
     */
    public long getLastEngagementTimeUtcMillis() {
        Long l = mValues.getAsLong(WatchNextPrograms.COLUMN_LAST_ENGAGEMENT_TIME_UTC_MILLIS);
        return l == null ? INVALID_LONG_VALUE : l;
    }

    @Override
    public boolean equals(Object other) {
        if (!(other instanceof WatchNextProgram)) {
            return false;
        }
        return mValues.equals(((WatchNextProgram) other).mValues);
    }

    /**
     * Indicates whether some other WatchNextProgram has any set attribute that is different from
     * this WatchNextProgram's respective attributes. An attribute is considered "set" if its key
     * is present in the ContentValues vector.
     */
    public boolean hasAnyUpdatedValues(WatchNextProgram update) {
        Set<String> updateKeys = update.mValues.keySet();
        for (String key : updateKeys) {
            Object updateValue = update.mValues.get(key);
            Object currValue = mValues.get(key);
            if (!Objects.deepEquals(updateValue, currValue)) {
                return true;
            }
        }
        return false;
    }

    @Override
    public String toString() {
        return "WatchNextProgram{" + mValues.toString() + "}";
    }

    /**
     * @return The fields of the Program in the ContentValues format to be easily inserted into the
     * TV Input Framework database.
     */
    @Override
    public ContentValues toContentValues() {
        return toContentValues(false);
    }

    /**
     * Returns fields of the WatchNextProgram in the ContentValues format to be easily inserted
     * into the TV Input Framework database.
     *
     * @param includeProtectedFields Whether the fields protected by system is included or not.
     * @hide
     */
    @RestrictTo(LIBRARY_GROUP_PREFIX)
    @Override
    public ContentValues toContentValues(boolean includeProtectedFields) {
        ContentValues values = super.toContentValues(includeProtectedFields);
        if (Build.VERSION.SDK_INT < Build.VERSION_CODES.O) {
            values.remove(WatchNextPrograms.COLUMN_WATCH_NEXT_TYPE);
            values.remove(WatchNextPrograms.COLUMN_LAST_ENGAGEMENT_TIME_UTC_MILLIS);
        }
        return values;
    }

    /**
     * Creates a WatchNextProgram object from a cursor including the fields defined in
     * {@link WatchNextPrograms}.
     *
     * @param cursor A row from the TV Input Framework database.
     * @return A Program with the values taken from the cursor.
     */
    public static WatchNextProgram fromCursor(Cursor cursor) {
        // TODO: Add additional API which does not use costly getColumnIndex().
        Builder builder = new Builder();
        BasePreviewProgram.setFieldsFromCursor(cursor, builder);
        int index;
        if ((index = cursor.getColumnIndex(WatchNextPrograms.COLUMN_WATCH_NEXT_TYPE)) >= 0
                && !cursor.isNull(index)) {
            builder.setWatchNextType(cursor.getInt(index));
        }
        if ((index = cursor.getColumnIndex(
                WatchNextPrograms.COLUMN_LAST_ENGAGEMENT_TIME_UTC_MILLIS)) >= 0
                && !cursor.isNull(index)) {
            builder.setLastEngagementTimeUtcMillis(cursor.getLong(index));
        }
        return builder.build();
    }

    private static String[] getProjection() {
        String[] oColumns = new String[]{
                WatchNextPrograms.COLUMN_WATCH_NEXT_TYPE,
                WatchNextPrograms.COLUMN_LAST_ENGAGEMENT_TIME_UTC_MILLIS,
        };
        return CollectionUtils.concatAll(BasePreviewProgram.PROJECTION, oColumns);
    }

    /**
     * This Builder class simplifies the creation of a {@link WatchNextProgram} object.
     */
    public static final class Builder extends BasePreviewProgram.Builder<Builder> {

        /**
         * Creates a new Builder object.
         */
        public Builder() {
        }

        /**
         * Creates a new Builder object with values copied from another Program.
         *
         * @param other The Program you're copying from.
         */
        public Builder(WatchNextProgram other) {
            mValues = new ContentValues(other.mValues);
        }

        /**
         * Sets the "watch next" type of this program content.
         *
         * <p>The value should match one of the followings:
         * {@link WatchNextPrograms#WATCH_NEXT_TYPE_CONTINUE},
         * {@link WatchNextPrograms#WATCH_NEXT_TYPE_NEXT}, and
         * {@link WatchNextPrograms#WATCH_NEXT_TYPE_NEW}.
         *
         * @param watchNextType The value of {@link WatchNextPrograms#COLUMN_WATCH_NEXT_TYPE} for
         *                      the program.
         * @return This Builder object to allow for chaining of calls to builder methods.
         */
        public Builder setWatchNextType(@WatchNextType int watchNextType) {
            mValues.put(WatchNextPrograms.COLUMN_WATCH_NEXT_TYPE, watchNextType);
            return this;
        }

        /**
         * Sets the time when the program is going to begin in milliseconds since the epoch.
         *
         * @param lastEngagementTimeUtcMillis The value of
         *      {@link WatchNextPrograms#COLUMN_LAST_ENGAGEMENT_TIME_UTC_MILLIS}
         *      for the program.
         * @return This Builder object to allow for chaining of calls to builder methods.
         */
        public Builder setLastEngagementTimeUtcMillis(long lastEngagementTimeUtcMillis) {
            mValues.put(WatchNextPrograms.COLUMN_LAST_ENGAGEMENT_TIME_UTC_MILLIS,
                    lastEngagementTimeUtcMillis);
            return this;
        }

        /**
         * @return A new Program with values supplied by the Builder.
         */
        public WatchNextProgram build() {
            return new WatchNextProgram(this);
        }
    }
}<|MERGE_RESOLUTION|>--- conflicted
+++ resolved
@@ -80,21 +80,16 @@
  */
 public final class WatchNextProgram extends BasePreviewProgram {
     /**
-<<<<<<< HEAD
-     * @hide
-=======
      * The projection for a {@link WatchNextProgram} query.
      * <p> This provides a array of strings containing the columns to be used in the
      * query and in creating a Cursor object, which is used to iterate through the rows in the
      * table.
->>>>>>> fdff00cc
      */
     @NonNull
     public static final String[] PROJECTION = getProjection();
 
     private static final long INVALID_LONG_VALUE = -1;
 
-    /** @hide */
     @IntDef({
             WATCH_NEXT_TYPE_UNKNOWN,
             WatchNextPrograms.WATCH_NEXT_TYPE_CONTINUE,
@@ -178,7 +173,6 @@
      * into the TV Input Framework database.
      *
      * @param includeProtectedFields Whether the fields protected by system is included or not.
-     * @hide
      */
     @RestrictTo(LIBRARY_GROUP_PREFIX)
     @Override
