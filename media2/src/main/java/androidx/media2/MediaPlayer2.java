--- conflicted
+++ resolved
@@ -224,11 +224,7 @@
  *
  * @hide
  */
-<<<<<<< HEAD
-@RestrictTo(LIBRARY)
-=======
 @RestrictTo(LIBRARY_GROUP_PREFIX)
->>>>>>> b8674774
 public abstract class MediaPlayer2 {
 
     /**
