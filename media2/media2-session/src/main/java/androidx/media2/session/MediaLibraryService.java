/*
 * Copyright 2019 The Android Open Source Project
 *
 * Licensed under the Apache License, Version 2.0 (the "License");
 * you may not use this file except in compliance with the License.
 * You may obtain a copy of the License at
 *
 *      http://www.apache.org/licenses/LICENSE-2.0
 *
 * Unless required by applicable law or agreed to in writing, software
 * distributed under the License is distributed on an "AS IS" BASIS,
 * WITHOUT WARRANTIES OR CONDITIONS OF ANY KIND, either express or implied.
 * See the License for the specific language governing permissions and
 * limitations under the License.
 */

package androidx.media2.session;

import static androidx.annotation.RestrictTo.Scope.LIBRARY;
import static androidx.media2.session.LibraryResult.RESULT_ERROR_NOT_SUPPORTED;

import android.app.PendingIntent;
import android.content.Context;
import android.content.Intent;
import android.media.browse.MediaBrowser;
import android.os.Bundle;
import android.os.IBinder;
import android.text.TextUtils;

import androidx.annotation.IntRange;
import androidx.annotation.NonNull;
import androidx.annotation.Nullable;
import androidx.annotation.RestrictTo;
import androidx.annotation.VisibleForTesting;
import androidx.core.content.ContextCompat;
import androidx.media.MediaSessionManager.RemoteUserInfo;
import androidx.media2.common.MediaMetadata;
import androidx.media2.common.SessionPlayer;
import androidx.media2.session.LibraryResult.ResultCode;
import androidx.media2.session.MediaSession.ControllerInfo;
import androidx.versionedparcelable.ParcelField;
import androidx.versionedparcelable.VersionedParcelable;
import androidx.versionedparcelable.VersionedParcelize;

import java.util.concurrent.Executor;

/**
 * Base class for media library services, which is the service containing {@link
 * MediaLibrarySession}.
 *
 * <p>Media library services enable applications to browse media content provided by an application
 * and ask the application to start playing it. They may also be used to control content that is
 * already playing by way of a {@link MediaSession}.
 *
 * <p>When extending this class, also add the following to your {@code AndroidManifest.xml}.
 *
 * <pre>
 * &lt;service android:name="component_name_of_your_implementation" &gt;
 *   &lt;intent-filter&gt;
 *     &lt;action android:name="androidx.media2.session.MediaLibraryService" /&gt;
 *   &lt;/intent-filter&gt;
 * &lt;/service&gt;</pre>
 *
 * <p>You may also declare
 *
 * <pre>android.media.browse.MediaBrowserService</pre>
 *
 * for compatibility with {@link android.support.v4.media.MediaBrowserCompat}. This service can
 * handle it automatically.
 *
 * @see MediaSessionService
 * @deprecated androidx.media2 is deprecated. Please migrate to <a
 *     href="https://developer.android.com/guide/topics/media/media3">androidx.media3</a>.
 */
@Deprecated
public abstract class MediaLibraryService extends MediaSessionService {
    /**
     * The {@link Intent} that must be declared as handled by the service.
     */
    public static final String SERVICE_INTERFACE = "androidx.media2.session.MediaLibraryService";

    /**
     * Session for the {@link MediaLibraryService}. Build this object with {@link Builder} and
     * return in {@link MediaSessionService#onGetSession(ControllerInfo)}.
     *
     * <h3 id="BackwardCompatibility">Backward compatibility with legacy media browser APIs</h3>
     *
     * Media library session supports connection from both {@link MediaBrowser} and {@link
     * android.support.v4.media.MediaBrowserCompat}, but {@link ControllerInfo} may not be precise.
     * Here are current limitations with details.
     *
     * <table>
     * <tr><th>SDK version</th>
     *     <th>{@link ControllerInfo#getPackageName()}<br>for legacy browser</th>
     *     <th>{@link ControllerInfo#getUid()}<br>for legacy browser</th></tr>
     * <tr><td>{@code SDK_VERSION} &lt; 21</td>
     *     <td>Actual package name via {@link Context#getPackageName()}</td>
     *     <td>Actual UID</td></tr>
     * <tr><td>21 &ge; {@code SDK_VERSION} &lt; 28,<br>
     *         {@code MediaLibrarySessionCallback#onConnect} and<br>
     *         {@code MediaLibrarySessionCallback#onGetLibraryRoot}</td>
     *     <td>Actual package name via {@link Context#getPackageName()}</td>
     *     <td>Actual UID</td></tr>
     * <tr><td>21 &ge; {@code SDK_VERSION} &lt; 28, for other callbacks</td>
     *     <td>{@link RemoteUserInfo#LEGACY_CONTROLLER}</td>
     *     <td>Negative value</td></tr>
     * <tr><td>28 &ge; {@code SDK_VERSION}</td>
     *     <td>Actual package name via {@link Context#getPackageName()}</td>
     *     <td>Actual UID</td></tr>
     * </table>
     *
     * @deprecated androidx.media2 is deprecated. Please migrate to <a
     *     href="https://developer.android.com/guide/topics/media/media3">androidx.media3</a>.
     */
    @Deprecated
    public static final class MediaLibrarySession extends MediaSession {
        private final boolean mThrowsWhenInvalidReturn;

        /**
         * Callback for the {@link MediaLibrarySession}.
         *
         * <p>When you return {@link LibraryResult} with media items, items must have valid {@link
         * MediaMetadata#METADATA_KEY_MEDIA_ID} and specify {@link
         * MediaMetadata#METADATA_KEY_BROWSABLE} and {@link MediaMetadata#METADATA_KEY_PLAYABLE}.
         *
         * @deprecated androidx.media2 is deprecated. Please migrate to <a
         *     href="https://developer.android.com/guide/topics/media/media3">androidx.media3</a> .
         */
        @Deprecated
        public static class MediaLibrarySessionCallback extends MediaSession.SessionCallback {
            /**
             * Called to get the root information for browsing by a {@link MediaBrowser}.
             * <p>
             * To allow browsing media information, return the {@link LibraryResult} with the
             * {@link LibraryResult#RESULT_SUCCESS} and the root media item with the valid
             * {@link MediaMetadata#METADATA_KEY_MEDIA_ID media id}. The media id must be included
             * for the browser to get the children under it.
             * <p>
             * Interoperability: this callback may be called on the main thread, regardless of the
             * callback executor.
             *
             * @param session the session for this event
             * @param controller information of the controller requesting access to browse media.
             * @param params An optional library params of service-specific arguments to send
             *               to the media library service when connecting and retrieving the
             *               root id for browsing, or {@code null} if none.
             * @return a library result with the root media item with the id. A runtime exception
             *         will be thrown if an invalid result is returned.
             * @see SessionCommand#COMMAND_CODE_LIBRARY_GET_LIBRARY_ROOT
             * @see MediaMetadata#METADATA_KEY_MEDIA_ID
             * @see LibraryParams
             */
            @NonNull
            public LibraryResult onGetLibraryRoot(@NonNull MediaLibrarySession session,
                    @NonNull ControllerInfo controller, @Nullable LibraryParams params) {
                return new LibraryResult(RESULT_ERROR_NOT_SUPPORTED);
            }

            /**
             * Called to get an item.
             * <p>
             * To allow getting the item, return the {@link LibraryResult} with the
             * {@link LibraryResult#RESULT_SUCCESS} and the media item.
             *
             * @param session the session for this event
             * @param controller controller
             * @param mediaId non-empty media id of the requested item
             * @return a library result with a media item with the id. A runtime exception
             *         will be thrown if an invalid result is returned.
             * @see SessionCommand#COMMAND_CODE_LIBRARY_GET_ITEM
             */
            @NonNull
            public LibraryResult onGetItem(@NonNull MediaLibrarySession session,
                    @NonNull ControllerInfo controller, @NonNull String mediaId) {
                return new LibraryResult(RESULT_ERROR_NOT_SUPPORTED);
            }

            /**
             * Called to get children of given parent id. Return the children here for the browser.
             * <p>
             * To allow getting the children, return the {@link LibraryResult} with the
             * {@link LibraryResult#RESULT_SUCCESS} and the list of media item. Return an empty
             * list for no children rather than using result code for error.
             *
             * @param session the session for this event
             * @param controller controller
             * @param parentId non-empty parent id to get children
             * @param page page number. Starts from {@code 0}.
             * @param pageSize page size. Should be greater or equal to {@code 1}.
             * @param params library params
             * @return a library result with a list of media item with the id. A runtime exception
             *         will be thrown if an invalid result is returned.
             * @see SessionCommand#COMMAND_CODE_LIBRARY_GET_CHILDREN
             * @see LibraryParams
             */
            @NonNull
            public LibraryResult onGetChildren(@NonNull MediaLibrarySession session,
                    @NonNull ControllerInfo controller, @NonNull String parentId,
                    @IntRange(from = 0) int page, @IntRange(from = 1) int pageSize,
                    @Nullable LibraryParams params) {
                return new LibraryResult(RESULT_ERROR_NOT_SUPPORTED);
            }

            /**
             * Called when a controller subscribes to the parent.
             * <p>
             * It's your responsibility to keep subscriptions by your own and call
             * {@link MediaLibrarySession#notifyChildrenChanged(
             * ControllerInfo, String, int, LibraryParams)} when the parent is changed until it's
             * unsubscribed.
             * <p>
             * Interoperability: This will be called when
             * {@link android.support.v4.media.MediaBrowserCompat#subscribe} is called.
             * However, this won't be called when {@link MediaBrowser#subscribe} is called.
             *
             * @param session the session for this event
             * @param controller controller
             * @param parentId non-empty parent id
             * @param params library params
             * @return result code
             * @see SessionCommand#COMMAND_CODE_LIBRARY_SUBSCRIBE
             * @see LibraryParams
             */
            @ResultCode
            public int onSubscribe(@NonNull MediaLibrarySession session,
                    @NonNull ControllerInfo controller, @NonNull String parentId,
                    @Nullable LibraryParams params) {
                return RESULT_ERROR_NOT_SUPPORTED;
            }

            /**
             * Called when a controller unsubscribes to the parent.
             * <p>
             * Interoperability: This wouldn't be called if {@link MediaBrowser#unsubscribe} is
             * called while works well with
             * {@link android.support.v4.media.MediaBrowserCompat#unsubscribe}.
             *
             * @param session the session for this event
             * @param controller controller
             * @param parentId non-empty parent id
             * @return result code
             * @see SessionCommand#COMMAND_CODE_LIBRARY_UNSUBSCRIBE
             */
            @ResultCode
            public int onUnsubscribe(@NonNull MediaLibrarySession session,
                    @NonNull ControllerInfo controller, @NonNull String parentId) {
                return RESULT_ERROR_NOT_SUPPORTED;
            }

            /**
             * Called when a controller requests search.
             * <p>
             * Return immediately with the result of the attempt to search with the query. Notify
             * the number of search result through
             * {@link #notifySearchResultChanged(ControllerInfo, String, int, LibraryParams)}.
             * {@link MediaBrowser} will ask the search result with the pagination later.
             *
             * @param session the session for this event
             * @param controller controller
             * @param query The non-empty search query sent from the media browser.
             *              It contains keywords separated by space.
             * @param params library params
             * @return result code
             * @see SessionCommand#COMMAND_CODE_LIBRARY_SEARCH
             * @see #notifySearchResultChanged(ControllerInfo, String, int, LibraryParams)
             * @see LibraryParams
             */
            @ResultCode
            public int onSearch(@NonNull MediaLibrarySession session,
                    @NonNull ControllerInfo controller, @NonNull String query,
                    @Nullable LibraryParams params) {
                return RESULT_ERROR_NOT_SUPPORTED;
            }

            /**
             * Called to get the search result.
             * <p>
             * To allow getting the search result, return the {@link LibraryResult} with the
             * {@link LibraryResult#RESULT_SUCCESS} and the list of media item. Return an empty
             * list for no search result rather than using result code for error.
             * <p>
             * This may be called with a query that hasn't called with {@link #onSearch}, especially
             * when {@link android.support.v4.media.MediaBrowserCompat#search} is used.
             *
             * @param session the session for this event
             * @param controller controller
             * @param query The non-empty search query which was previously sent through
             *              {@link #onSearch}.
             * @param page page number. Starts from {@code 0}.
             * @param pageSize page size. Should be greater or equal to {@code 1}.
             * @param params library params
             * @return a library result with a list of media item with the id. A runtime exception
             *         will be thrown if an invalid result is returned.
             * @see SessionCommand#COMMAND_CODE_LIBRARY_GET_SEARCH_RESULT
             * @see LibraryParams
             */
            @NonNull
            public LibraryResult onGetSearchResult(
                    @NonNull MediaLibrarySession session, @NonNull ControllerInfo controller,
                    @NonNull String query, @IntRange(from = 0) int page,
                    @IntRange(from = 1) int pageSize, @Nullable LibraryParams params) {
                return new LibraryResult(RESULT_ERROR_NOT_SUPPORTED);
            }
        }

        /**
         * Builder for {@link MediaLibrarySession}.
         *
         * <p>Any incoming event from the {@link MediaController} will be handled on the callback
         * executor. If it's not set, {@link ContextCompat#getMainExecutor(Context)} will be used by
         * default.
         *
         * @deprecated androidx.media2 is deprecated. Please migrate to <a
         *     href="https://developer.android.com/guide/topics/media/media3">androidx.media3</a> .
         */
        // Override all methods just to show them with the type instead of generics in Javadoc.
        // This workarounds javadoc issue described in the MediaSession.BuilderBase.
        // Note: Don't override #setSessionCallback() because the callback can be set by the
        // constructor.
        @Deprecated
        public static final class Builder
                extends MediaSession.BuilderBase<
                        MediaLibrarySession, Builder, MediaLibrarySessionCallback> {
            private boolean mThrowsWhenInvalidReturn = true;

            // Builder requires MediaLibraryService instead of Context just to ensure that the
            // builder can be only instantiated within the MediaLibraryService.
            // Ideally it's better to make it inner class of service to enforce, but it violates API
            // guideline that Builders should be the inner class of the building target.
            public Builder(@NonNull MediaLibraryService service,
                    @NonNull SessionPlayer player,
                    @NonNull Executor callbackExecutor,
                    @NonNull MediaLibrarySessionCallback callback) {
                super(service, player);
                setSessionCallback(callbackExecutor, callback);
            }

            @Override
            @NonNull
            public Builder setSessionActivity(@Nullable PendingIntent pi) {
                return super.setSessionActivity(pi);
            }

            @Override
            @NonNull
            public Builder setId(@NonNull String id) {
                return super.setId(id);
            }

            @Override
            @NonNull
            public Builder setExtras(@NonNull Bundle extras) {
                return super.setExtras(extras);
            }

            /**
             * Prevents session to be crashed when it returns any invalid return.
             *
<<<<<<< HEAD
             * @hide
             **/
=======
             */
>>>>>>> fdff00cc
            @RestrictTo(LIBRARY)
            @NonNull
            @VisibleForTesting
            public Builder setThrowsWhenInvalidReturn(boolean throwsWhenInvalidReturn) {
                mThrowsWhenInvalidReturn = throwsWhenInvalidReturn;
                return this;
            }

            @Override
            @NonNull
            public MediaLibrarySession build() {
                if (mCallbackExecutor == null) {
                    mCallbackExecutor = ContextCompat.getMainExecutor(mContext);
                }
                if (mCallback == null) {
                    mCallback = new MediaLibrarySession.MediaLibrarySessionCallback() {};
                }
                return new MediaLibrarySession(mContext, mId, mPlayer, mSessionActivity,
                        mCallbackExecutor, mCallback, mExtras, mThrowsWhenInvalidReturn);
            }
        }

        MediaLibrarySession(Context context, String id, SessionPlayer player,
                PendingIntent sessionActivity, Executor callbackExecutor,
                MediaSession.SessionCallback callback, Bundle tokenExtras,
                boolean throwsWhenInvalidReturn) {
            super(context, id, player, sessionActivity, callbackExecutor, callback, tokenExtras);
            mThrowsWhenInvalidReturn = throwsWhenInvalidReturn;
        }

        @Override
        MediaLibrarySessionImpl createImpl(Context context, String id, SessionPlayer player,
                PendingIntent sessionActivity, Executor callbackExecutor,
                MediaSession.SessionCallback callback, Bundle tokenExtras) {
            return new MediaLibrarySessionImplBase(this, context, id, player, sessionActivity,
                    callbackExecutor, callback, tokenExtras, mThrowsWhenInvalidReturn);
        }

        @Override
        MediaLibrarySessionImpl getImpl() {
            return (MediaLibrarySessionImpl) super.getImpl();
        }

        /**
         * Notifies the controller of the change in a parent's children.
         * <p>
         * If the controller hasn't subscribed to the parent, the API will do nothing.
         * <p>
         * Controllers will use {@link MediaBrowser#getChildren(String, int, int, LibraryParams)}
         * to get the list of children.
         *
         * @param controller controller to notify
         * @param parentId non-empty parent id with changes in its children
         * @param itemCount number of children.
         * @param params library params
         */
        public void notifyChildrenChanged(@NonNull ControllerInfo controller,
                @NonNull String parentId, @IntRange(from = 0) int itemCount,
                @Nullable LibraryParams params) {
            if (controller == null) {
                throw new NullPointerException("controller shouldn't be null");
            }
            if (parentId == null) {
                throw new NullPointerException("parentId shouldn't be null");
            } else if (TextUtils.isEmpty(parentId)) {
                throw new IllegalArgumentException("parentId shouldn't be empty");
            }
            if (itemCount < 0) {
                throw new IllegalArgumentException("itemCount shouldn't be negative");
            }
            getImpl().notifyChildrenChanged(controller, parentId, itemCount, params);
        }

        /**
         * Notifies all controllers that subscribed to the parent about change in the parent's
         * children, regardless of the library params supplied by
         * {@link MediaBrowser#subscribe(String, LibraryParams)}.
         *  @param parentId non-empty parent id
         * @param itemCount number of children
         * @param params library params
         */
        // This is for the backward compatibility.
        public void notifyChildrenChanged(@NonNull String parentId, int itemCount,
                @Nullable LibraryParams params) {
            if (TextUtils.isEmpty(parentId)) {
                throw new IllegalArgumentException("parentId shouldn't be empty");
            }
            if (itemCount < 0) {
                throw new IllegalArgumentException("itemCount shouldn't be negative");
            }
            getImpl().notifyChildrenChanged(parentId, itemCount, params);
        }

        /**
         * Notifies controller about change in the search result.
         *
         * @param controller controller to notify
         * @param query previously sent non-empty search query from the controller.
         * @param itemCount the number of items that have been found in the search.
         * @param params library params
         */
        public void notifySearchResultChanged(@NonNull ControllerInfo controller,
                @NonNull String query, @IntRange(from = 0) int itemCount,
                @Nullable LibraryParams params) {
            if (controller == null) {
                throw new NullPointerException("controller shouldn't be null");
            }
            if (query == null) {
                throw new NullPointerException("query shouldn't be null");
            } else if (TextUtils.isEmpty(query)) {
                throw new IllegalArgumentException("query shouldn't be empty");
            }
            if (itemCount < 0) {
                throw new IllegalArgumentException("itemCount shouldn't be negative");
            }
            getImpl().notifySearchResultChanged(controller, query, itemCount, params);
        }

        @Override
        @NonNull
        MediaLibrarySessionCallback getCallback() {
            return (MediaLibrarySessionCallback) super.getCallback();
        }

        interface MediaLibrarySessionImpl extends MediaSessionImpl {
            // LibrarySession methods
            void notifyChildrenChanged(
                    @NonNull String parentId, int itemCount, @Nullable LibraryParams params);
            void notifyChildrenChanged(@NonNull ControllerInfo controller,
                    @NonNull String parentId, int itemCount, @Nullable LibraryParams params);
            void notifySearchResultChanged(@NonNull ControllerInfo controller,
                    @NonNull String query, int itemCount, @Nullable LibraryParams params);

            // LibrarySession callback implementations called on the executors
            LibraryResult onGetLibraryRootOnExecutor(@NonNull ControllerInfo controller,
                    @Nullable LibraryParams params);
            LibraryResult onGetItemOnExecutor(@NonNull ControllerInfo controller,
                    @NonNull String mediaId);
            LibraryResult onGetChildrenOnExecutor(@NonNull ControllerInfo controller,
                    @NonNull String parentId, int page, int pageSize,
                    @Nullable LibraryParams params);
            int onSubscribeOnExecutor(@NonNull ControllerInfo controller,
                    @NonNull String parentId, @Nullable LibraryParams params);
            int onUnsubscribeOnExecutor(@NonNull ControllerInfo controller,
                    @NonNull String parentId);
            int onSearchOnExecutor(@NonNull ControllerInfo controller, @NonNull String query,
                    @Nullable LibraryParams params);
            LibraryResult onGetSearchResultOnExecutor(@NonNull ControllerInfo controller,
                    @NonNull String query, int page, int pageSize, @Nullable LibraryParams params);

            // Internally used methods - only changing return type
            @Override
            MediaLibrarySession getInstance();

            @Override
            MediaLibrarySessionCallback getCallback();
        }
    }

    @Override
    MediaSessionServiceImpl createImpl() {
        return new MediaLibraryServiceImplBase();
    }

    @Override
    public IBinder onBind(@NonNull Intent intent) {
        return super.onBind(intent);
    }

    @Override
    @Nullable
    public abstract MediaLibrarySession onGetSession(@NonNull ControllerInfo controllerInfo);

    /**
     * Contains information that the library service needs to send to the client.
     *
     * <p>When the browser supplies {@link LibraryParams}, it's optional field when getting the
     * media item(s). The library session is recommended to do the best effort to provide such
     * result. It's not an error even when the library session didn't return such items.
     *
     * <p>The library params returned in the library session callback must include the information
     * about the returned media item(s).
     *
     * @deprecated androidx.media2 is deprecated. Please migrate to <a
     *     href="https://developer.android.com/guide/topics/media/media3">androidx.media3</a>.
     */
    @Deprecated
    @VersionedParcelize
    public static final class LibraryParams implements VersionedParcelable {
        @ParcelField(1)
        Bundle mBundle;

        // Types are intentionally Integer for future extension of the value with less effort.
        @ParcelField(2)
        int mRecent;
        @ParcelField(3)
        int mOffline;
        @ParcelField(4)
        int mSuggested;

        // WARNING: Adding a new ParcelField may break old library users (b/152830728)

        // For versioned parcelable.
        LibraryParams() {
            // no-op
        }

        @SuppressWarnings("WeakerAccess") /* synthetic access */
        LibraryParams(Bundle bundle, boolean recent, boolean offline, boolean suggested) {
            // Keeps the booleans in Integer type.
            // Types are intentionally Integer for future extension of the value with less effort.
            this(bundle,
                    convertToInteger(recent),
                    convertToInteger(offline),
                    convertToInteger(suggested));
        }

        private LibraryParams(Bundle bundle, int recent, int offline, int suggested) {
            mBundle = bundle;
            mRecent = recent;
            mOffline = offline;
            mSuggested = suggested;
        }

        private static int convertToInteger(boolean a) {
            return a ? 1 : 0;
        }

        private static boolean convertToBoolean(int a) {
            return a == 0 ? false : true;
        }

        /**
         * Returns {@code true} for recent media items.
         * <p>
         * When the browser supplies {@link LibraryParams} with the {@code true}, library
         * session is recommended to provide such media items. If so, the library session
         * implementation must return the params with the {@code true} as well. The list of
         * media items is considered ordered by relevance, first being the top suggestion.
         *
         * @return {@code true} for recent items. {@code false} otherwise.
         */
        public boolean isRecent() {
            return convertToBoolean(mRecent);
        }

        /**
         * Returns {@code true} for offline media items, which can be played without an internet
         * connection.
         * <p>
         * When the browser supplies {@link LibraryParams} with the {@code true}, library
         * session is recommended to provide such media items. If so, the library session
         * implementation must return the params with the {@code true} as well.
         *
         * @return {@code true} for offline items. {@code false} otherwise.
         */
        public boolean isOffline() {
            return convertToBoolean(mOffline);
        }

        /**
         * Returns {@code true} for suggested media items.
         * <p>
         * When the browser supplies {@link LibraryParams} with the {@code true}, library
         * session is recommended to provide such media items. If so, the library session
         * implementation must return the params with the {@code true} as well. The list of
         * media items is considered ordered by relevance, first being the top suggestion.
         *
         * @return {@code true} for suggested items. {@code false} otherwise
         */
        public boolean isSuggested() {
            return convertToBoolean(mSuggested);
        }

        /**
         * Gets the extras.
         * <p>
         * Extras are the private contract between browser and library session.
         */
        @Nullable
        public Bundle getExtras() {
            return mBundle;
        }

        /**
         * Builds a {@link LibraryParams}.
         *
         * @deprecated androidx.media2 is deprecated. Please migrate to <a
         *     href="https://developer.android.com/guide/topics/media/media3">androidx.media3</a>.
         */
        @Deprecated
        public static final class Builder {
            private boolean mRecent;
            private boolean mOffline;
            private boolean mSuggested;

            private Bundle mBundle;

            /**
             * Sets whether recently played media item.
             * <p>
             * When the browser supplies the {@link LibraryParams} with the {@code true}, library
             * session is recommended to provide such media items. If so, the library session
             * implementation must return the params with the {@code true} as well.
             *
             * @param recent {@code true} for recent items. {@code false} otherwise.
             * @return this builder
             */
            @NonNull
            public Builder setRecent(boolean recent) {
                mRecent = recent;
                return this;
            }

            /**
             * Sets whether offline media items, which can be played without an internet connection.
             * <p>
             * When the browser supplies {@link LibraryParams} with the {@code true}, library
             * session is recommended to provide such media items. If so, the library session
             * implementation must return the params with the {@code true} as well.
             *
             * @param offline {@code true} for offline items. {@code false} otherwise.
             * @return this builder
             */
            @NonNull
            public Builder setOffline(boolean offline) {
                mOffline = offline;
                return this;
            }

            /**
             * Sets whether suggested media items.
             * <p>
             * When the browser supplies {@link LibraryParams} with the {@code true}, library
             * session is recommended to provide such media items. If so, the library session
             * implementation must return the params with the {@code true} as well. The list of
             * media items is considered ordered by relevance, first being the top suggestion.
             *
             * @param suggested {@code true} for suggested items. {@code false} otherwise
             * @return this builder
             */
            @NonNull
            public Builder setSuggested(boolean suggested) {
                mSuggested = suggested;
                return this;
            }

            /**
             * Set a bundle of extras, that browser and library session can understand each other.
             *
             * @param extras The extras or null.
             * @return this builder
             */
            @NonNull
            public Builder setExtras(@Nullable Bundle extras) {
                mBundle = extras;
                return this;
            }

            /**
             * Builds a {@link LibraryParams}.
             *
             * @return new LibraryParams
             */
            @NonNull
            public LibraryParams build() {
                return new LibraryParams(mBundle, mRecent, mOffline, mSuggested);
            }
        }
    }
}<|MERGE_RESOLUTION|>--- conflicted
+++ resolved
@@ -356,12 +356,7 @@
             /**
              * Prevents session to be crashed when it returns any invalid return.
              *
-<<<<<<< HEAD
-             * @hide
-             **/
-=======
-             */
->>>>>>> fdff00cc
+             */
             @RestrictTo(LIBRARY)
             @NonNull
             @VisibleForTesting
