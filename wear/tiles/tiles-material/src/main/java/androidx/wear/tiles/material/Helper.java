/*
 * Copyright 2021 The Android Open Source Project
 *
 * Licensed under the Apache License, Version 2.0 (the "License");
 * you may not use this file except in compliance with the License.
 * You may obtain a copy of the License at
 *
 *      http://www.apache.org/licenses/LICENSE-2.0
 *
 * Unless required by applicable law or agreed to in writing, software
 * distributed under the License is distributed on an "AS IS" BASIS,
 * WITHOUT WARRANTIES OR CONDITIONS OF ANY KIND, either express or implied.
 * See the License for the specific language governing permissions and
 * limitations under the License.
 */

package androidx.wear.tiles.material;

import androidx.annotation.NonNull;
import androidx.annotation.Nullable;
import androidx.annotation.RestrictTo;
import androidx.annotation.RestrictTo.Scope;

import java.nio.charset.StandardCharsets;
import java.util.Arrays;
import java.util.Collection;

/**
 * Helper class used for Tiles Material.
 *
 * @hide
 */
@RestrictTo(Scope.LIBRARY_GROUP)
public class Helper {
    private Helper() {}

<<<<<<< HEAD
    /**
     * Returns given value if not null or throws {@code NullPointerException} otherwise.
     *
     * @hide
     */
=======
    /** Returns given value if not null or throws {@code NullPointerException} otherwise. */
>>>>>>> fdff00cc
    @RestrictTo(Scope.LIBRARY_GROUP)
    @NonNull
    public static <T> T checkNotNull(@Nullable T value) {
        if (value == null) {
            throw new NullPointerException();
        }
        return value;
    }

    /**
     * Returns radius in {@link androidx.wear.tiles.DimensionBuilders.DpProp} of the given diameter.
     */
    @NonNull
    static androidx.wear.tiles.DimensionBuilders.DpProp radiusOf(
            androidx.wear.tiles.DimensionBuilders.DpProp diameter) {
        return androidx.wear.tiles.DimensionBuilders.dp(diameter.getValue() / 2);
    }

    /**
<<<<<<< HEAD
     * Returns true if the given DeviceParameters belong to the round screen device.
     *
     * @hide
=======
     * Returns true if the given androidx.wear.tiles.DeviceParametersBuilders.DeviceParameters
     * belong to the round screen device.
>>>>>>> fdff00cc
     */
    @RestrictTo(Scope.LIBRARY_GROUP)
    public static boolean isRoundDevice(
            @NonNull
                    androidx.wear.tiles.DeviceParametersBuilders.DeviceParameters
                            deviceParameters) {
        return deviceParameters.getScreenShape()
                == androidx.wear.tiles.DeviceParametersBuilders.SCREEN_SHAPE_ROUND;
    }

<<<<<<< HEAD
    /**
     * Returns String representation of tag from byte array.
     *
     * @hide
     */
=======
    /** Returns String representation of tag from byte array. */
>>>>>>> fdff00cc
    @RestrictTo(Scope.LIBRARY_GROUP)
    @NonNull
    public static String getTagName(@NonNull byte[] tagData) {
        return new String(tagData, StandardCharsets.UTF_8);
    }

<<<<<<< HEAD
    /**
     * Returns byte array representation of tag from String.
     *
     * @hide
     */
=======
    /** Returns byte array representation of tag from String. */
>>>>>>> fdff00cc
    @RestrictTo(Scope.LIBRARY_GROUP)
    @NonNull
    public static byte[] getTagBytes(@NonNull String tagName) {
        return tagName.getBytes(StandardCharsets.UTF_8);
    }

    /**
     * Returns the String representation of metadata tag from the given
     * androidx.wear.tiles.ModifiersBuilders.ElementMetadata.
     */
    @NonNull
    public static String getMetadataTagName(
            @NonNull androidx.wear.tiles.ModifiersBuilders.ElementMetadata metadata) {
        return getTagName(getMetadataTagBytes(metadata));
    }

    /**
     * Returns the metadata tag from the given
     * androidx.wear.tiles.ModifiersBuilders.ElementMetadata.
     */
    @NonNull
    public static byte[] getMetadataTagBytes(
            @NonNull androidx.wear.tiles.ModifiersBuilders.ElementMetadata metadata) {
        return checkNotNull(metadata).getTagData();
    }

    /**
     * Returns true if the given androidx.wear.tiles.ModifiersBuilders.Modifiers have Metadata tag
     * set to the given String value.
     */
    public static boolean checkTag(
            @Nullable androidx.wear.tiles.ModifiersBuilders.Modifiers modifiers,
            @NonNull String validTag) {
        return modifiers != null
                && modifiers.getMetadata() != null
                && validTag.equals(getMetadataTagName(modifiers.getMetadata()));
    }

    /**
     * Returns true if the given androidx.wear.tiles.ModifiersBuilders.Modifiers have Metadata tag
     * set to any of the value in the given String collection.
     */
    public static boolean checkTag(
            @Nullable androidx.wear.tiles.ModifiersBuilders.Modifiers modifiers,
            @NonNull Collection<String> validTags) {
        return modifiers != null
                && modifiers.getMetadata() != null
                && validTags.contains(getMetadataTagName(modifiers.getMetadata()));
    }

    /**
     * Returns true if the given androidx.wear.tiles.ModifiersBuilders.Modifiers have Metadata tag
     * set with prefix that is equal to the given String and its length is of the given base array.
     */
    public static boolean checkTag(
            @Nullable androidx.wear.tiles.ModifiersBuilders.Modifiers modifiers,
            @NonNull String validPrefix,
            @NonNull byte[] validBase) {
        if (modifiers == null || modifiers.getMetadata() == null) {
            return false;
        }
        byte[] metadataTag = getMetadataTagBytes(modifiers.getMetadata());
        byte[] tag = Arrays.copyOf(metadataTag, validPrefix.length());
        return metadataTag.length == validBase.length && validPrefix.equals(getTagName(tag));
    }
}<|MERGE_RESOLUTION|>--- conflicted
+++ resolved
@@ -28,21 +28,16 @@
 /**
  * Helper class used for Tiles Material.
  *
- * @hide
+ * @deprecated Use the new class {@link androidx.wear.protolayout.material.Helper} which provides
+ *     the same API and functionality.
  */
+@Deprecated
+@SuppressWarnings("deprecation")
 @RestrictTo(Scope.LIBRARY_GROUP)
 public class Helper {
     private Helper() {}
 
-<<<<<<< HEAD
-    /**
-     * Returns given value if not null or throws {@code NullPointerException} otherwise.
-     *
-     * @hide
-     */
-=======
     /** Returns given value if not null or throws {@code NullPointerException} otherwise. */
->>>>>>> fdff00cc
     @RestrictTo(Scope.LIBRARY_GROUP)
     @NonNull
     public static <T> T checkNotNull(@Nullable T value) {
@@ -62,14 +57,8 @@
     }
 
     /**
-<<<<<<< HEAD
-     * Returns true if the given DeviceParameters belong to the round screen device.
-     *
-     * @hide
-=======
      * Returns true if the given androidx.wear.tiles.DeviceParametersBuilders.DeviceParameters
      * belong to the round screen device.
->>>>>>> fdff00cc
      */
     @RestrictTo(Scope.LIBRARY_GROUP)
     public static boolean isRoundDevice(
@@ -80,30 +69,14 @@
                 == androidx.wear.tiles.DeviceParametersBuilders.SCREEN_SHAPE_ROUND;
     }
 
-<<<<<<< HEAD
-    /**
-     * Returns String representation of tag from byte array.
-     *
-     * @hide
-     */
-=======
     /** Returns String representation of tag from byte array. */
->>>>>>> fdff00cc
     @RestrictTo(Scope.LIBRARY_GROUP)
     @NonNull
     public static String getTagName(@NonNull byte[] tagData) {
         return new String(tagData, StandardCharsets.UTF_8);
     }
 
-<<<<<<< HEAD
-    /**
-     * Returns byte array representation of tag from String.
-     *
-     * @hide
-     */
-=======
     /** Returns byte array representation of tag from String. */
->>>>>>> fdff00cc
     @RestrictTo(Scope.LIBRARY_GROUP)
     @NonNull
     public static byte[] getTagBytes(@NonNull String tagName) {
