/*
 * Copyright 2021 The Android Open Source Project
 *
 * Licensed under the Apache License, Version 2.0 (the "License");
 * you may not use this file except in compliance with the License.
 * You may obtain a copy of the License at
 *
 *      http://www.apache.org/licenses/LICENSE-2.0
 *
 * Unless required by applicable law or agreed to in writing, software
 * distributed under the License is distributed on an "AS IS" BASIS,
 * WITHOUT WARRANTIES OR CONDITIONS OF ANY KIND, either express or implied.
 * See the License for the specific language governing permissions and
 * limitations under the License.
 */

/** Removes the KT class from the public API */
@file:RestrictTo(RestrictTo.Scope.LIBRARY_GROUP)

package androidx.wear.watchface.complications

import android.content.res.Resources
import android.content.res.XmlResourceParser
import android.graphics.RectF
import android.util.TypedValue
import androidx.annotation.RestrictTo
import androidx.wear.watchface.complications.data.ComplicationType
import java.io.DataOutputStream

const val NAMESPACE_APP = "http://schemas.android.com/apk/res-auto"
const val NAMESPACE_ANDROID = "http://schemas.android.com/apk/res/android"

/**
 * ComplicationSlotBounds are defined by fractional screen space coordinates in unit-square [0..1].
 * These bounds will be subsequently clamped to the unit square and converted to screen space
 * coordinates. NB 0 and 1 are included in the unit square.
 *
 * One bound is expected per [ComplicationType] to allow [androidx.wear.watchface.ComplicationSlot]s
 * to change shape depending on the type.
 *
 * Taps on the watch are tested first against each ComplicationSlot's [perComplicationTypeBounds]
 * for the relevant [ComplicationType]. Its assumed that [perComplicationTypeBounds] don't overlap.
 * If no intersection was found then taps are checked against [perComplicationTypeBounds] expanded
 * by [perComplicationTypeMargins]. Expanded bounds can overlap so the ComplicationSlot with the
 * lowest id that intersects the coordinates, if any, is selected.
 *
 * @param perComplicationTypeBounds Per [ComplicationType] fractional unit-square screen space
 *   complication bounds.
 * @param perComplicationTypeMargins Per [ComplicationType] fractional unit-square screen space
 *   complication margins for tap detection (doesn't affect rendering).
 */
public class ComplicationSlotBounds(
    public val perComplicationTypeBounds: Map<ComplicationType, RectF>,
    public val perComplicationTypeMargins: Map<ComplicationType, RectF>
) {
    @Deprecated(
        "Use a constructor that specifies perComplicationTypeMargins",
        ReplaceWith(
            "ComplicationSlotBounds(Map<ComplicationType, RectF>, Map<ComplicationType, RectF>)"
        )
    )
    constructor(
        perComplicationTypeBounds: Map<ComplicationType, RectF>
    ) : this(perComplicationTypeBounds, perComplicationTypeBounds.mapValues { RectF() })

    /** @hide */
    @RestrictTo(RestrictTo.Scope.LIBRARY_GROUP)
    fun write(dos: DataOutputStream) {
        perComplicationTypeBounds.keys.toSortedSet().forEach { type ->
            dos.writeInt(type.toWireComplicationType())
            perComplicationTypeBounds[type]!!.write(dos)
            perComplicationTypeMargins[type]!!.write(dos)
        }
    }

    override fun equals(other: Any?): Boolean {
        if (this === other) return true
        if (javaClass != other?.javaClass) return false

        other as ComplicationSlotBounds

        if (perComplicationTypeBounds != other.perComplicationTypeBounds) return false
        return perComplicationTypeMargins == other.perComplicationTypeMargins
    }

    override fun hashCode(): Int {
        var result = perComplicationTypeBounds.toSortedMap().hashCode()
        result = 31 * result + perComplicationTypeMargins.toSortedMap().hashCode()
        return result
    }

    override fun toString(): String {
        return "ComplicationSlotBounds(perComplicationTypeBounds=$perComplicationTypeBounds, " +
            "perComplicationTypeMargins=$perComplicationTypeMargins)"
    }

    /**
     * Constructs a ComplicationSlotBounds where all complication types have the same screen space
     * unit-square [bounds] and [margins].
     */
    @JvmOverloads
    public constructor(
        bounds: RectF,
        margins: RectF = RectF()
    ) : this(
        ComplicationType.values().associateWith { bounds },
        ComplicationType.values().associateWith { margins }
    )

    init {
        require(perComplicationTypeBounds.size == ComplicationType.values().size) {
            "perComplicationTypeBounds must contain entries for each ComplicationType"
        }
        require(perComplicationTypeMargins.size == ComplicationType.values().size) {
            "perComplicationTypeMargins must contain entries for each ComplicationType"
        }
        for (type in ComplicationType.values()) {
            require(perComplicationTypeBounds.containsKey(type)) { "Missing bounds for $type" }
            require(perComplicationTypeMargins.containsKey(type)) { "Missing margins for $type" }
        }
    }

    companion object {
        internal const val NODE_NAME = "ComplicationSlotBounds"

        /**
         * Constructs a [ComplicationSlotBounds] from a potentially incomplete Map<ComplicationType,
         * RectF>, backfilling with empty [RectF]s. This method is necessary because there can be a
         * skew between the version of the library between the watch face and the system which would
         * otherwise be problematic if new complication types have been introduced.
<<<<<<< HEAD
         *
         * @hide
=======
>>>>>>> fdff00cc
         */
        @RestrictTo(RestrictTo.Scope.LIBRARY_GROUP)
        fun createFromPartialMap(
            partialPerComplicationTypeBounds: Map<ComplicationType, RectF>,
            partialPerComplicationTypeMargins: Map<ComplicationType, RectF>
        ): ComplicationSlotBounds {
            val boundsMap = HashMap(partialPerComplicationTypeBounds)
            val marginsMap = HashMap(partialPerComplicationTypeMargins)

            for (type in ComplicationType.values()) {
                boundsMap.putIfAbsent(type, RectF())
                marginsMap.putIfAbsent(type, RectF())
            }

            return ComplicationSlotBounds(boundsMap, marginsMap)
        }

        /**
         * The [parser] should be inside a node with any number of ComplicationSlotBounds child
         * nodes. No other child nodes are expected.
         */
        @RestrictTo(RestrictTo.Scope.LIBRARY_GROUP)
        fun inflate(
            resources: Resources,
            parser: XmlResourceParser,
            complicationScaleX: Float,
            complicationScaleY: Float
        ): ComplicationSlotBounds? {
            val perComplicationTypeBounds by lazy { HashMap<ComplicationType, RectF>() }
            val perComplicationTypeMargins by lazy { HashMap<ComplicationType, RectF>() }
            parser.iterate {
                when (parser.name) {
                    NODE_NAME -> {
                        val rect =
                            if (parser.hasValue("left"))
                                RectF(
                                    parser.requireAndGet("left", resources, complicationScaleX),
                                    parser.requireAndGet("top", resources, complicationScaleY),
                                    parser.requireAndGet("right", resources, complicationScaleX),
                                    parser.requireAndGet("bottom", resources, complicationScaleY)
                                )
                            else if (parser.hasValue("center_x")) {
                                val halfWidth =
                                    parser.requireAndGet("size_x", resources, complicationScaleX) /
                                        2.0f
                                val halfHeight =
                                    parser.requireAndGet("size_y", resources, complicationScaleY) /
                                        2.0f
                                val centerX =
                                    parser.requireAndGet("center_x", resources, complicationScaleX)
                                val centerY =
                                    parser.requireAndGet("center_y", resources, complicationScaleY)
                                RectF(
                                    centerX - halfWidth,
                                    centerY - halfHeight,
                                    centerX + halfWidth,
                                    centerY + halfHeight
                                )
                            } else {
                                throw IllegalArgumentException(
                                    "$NODE_NAME must " +
                                        "either define top, bottom, left, right" +
                                        "or center_x, center_y, size_x, size_y should be specified"
                                )
                            }
                        val margin =
                            RectF(
                                parser.get("marginLeft", resources, complicationScaleX) ?: 0f,
                                parser.get("marginTop", resources, complicationScaleY) ?: 0f,
                                parser.get("marginRight", resources, complicationScaleX) ?: 0f,
                                parser.get("marginBottom", resources, complicationScaleY) ?: 0f
                            )
                        if (null != parser.getAttributeValue(NAMESPACE_APP, "complicationType")) {
                            val complicationType =
                                ComplicationType.fromWireType(
                                    parser.getAttributeIntValue(
                                        NAMESPACE_APP,
                                        "complicationType",
                                        0
                                    )
                                )
                            require(!perComplicationTypeBounds.contains(complicationType)) {
                                "Duplicate $complicationType"
                            }
                            perComplicationTypeBounds[complicationType] = rect
                            perComplicationTypeMargins[complicationType] = margin
                        } else {
                            for (complicationType in ComplicationType.values()) {
                                require(!perComplicationTypeBounds.contains(complicationType)) {
                                    "Duplicate $complicationType"
                                }
                                perComplicationTypeBounds[complicationType] = rect
                                perComplicationTypeMargins[complicationType] = margin
                            }
                        }
                    }
                    else -> throw IllegalNodeException(parser)
                }
            }

            return if (perComplicationTypeBounds.isEmpty()) {
                null
            } else {
                createFromPartialMap(perComplicationTypeBounds, perComplicationTypeMargins)
            }
        }
    }
}

internal fun XmlResourceParser.requireAndGet(
    id: String,
    resources: Resources,
    scale: Float
): Float {
    val value = get(id, resources, scale)
    require(value != null) { "${ComplicationSlotBounds.NODE_NAME} must define '$id'" }
    return value
}

internal fun XmlResourceParser.get(id: String, resources: Resources, scale: Float): Float? {
    val stringValue = getAttributeValue(NAMESPACE_APP, id) ?: return null
    val resId = getAttributeResourceValue(NAMESPACE_APP, id, 0)
    if (resId != 0) {
        return resources.getDimension(resId) / resources.displayMetrics.widthPixels
    }

    // There is "dp" -> "dip" conversion while resources compilation.
    val dpStr = "dip"

    if (stringValue.endsWith(dpStr)) {
        val dps = stringValue.substring(0, stringValue.length - dpStr.length).toFloat()
        return TypedValue.applyDimension(
            TypedValue.COMPLEX_UNIT_DIP,
            dps,
            resources.displayMetrics
        ) / resources.displayMetrics.widthPixels
    } else {
        require(scale > 0) { "scale should be positive" }
        return stringValue.toFloat() / scale
    }
}

fun XmlResourceParser.hasValue(id: String): Boolean {
    return null != getAttributeValue(NAMESPACE_APP, id)
}

internal fun RectF.write(dos: DataOutputStream) {
    dos.writeFloat(left)
    dos.writeFloat(right)
    dos.writeFloat(top)
    dos.writeFloat(bottom)
}<|MERGE_RESOLUTION|>--- conflicted
+++ resolved
@@ -63,7 +63,6 @@
         perComplicationTypeBounds: Map<ComplicationType, RectF>
     ) : this(perComplicationTypeBounds, perComplicationTypeBounds.mapValues { RectF() })
 
-    /** @hide */
     @RestrictTo(RestrictTo.Scope.LIBRARY_GROUP)
     fun write(dos: DataOutputStream) {
         perComplicationTypeBounds.keys.toSortedSet().forEach { type ->
@@ -128,11 +127,6 @@
          * RectF>, backfilling with empty [RectF]s. This method is necessary because there can be a
          * skew between the version of the library between the watch face and the system which would
          * otherwise be problematic if new complication types have been introduced.
-<<<<<<< HEAD
-         *
-         * @hide
-=======
->>>>>>> fdff00cc
          */
         @RestrictTo(RestrictTo.Scope.LIBRARY_GROUP)
         fun createFromPartialMap(
