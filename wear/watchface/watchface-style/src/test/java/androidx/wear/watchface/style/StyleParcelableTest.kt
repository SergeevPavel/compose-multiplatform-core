/*
 * Copyright 2020 The Android Open Source Project
 *
 * Licensed under the Apache License, Version 2.0 (the "License");
 * you may not use this file except in compliance with the License.
 * You may obtain a copy of the License at
 *
 *      http://www.apache.org/licenses/LICENSE-2.0
 *
 * Unless required by applicable law or agreed to in writing, software
 * distributed under the License is distributed on an "AS IS" BASIS,
 * WITHOUT WARRANTIES OR CONDITIONS OF ANY KIND, either express or implied.
 * See the License for the specific language governing permissions and
 * limitations under the License.
 */

package androidx.wear.watchface.style

import android.annotation.SuppressLint
import android.graphics.RectF
import android.graphics.drawable.Icon
import android.os.Build
import android.os.Parcel
import androidx.annotation.RequiresApi
import androidx.wear.watchface.complications.ComplicationSlotBounds
import androidx.wear.watchface.style.UserStyleSetting.BooleanUserStyleSetting
import androidx.wear.watchface.style.UserStyleSetting.ComplicationSlotsUserStyleSetting
import androidx.wear.watchface.style.UserStyleSetting.CustomValueUserStyleSetting
<<<<<<< HEAD
import androidx.wear.watchface.style.UserStyleSetting.CustomValueUserStyleSetting2
=======
>>>>>>> fdff00cc
import androidx.wear.watchface.style.UserStyleSetting.DoubleRangeUserStyleSetting
import androidx.wear.watchface.style.UserStyleSetting.LargeCustomValueUserStyleSetting
import androidx.wear.watchface.style.UserStyleSetting.ListUserStyleSetting
import androidx.wear.watchface.style.UserStyleSetting.ListUserStyleSetting.ListOption
import androidx.wear.watchface.style.UserStyleSetting.LongRangeUserStyleSetting
import androidx.wear.watchface.style.UserStyleSetting.Option
import androidx.wear.watchface.style.UserStyleSetting.WatchFaceEditorData
import androidx.wear.watchface.style.data.UserStyleSchemaWireFormat
import androidx.wear.watchface.style.data.UserStyleSettingWireFormat
import androidx.wear.watchface.style.data.UserStyleWireFormat
import com.google.common.truth.Truth.assertThat
import org.junit.Assert.assertFalse
import org.junit.Assert.assertTrue
import org.junit.Ignore
import org.junit.Test
import org.junit.runner.RunWith

private const val NAME_RESOURCE_ID = 123456
private const val SCREEN_READER_NAME_RESOURCE_ID = 567890

@RunWith(StyleTestRunner::class)
@RequiresApi(Build.VERSION_CODES.P)
public class StyleParcelableTest {
    private val icon1 = Icon.createWithContentUri("icon1")
    private val icon2 = Icon.createWithContentUri("icon2")
    private val icon3 = Icon.createWithContentUri("icon3")
    private val icon4 = Icon.createWithContentUri("icon4")
    private val wfIcon1 = Icon.createWithContentUri("wfIcon1")
    private val wfIcon2 = Icon.createWithContentUri("wfIcon2")
    private val wfIcon3 = Icon.createWithContentUri("wfIcon3")
    private val wfIcon4 = Icon.createWithContentUri("wfIcon4")

    private val option1 =
        ListOption(
            Option.Id("1"),
            "one",
            "one screen reader",
            icon1,
            watchFaceEditorData = WatchFaceEditorData(wfIcon1)
        )
    private val option2 =
        ListOption(
            Option.Id("2"),
            "two",
            "two screen reader",
            icon2,
            watchFaceEditorData = WatchFaceEditorData(wfIcon2)
        )
    private val option3 =
        ListOption(
            Option.Id("3"),
            "three",
            "three screen reader",
            icon3,
            watchFaceEditorData = WatchFaceEditorData(wfIcon3)
        )
    private val option4 =
        ListOption(
            Option.Id("4"),
            "four",
            "four screen reader",
            icon4,
            watchFaceEditorData = WatchFaceEditorData(wfIcon4)
        )

    @Test
    public fun parcelAndUnparcelStyleSettingAndOption() {
        val settingIcon = Icon.createWithContentUri("settingIcon")
        val styleSetting =
            ListUserStyleSetting(
                UserStyleSetting.Id("id"),
                "displayName",
                "description",
                settingIcon,
                listOf(option1, option2, option3),
                listOf(WatchFaceLayer.BASE)
            )

        val parcel = Parcel.obtain()
        styleSetting.toWireFormat().writeToParcel(parcel, 0)

        parcel.setDataPosition(0)

        val unparceled =
            UserStyleSetting.createFromWireFormat(
                UserStyleSettingWireFormat.CREATOR.createFromParcel(parcel)
            )
        parcel.recycle()

        assertThat(unparceled is ListUserStyleSetting).isTrue()

        assertThat(unparceled.id.value).isEqualTo("id")
        assertThat(unparceled.displayName).isEqualTo("displayName")
        assertThat(unparceled.description).isEqualTo("description")
        assertThat(unparceled.icon!!.uri.toString()).isEqualTo("settingIcon")
        assertThat(unparceled.affectedWatchFaceLayers.size).isEqualTo(1)
        assertThat(unparceled.affectedWatchFaceLayers.first()).isEqualTo(WatchFaceLayer.BASE)
        val optionArray = unparceled.options.filterIsInstance<ListOption>().toTypedArray()
        assertThat(optionArray.size).isEqualTo(3)
        assertThat(optionArray[0].id.value.decodeToString()).isEqualTo("1")
        assertThat(optionArray[0].displayName).isEqualTo("one")
        assertThat(optionArray[0].icon!!.uri.toString()).isEqualTo("icon1")
        assertThat(optionArray[1].id.value.decodeToString()).isEqualTo("2")
        assertThat(optionArray[1].displayName).isEqualTo("two")
        assertThat(optionArray[1].icon!!.uri.toString()).isEqualTo("icon2")
        assertThat(optionArray[2].id.value.decodeToString()).isEqualTo("3")
        assertThat(optionArray[2].displayName).isEqualTo("three")
        assertThat(optionArray[2].icon!!.uri.toString()).isEqualTo("icon3")
    }

    @Test
    public fun marshallAndUnmarshallOptions() {
        val wireFormat1 = option1.toWireFormat()
        val wireFormat2 = option2.toWireFormat()
        val wireFormat3 = option3.toWireFormat()

        val unmarshalled1 = Option.createFromWireFormat(wireFormat1) as ListOption
        val unmarshalled2 = Option.createFromWireFormat(wireFormat2) as ListOption
        val unmarshalled3 = Option.createFromWireFormat(wireFormat3) as ListOption

        assertThat(unmarshalled1.id.value.decodeToString()).isEqualTo("1")
        assertThat(unmarshalled1.displayName).isEqualTo("one")
        assertThat(unmarshalled1.icon!!.uri.toString()).isEqualTo("icon1")
        assertThat(unmarshalled2.id.value.decodeToString()).isEqualTo("2")
        assertThat(unmarshalled2.displayName).isEqualTo("two")
        assertThat(unmarshalled2.icon!!.uri.toString()).isEqualTo("icon2")
        assertThat(unmarshalled3.id.value.decodeToString()).isEqualTo("3")
        assertThat(unmarshalled3.displayName).isEqualTo("three")
        assertThat(unmarshalled3.icon!!.uri.toString()).isEqualTo("icon3")
    }

    @SuppressLint("NewApi")
    @Test
    @Suppress("Deprecation") // userStyleSettings
    public fun parcelAndUnparcelUserStyleSchema() {
        val companionIcon1 = Icon.createWithContentUri("companionEditorIcon1")
        val companionIcon2 = Icon.createWithContentUri("companionEditorIcon2")
        val watchEditorIcon1 = Icon.createWithContentUri("watchEditorIcon1")
        val watchEditorIcon2 = Icon.createWithContentUri("watchEditorIcon2")
        val styleSetting1 =
            ListUserStyleSetting(
                UserStyleSetting.Id("id1"),
                "displayName1",
                "description1",
                companionIcon1,
                listOf(option1, option2),
                listOf(WatchFaceLayer.BASE),
                watchFaceEditorData = WatchFaceEditorData(watchEditorIcon1)
            )
        val styleSetting2 =
            ListUserStyleSetting(
                UserStyleSetting.Id("id2"),
                "displayName2",
                "description2",
                companionIcon2,
                listOf(option3, option4),
                listOf(WatchFaceLayer.COMPLICATIONS_OVERLAY),
                watchFaceEditorData = WatchFaceEditorData(watchEditorIcon2)
            )
        val styleSetting3 =
            BooleanUserStyleSetting(
                UserStyleSetting.Id("id3"),
                "displayName3",
                "description3",
                null,
                listOf(WatchFaceLayer.BASE),
                true
            )
        val styleSetting4 =
<<<<<<< HEAD
            CustomValueUserStyleSetting2(listOf(WatchFaceLayer.BASE), "default".encodeToByteArray())
=======
            LargeCustomValueUserStyleSetting(
                listOf(WatchFaceLayer.BASE),
                "default".encodeToByteArray()
            )
>>>>>>> fdff00cc
        val srcSchema =
            UserStyleSchema(listOf(styleSetting1, styleSetting2, styleSetting3, styleSetting4))

        val parcel = Parcel.obtain()
        srcSchema.toWireFormat().writeToParcel(parcel, 0)

        parcel.setDataPosition(0)

        val schema = UserStyleSchema(UserStyleSchemaWireFormat.CREATOR.createFromParcel(parcel))
        parcel.recycle()

        assertThat(schema.userStyleSettings[0] is ListUserStyleSetting).isTrue()
        assertThat(schema.userStyleSettings[0].id.value).isEqualTo("id1")
        assertThat(schema.userStyleSettings[0].displayName).isEqualTo("displayName1")
        assertThat(schema.userStyleSettings[0].description).isEqualTo("description1")
        assertThat(schema.userStyleSettings[0].icon!!.uri.toString())
            .isEqualTo("companionEditorIcon1")
        assertThat(schema.userStyleSettings[0].watchFaceEditorData!!.icon!!.uri.toString())
            .isEqualTo("watchEditorIcon1")
        assertThat(schema.userStyleSettings[0].affectedWatchFaceLayers.size).isEqualTo(1)
        assertThat(schema.userStyleSettings[0].affectedWatchFaceLayers.first())
            .isEqualTo(WatchFaceLayer.BASE)
        val optionArray1 =
            schema.userStyleSettings[0].options.filterIsInstance<ListOption>().toTypedArray()
        assertThat(optionArray1.size).isEqualTo(2)
        assertThat(optionArray1[0].id.value.decodeToString()).isEqualTo("1")
        assertThat(optionArray1[0].displayName).isEqualTo("one")
        assertThat(optionArray1[0].icon!!.uri.toString()).isEqualTo("icon1")
        assertThat(optionArray1[0].watchFaceEditorData!!.icon!!.uri.toString()).isEqualTo("wfIcon1")
        assertThat(optionArray1[1].id.value.decodeToString()).isEqualTo("2")
        assertThat(optionArray1[1].displayName).isEqualTo("two")
        assertThat(optionArray1[1].icon!!.uri.toString()).isEqualTo("icon2")
        assertThat(optionArray1[1].watchFaceEditorData!!.icon!!.uri.toString()).isEqualTo("wfIcon2")

        assertThat(schema.userStyleSettings[2] is BooleanUserStyleSetting).isTrue()
        assertThat(schema.userStyleSettings[1].id.value).isEqualTo("id2")
        assertThat(schema.userStyleSettings[1].displayName).isEqualTo("displayName2")
        assertThat(schema.userStyleSettings[1].description).isEqualTo("description2")
        assertThat(schema.userStyleSettings[1].icon!!.uri.toString())
            .isEqualTo("companionEditorIcon2")
        assertThat(schema.userStyleSettings[1].watchFaceEditorData!!.icon!!.uri.toString())
            .isEqualTo("watchEditorIcon2")
        assertThat(schema.userStyleSettings[1].affectedWatchFaceLayers.size).isEqualTo(1)
        assertThat(schema.userStyleSettings[1].affectedWatchFaceLayers.first())
            .isEqualTo(WatchFaceLayer.COMPLICATIONS_OVERLAY)
        val optionArray2 =
            schema.userStyleSettings[1].options.filterIsInstance<ListOption>().toTypedArray()
        assertThat(optionArray2.size).isEqualTo(2)
        assertThat(optionArray2[0].id.value.decodeToString()).isEqualTo("3")
        assertThat(optionArray2[0].displayName).isEqualTo("three")
        assertThat(optionArray2[0].icon!!.uri.toString()).isEqualTo("icon3")
        assertThat(optionArray2[0].watchFaceEditorData!!.icon!!.uri.toString()).isEqualTo("wfIcon3")
        assertThat(optionArray2[1].id.value.decodeToString()).isEqualTo("4")
        assertThat(optionArray2[1].displayName).isEqualTo("four")
        assertThat(optionArray2[1].icon!!.uri.toString()).isEqualTo("icon4")
        assertThat(optionArray2[1].watchFaceEditorData!!.icon!!.uri.toString()).isEqualTo("wfIcon4")

        assertThat(schema.userStyleSettings[2] is BooleanUserStyleSetting).isTrue()
        assertThat(schema.userStyleSettings[2].id.value).isEqualTo("id3")
        assertThat(schema.userStyleSettings[2].displayName).isEqualTo("displayName3")
        assertThat(schema.userStyleSettings[2].description).isEqualTo("description3")
        assertThat(schema.userStyleSettings[2].icon).isNull()
        assertThat(schema.userStyleSettings[2].watchFaceEditorData).isNull()
        assertThat(schema.userStyleSettings[2].affectedWatchFaceLayers.size).isEqualTo(1)
        assertThat(schema.userStyleSettings[2].affectedWatchFaceLayers.first())
            .isEqualTo(WatchFaceLayer.BASE)

        assertThat(schema.userStyleSettings[3] is CustomValueUserStyleSetting2).isTrue()
        assertThat(schema.userStyleSettings[3].defaultOption.id.value.decodeToString())
            .isEqualTo("default")
        assertThat(schema.userStyleSettings[3].affectedWatchFaceLayers.size).isEqualTo(1)
        assertThat(schema.userStyleSettings[3].affectedWatchFaceLayers.first())
            .isEqualTo(WatchFaceLayer.BASE)
        assertThat(schema.userStyleSettings[3].icon).isNull()
        assertThat(schema.userStyleSettings[3].watchFaceEditorData).isNull()
    }

    @Test
    @Suppress("Deprecation") // userStyleSettings
    public fun parcelAndUnparcelHierarchicalSchema() {
        val twelveHourClockOption = ListOption(Option.Id("12_style"), "12", "12", icon = null)

        val twentyFourHourClockOption = ListOption(Option.Id("24_style"), "24", "24", icon = null)

        val digitalClockStyleSetting =
            ListUserStyleSetting(
                UserStyleSetting.Id("digital_clock_style"),
                "Clock style",
                "Clock style setting",
                null,
                listOf(twelveHourClockOption, twentyFourHourClockOption),
                WatchFaceLayer.ALL_WATCH_FACE_LAYERS
            )

        val digitalWatchFaceType =
            ListOption(
                Option.Id("digital"),
                "Digital",
                "Digital setting",
                icon = null,
                childSettings = listOf(digitalClockStyleSetting)
            )

        val settingIcon1 = Icon.createWithContentUri("settingIcon1")
        val settingIcon2 = Icon.createWithContentUri("settingIcon2")

        val styleSetting1 =
            ListUserStyleSetting(
                UserStyleSetting.Id("id1"),
                "displayName1",
                "description1",
                settingIcon1,
                listOf(option1, option2),
                listOf(WatchFaceLayer.BASE)
            )

        val styleSetting2 =
            ListUserStyleSetting(
                UserStyleSetting.Id("id2"),
                "displayName2",
                "description2",
                settingIcon2,
                listOf(option3, option4),
                listOf(WatchFaceLayer.COMPLICATIONS_OVERLAY)
            )

        val analogWatchFaceType =
            ListOption(
                Option.Id("analog"),
                "Analog",
                "Analog setting",
                icon = null,
                childSettings = listOf(styleSetting1, styleSetting2)
            )

        val watchFaceType =
            ListUserStyleSetting(
                UserStyleSetting.Id("clock_type"),
                "Watch face type",
                "Analog or digital",
                icon = null,
                options = listOf(digitalWatchFaceType, analogWatchFaceType),
                WatchFaceLayer.ALL_WATCH_FACE_LAYERS
            )

        val srcSchema =
            UserStyleSchema(
                listOf(watchFaceType, digitalClockStyleSetting, styleSetting1, styleSetting2)
            )
        assertThat(srcSchema.rootUserStyleSettings.map { it.id })
            .containsExactly(UserStyleSetting.Id("clock_type"))

        val parcel = Parcel.obtain()
        srcSchema.toWireFormat().writeToParcel(parcel, 0)

        parcel.setDataPosition(0)

        val schema = UserStyleSchema(UserStyleSchemaWireFormat.CREATOR.createFromParcel(parcel))
        parcel.recycle()

        assertThat(schema.userStyleSettings.size).isEqualTo(4)
        assertThat(schema.rootUserStyleSettings.map { it.id })
            .containsExactly(UserStyleSetting.Id("clock_type"))

        val deserializedWatchFaceType = schema.userStyleSettings[0] as ListUserStyleSetting
        assertThat(deserializedWatchFaceType.id).isEqualTo(UserStyleSetting.Id("clock_type"))
        assertThat(deserializedWatchFaceType.hasParent).isFalse()

        val deserializedDigitalClockStyleSetting =
            schema.userStyleSettings[1] as ListUserStyleSetting
        assertThat(deserializedDigitalClockStyleSetting.id)
            .isEqualTo(UserStyleSetting.Id("digital_clock_style"))
        assertThat(deserializedDigitalClockStyleSetting.hasParent).isTrue()

        val deserializedStyleSetting1 = schema.userStyleSettings[2] as ListUserStyleSetting
        assertThat(deserializedStyleSetting1.id).isEqualTo(UserStyleSetting.Id("id1"))
        assertThat(deserializedStyleSetting1.hasParent).isTrue()

        val deserializedStyleSetting2 = schema.userStyleSettings[3] as ListUserStyleSetting
        assertThat(deserializedStyleSetting2.id).isEqualTo(UserStyleSetting.Id("id2"))
        assertThat(deserializedStyleSetting2.hasParent).isTrue()

        assertThat(deserializedWatchFaceType.options[0].childSettings)
            .containsExactly(deserializedDigitalClockStyleSetting)

        assertThat(deserializedWatchFaceType.options[1].childSettings)
            .containsExactly(deserializedStyleSetting1, deserializedStyleSetting2)

        assertThat(deserializedDigitalClockStyleSetting.options[0].childSettings).isEmpty()
        assertThat(deserializedDigitalClockStyleSetting.options[1].childSettings).isEmpty()

        assertThat(deserializedStyleSetting1.options[0].childSettings).isEmpty()
        assertThat(deserializedStyleSetting1.options[1].childSettings).isEmpty()

        assertThat(deserializedStyleSetting2.options[0].childSettings).isEmpty()
        assertThat(deserializedStyleSetting2.options[1].childSettings).isEmpty()
    }

    @Test
    public fun parcelAndUnparcelUserStyle() {
        val settingIcon1 = Icon.createWithContentUri("settingIcon1")
        val settingIcon2 = Icon.createWithContentUri("settingIcon2")
        val styleSetting1 =
            ListUserStyleSetting(
                UserStyleSetting.Id("id1"),
                "displayName1",
                "description1",
                settingIcon1,
                listOf(option1, option2),
                listOf(WatchFaceLayer.BASE)
            )
        val styleSetting2 =
            ListUserStyleSetting(
                UserStyleSetting.Id("id2"),
                "displayName2",
                "description2",
                settingIcon2,
                listOf(option3, option4),
                listOf(WatchFaceLayer.COMPLICATIONS_OVERLAY)
            )
        val schema = UserStyleSchema(listOf(styleSetting1, styleSetting2))
        val userStyle =
            UserStyle(
                hashMapOf(
                    styleSetting1 as UserStyleSetting to option2 as UserStyleSetting.Option,
                    styleSetting2 as UserStyleSetting to option3 as UserStyleSetting.Option
                )
            )

        val parcel = Parcel.obtain()
        userStyle.toWireFormat().writeToParcel(parcel, 0)

        parcel.setDataPosition(0)

        val unparcelled =
            UserStyle(UserStyleData(UserStyleWireFormat.CREATOR.createFromParcel(parcel)), schema)
        parcel.recycle()

        assertThat(unparcelled.size).isEqualTo(2)
        assertThat(unparcelled[styleSetting1]!!.id.value.decodeToString())
            .isEqualTo(option2.id.value.decodeToString())
        assertThat(unparcelled[styleSetting2]!!.id.value.decodeToString())
            .isEqualTo(option3.id.value.decodeToString())
    }

    @Test
    public fun booleanUserStyleSetting_defaultValue() {
        val booleanUserStyleSettingDefaultTrue =
            BooleanUserStyleSetting(
                UserStyleSetting.Id("id2"),
                "displayName2",
                "description2",
                null,
                listOf(WatchFaceLayer.BASE),
                true
            )
        assertTrue(booleanUserStyleSettingDefaultTrue.getDefaultValue())

        val booleanUserStyleSettingDefaultFalse =
            BooleanUserStyleSetting(
                UserStyleSetting.Id("id2"),
                "displayName2",
                "description2",
                null,
                listOf(WatchFaceLayer.BASE),
                false
            )
        assertFalse(booleanUserStyleSettingDefaultFalse.getDefaultValue())
    }

    @Test
    public fun doubleRangeUserStyleSetting_defaultValue() {
        val doubleRangeUserStyleSettingDefaultMin =
            DoubleRangeUserStyleSetting(
                UserStyleSetting.Id("id2"),
                "displayName2",
                "description2",
                null,
                -1.0,
                1.0,
                listOf(WatchFaceLayer.BASE),
                -1.0
            )
        assertThat(doubleRangeUserStyleSettingDefaultMin.defaultValue).isEqualTo(-1.0)

        val doubleRangeUserStyleSettingDefaultMid =
            DoubleRangeUserStyleSetting(
                UserStyleSetting.Id("id2"),
                "displayName2",
                "description2",
                null,
                -1.0,
                1.0,
                listOf(WatchFaceLayer.BASE),
                0.5
            )
        assertThat(doubleRangeUserStyleSettingDefaultMid.defaultValue).isEqualTo(0.5)

        val doubleRangeUserStyleSettingDefaultMax =
            DoubleRangeUserStyleSetting(
                UserStyleSetting.Id("id2"),
                "displayName2",
                "description2",
                null,
                -1.0,
                1.0,
                listOf(WatchFaceLayer.BASE),
                1.0
            )
        assertThat(doubleRangeUserStyleSettingDefaultMax.defaultValue).isEqualTo(1.0)
    }

    @Test
    public fun longRangeUserStyleSetting_defaultValue() {
        val longRangeUserStyleSettingDefaultMin =
            LongRangeUserStyleSetting(
                UserStyleSetting.Id("id2"),
                "displayName2",
                "description2",
                null,
                -1,
                10,
                listOf(WatchFaceLayer.BASE),
                -1,
            )
        assertThat(longRangeUserStyleSettingDefaultMin.defaultValue).isEqualTo(-1)

        val longRangeUserStyleSettingDefaultMid =
            LongRangeUserStyleSetting(
                UserStyleSetting.Id("id2"),
                "displayName2",
                "description2",
                null,
                -1,
                10,
                listOf(WatchFaceLayer.BASE),
                5
            )
        assertThat(longRangeUserStyleSettingDefaultMid.defaultValue).isEqualTo(5)

        val longRangeUserStyleSettingDefaultMax =
            LongRangeUserStyleSetting(
                UserStyleSetting.Id("id2"),
                "displayName2",
                "description2",
                null,
                -1,
                10,
                listOf(WatchFaceLayer.BASE),
                10
            )
        assertThat(longRangeUserStyleSettingDefaultMax.defaultValue).isEqualTo(10)
    }

    @Test
    @Suppress("Deprecation")
    public fun parcelAndUnparcelComplicationsUserStyleSetting() {
        val leftComplicationID = 101
        val rightComplicationID = 102
        val src =
            ComplicationSlotsUserStyleSetting(
                UserStyleSetting.Id("complications_style_setting"),
                "Complications",
                "Number and position",
                icon = null,
                complicationConfig =
                    listOf(
                        ComplicationSlotsUserStyleSetting.ComplicationSlotsOption(
                            Option.Id("LEFT_AND_RIGHT_COMPLICATIONS"),
                            "Both",
                            "Both complications visible",
                            null,
                            listOf()
                        ),
                        ComplicationSlotsUserStyleSetting.ComplicationSlotsOption(
                            Option.Id("NO_COMPLICATIONS"),
                            "None",
                            "No complications visible",
                            null,
                            listOf(
                                ComplicationSlotsUserStyleSetting.ComplicationSlotOverlay(
                                    leftComplicationID,
                                    enabled = false
                                ),
                                ComplicationSlotsUserStyleSetting.ComplicationSlotOverlay(
                                    rightComplicationID,
                                    enabled = false
                                )
                            )
                        ),
                        ComplicationSlotsUserStyleSetting.ComplicationSlotsOption(
                            Option.Id("LEFT_COMPLICATION"),
                            "Left",
                            "Left complication visible",
                            null,
                            listOf(
                                ComplicationSlotsUserStyleSetting.ComplicationSlotOverlay(
                                    rightComplicationID,
                                    enabled = false
                                ),
                                ComplicationSlotsUserStyleSetting.ComplicationSlotOverlay(
                                    leftComplicationID,
                                    enabled = true,
                                    nameResourceId = NAME_RESOURCE_ID,
                                    screenReaderNameResourceId = SCREEN_READER_NAME_RESOURCE_ID
                                )
                            )
                        ),
                        ComplicationSlotsUserStyleSetting.ComplicationSlotsOption(
                            Option.Id("RIGHT_COMPLICATION"),
                            "Right",
                            "Right complication visible",
                            null,
                            listOf(
                                ComplicationSlotsUserStyleSetting.ComplicationSlotOverlay(
                                    leftComplicationID,
                                    enabled = false
                                )
                            )
                        ),
                        ComplicationSlotsUserStyleSetting.ComplicationSlotsOption(
                            Option.Id("RIGHT_COMPLICATION_MOVED"),
                            "MoveRight",
                            "Right complication moved",
                            null,
                            listOf(
                                ComplicationSlotsUserStyleSetting.ComplicationSlotOverlay(
                                    leftComplicationID,
                                    complicationSlotBounds =
                                        ComplicationSlotBounds(
                                            RectF(0.1f, 0.2f, 0.3f, 0.4f),
                                            RectF(0.5f, 0.6f, 0.7f, 0.8f)
                                        )
                                )
                            )
                        )
                    ),
                listOf(WatchFaceLayer.COMPLICATIONS)
            )

        val parcel = Parcel.obtain()
        src.toWireFormat().writeToParcel(parcel, 0)

        parcel.setDataPosition(0)

        val unparceled =
            UserStyleSetting.createFromWireFormat(
                UserStyleSettingWireFormat.CREATOR.createFromParcel(parcel)
            )
        parcel.recycle()

        assertThat(unparceled is ComplicationSlotsUserStyleSetting).isTrue()
        assertThat(unparceled.id.value).isEqualTo("complications_style_setting")

        val options =
            unparceled.options.filterIsInstance<
                ComplicationSlotsUserStyleSetting.ComplicationSlotsOption
            >()
        assertThat(options.size).isEqualTo(5)
        assertThat(options[0].id.value.decodeToString()).isEqualTo("LEFT_AND_RIGHT_COMPLICATIONS")
        assertThat(options[0].complicationSlotOverlays.size).isEqualTo(0)

        assertThat(options[1].id.value.decodeToString()).isEqualTo("NO_COMPLICATIONS")
        assertThat(options[1].complicationSlotOverlays.size).isEqualTo(2)
        val options1Overlays = ArrayList(options[1].complicationSlotOverlays)
        assertThat(options1Overlays[0].complicationSlotId).isEqualTo(leftComplicationID)
        assertFalse(options1Overlays[0].enabled!!)
        assertThat(options1Overlays[1].complicationSlotId).isEqualTo(rightComplicationID)
        assertFalse(options1Overlays[1].enabled!!)

        assertThat(options[2].id.value.decodeToString()).isEqualTo("LEFT_COMPLICATION")
        assertThat(options[2].complicationSlotOverlays.size).isEqualTo(2)

        val options2Overlays = ArrayList(options[2].complicationSlotOverlays)
        assertThat(options2Overlays[0].complicationSlotId).isEqualTo(rightComplicationID)
        assertFalse(options2Overlays[0].enabled!!)
        assertThat(options2Overlays[1].complicationSlotId).isEqualTo(leftComplicationID)
        assertThat(options2Overlays[1].nameResourceId).isEqualTo(NAME_RESOURCE_ID)
        assertThat(options2Overlays[1].screenReaderNameResourceId)
            .isEqualTo(SCREEN_READER_NAME_RESOURCE_ID)

        assertThat(options[3].id.value.decodeToString()).isEqualTo("RIGHT_COMPLICATION")
        assertThat(options[3].complicationSlotOverlays.size).isEqualTo(1)
        val options3Overlays = ArrayList(options[3].complicationSlotOverlays)
        assertThat(options3Overlays[0].complicationSlotId).isEqualTo(leftComplicationID)
        assertFalse(options3Overlays[0].enabled!!)

        assertThat(options[4].id.value.decodeToString()).isEqualTo("RIGHT_COMPLICATION_MOVED")
        assertThat(options[4].complicationSlotOverlays.size).isEqualTo(1)
        val options4Overlays = ArrayList(options[4].complicationSlotOverlays)
        assertThat(options4Overlays[0].complicationSlotId).isEqualTo(leftComplicationID)
        assertThat(options4Overlays[0].enabled).isNull()

        val expectedComplicationSlotBounds =
            ComplicationSlotBounds(RectF(0.1f, 0.2f, 0.3f, 0.4f), RectF(0.5f, 0.6f, 0.7f, 0.8f))
        assertThat(options4Overlays[0].complicationSlotBounds?.perComplicationTypeBounds)
            .containsExactlyEntriesIn(expectedComplicationSlotBounds.perComplicationTypeBounds)
        assertThat(options4Overlays[0].complicationSlotBounds?.perComplicationTypeMargins)
            .containsExactlyEntriesIn(expectedComplicationSlotBounds.perComplicationTypeMargins)
    }

    @Test
    public fun styleSchemaToString() {
        val settingIcon1 = Icon.createWithContentUri("settingIcon1")
        val settingIcon2 = Icon.createWithContentUri("settingIcon2")
        val styleSetting1 =
            ListUserStyleSetting(
                UserStyleSetting.Id("id1"),
                "displayName1",
                "description1",
                settingIcon1,
                listOf(option1, option2),
                listOf(WatchFaceLayer.BASE)
            )
        val styleSetting2 =
            ListUserStyleSetting(
                UserStyleSetting.Id("id2"),
                "displayName2",
                "description2",
                settingIcon2,
                listOf(option3, option4),
                listOf(WatchFaceLayer.COMPLICATIONS_OVERLAY)
            )
        val styleSetting3 =
            BooleanUserStyleSetting(
                UserStyleSetting.Id("id3"),
                "displayName3",
                "description3",
                null,
                listOf(WatchFaceLayer.BASE),
                true
            )
        val styleSetting4 =
            CustomValueUserStyleSetting(listOf(WatchFaceLayer.BASE), "default".encodeToByteArray())

        val schema =
            UserStyleSchema(listOf(styleSetting1, styleSetting2, styleSetting3, styleSetting4))

        assertThat(schema.toString())
            .isEqualTo("[{id1 : 1, 2}, {id2 : 3, 4}, {id3 : true, false}, {CustomValue : default}]")
    }

    @Ignore
    @Test
    public fun userStyleToString() {
        val settingIcon1 = Icon.createWithContentUri("settingIcon1")
        val settingIcon2 = Icon.createWithContentUri("settingIcon2")
        val styleSetting1 =
            ListUserStyleSetting(
                UserStyleSetting.Id("id1"),
                "displayName1",
                "description1",
                settingIcon1,
                listOf(option1, option2),
                listOf(WatchFaceLayer.BASE)
            )
        val styleSetting2 =
            ListUserStyleSetting(
                UserStyleSetting.Id("id2"),
                "displayName2",
                "description2",
                settingIcon2,
                listOf(option3, option4),
                listOf(WatchFaceLayer.COMPLICATIONS_OVERLAY)
            )
        val style = UserStyle(mapOf(styleSetting1 to option2, styleSetting2 to option3))

        assertThat(style.toString()).contains("id1 -> 2")
        assertThat(style.toString()).contains("id2 -> 3")
    }
}<|MERGE_RESOLUTION|>--- conflicted
+++ resolved
@@ -26,10 +26,6 @@
 import androidx.wear.watchface.style.UserStyleSetting.BooleanUserStyleSetting
 import androidx.wear.watchface.style.UserStyleSetting.ComplicationSlotsUserStyleSetting
 import androidx.wear.watchface.style.UserStyleSetting.CustomValueUserStyleSetting
-<<<<<<< HEAD
-import androidx.wear.watchface.style.UserStyleSetting.CustomValueUserStyleSetting2
-=======
->>>>>>> fdff00cc
 import androidx.wear.watchface.style.UserStyleSetting.DoubleRangeUserStyleSetting
 import androidx.wear.watchface.style.UserStyleSetting.LargeCustomValueUserStyleSetting
 import androidx.wear.watchface.style.UserStyleSetting.ListUserStyleSetting
@@ -199,14 +195,10 @@
                 true
             )
         val styleSetting4 =
-<<<<<<< HEAD
-            CustomValueUserStyleSetting2(listOf(WatchFaceLayer.BASE), "default".encodeToByteArray())
-=======
             LargeCustomValueUserStyleSetting(
                 listOf(WatchFaceLayer.BASE),
                 "default".encodeToByteArray()
             )
->>>>>>> fdff00cc
         val srcSchema =
             UserStyleSchema(listOf(styleSetting1, styleSetting2, styleSetting3, styleSetting4))
 
@@ -274,7 +266,7 @@
         assertThat(schema.userStyleSettings[2].affectedWatchFaceLayers.first())
             .isEqualTo(WatchFaceLayer.BASE)
 
-        assertThat(schema.userStyleSettings[3] is CustomValueUserStyleSetting2).isTrue()
+        assertThat(schema.userStyleSettings[3] is LargeCustomValueUserStyleSetting).isTrue()
         assertThat(schema.userStyleSettings[3].defaultOption.id.value.decodeToString())
             .isEqualTo("default")
         assertThat(schema.userStyleSettings[3].affectedWatchFaceLayers.size).isEqualTo(1)
