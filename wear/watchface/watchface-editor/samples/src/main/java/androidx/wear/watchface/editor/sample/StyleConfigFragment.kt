/*
 * Copyright 2021 The Android Open Source Project
 *
 * Licensed under the Apache License, Version 2.0 (the "License");
 * you may not use this file except in compliance with the License.
 * You may obtain a copy of the License at
 *
 *      http://www.apache.org/licenses/LICENSE-2.0
 *
 * Unless required by applicable law or agreed to in writing, software
 * distributed under the License is distributed on an "AS IS" BASIS,
 * WITHOUT WARRANTIES OR CONDITIONS OF ANY KIND, either express or implied.
 * See the License for the specific language governing permissions and
 * limitations under the License.
 */

package androidx.wear.watchface.editor.sample

import android.content.Context
import android.graphics.Color
import android.os.Bundle
import android.os.Handler
import android.os.Looper
import android.view.LayoutInflater
import android.view.View
import android.view.ViewGroup
import android.widget.SeekBar
import android.widget.TextView
import android.widget.ToggleButton
import androidx.fragment.app.Fragment
import androidx.recyclerview.widget.RecyclerView
import androidx.versionedparcelable.ParcelUtils
import androidx.wear.watchface.editor.samples.R
import androidx.wear.watchface.style.UserStyle
import androidx.wear.watchface.style.UserStyleData
import androidx.wear.watchface.style.UserStyleSchema
import androidx.wear.watchface.style.UserStyleSetting
import androidx.wear.watchface.style.UserStyleSetting.BooleanUserStyleSetting
import androidx.wear.watchface.style.UserStyleSetting.BooleanUserStyleSetting.BooleanOption
import androidx.wear.watchface.style.UserStyleSetting.ComplicationSlotsUserStyleSetting
import androidx.wear.watchface.style.UserStyleSetting.ComplicationSlotsUserStyleSetting.ComplicationSlotsOption
import androidx.wear.watchface.style.UserStyleSetting.CustomValueUserStyleSetting
<<<<<<< HEAD
import androidx.wear.watchface.style.UserStyleSetting.CustomValueUserStyleSetting2
=======
>>>>>>> fdff00cc
import androidx.wear.watchface.style.UserStyleSetting.DoubleRangeUserStyleSetting
import androidx.wear.watchface.style.UserStyleSetting.DoubleRangeUserStyleSetting.DoubleRangeOption
import androidx.wear.watchface.style.UserStyleSetting.LargeCustomValueUserStyleSetting
import androidx.wear.watchface.style.UserStyleSetting.ListUserStyleSetting
import androidx.wear.watchface.style.UserStyleSetting.LongRangeUserStyleSetting
import androidx.wear.watchface.style.UserStyleSetting.LongRangeUserStyleSetting.LongRangeOption
import androidx.wear.watchface.style.data.UserStyleSchemaWireFormat
import androidx.wear.watchface.style.data.UserStyleWireFormat
import androidx.wear.widget.SwipeDismissFrameLayout
import androidx.wear.widget.WearableLinearLayoutManager
import androidx.wear.widget.WearableRecyclerView

/** Fragment for selecting a userStyle setting within a particular setting. */
internal class StyleConfigFragment : Fragment(), ClickListener {

    private lateinit var settingId: String
    private lateinit var styleSchema: UserStyleSchema
    private lateinit var styleSetting: UserStyleSetting
    private lateinit var userStyle: UserStyle

    companion object {
        const val SETTING_ID = "SETTING_ID"
        const val USER_STYLE = "USER_STYLE"
        const val STYLE_SCHEMA = "STYLE_SCHEMA"

        fun newInstance(settingId: String, styleSchema: UserStyleSchema, userStyle: UserStyle) =
            StyleConfigFragment().apply {
                arguments =
                    Bundle().apply {
                        putCharSequence(SETTING_ID, settingId)
                        putParcelable(
                            STYLE_SCHEMA,
                            ParcelUtils.toParcelable(styleSchema.toWireFormat())
                        )
                        putParcelable(
                            USER_STYLE,
                            ParcelUtils.toParcelable(userStyle.toWireFormat())
                        )
                    }
            }
    }

    override fun onCreateView(
        inflater: LayoutInflater,
        container: ViewGroup?,
        savedState: Bundle?
    ): View {
        readOptionsFromArguments()

        val view =
            inflater.inflate(R.layout.style_options_layout, container, false)
                as SwipeDismissFrameLayout

        val booleanStyle = view.findViewById<ToggleButton>(R.id.styleToggle)
        val styleOptionsList = view.findViewById<WearableRecyclerView>(R.id.styleOptionsList)
        val rangedStyle = view.findViewById<SeekBar>(R.id.styleRange)

        val userStyleOption = userStyle[styleSetting]!!
        when (styleSetting) {
            is BooleanUserStyleSetting -> {
                booleanStyle.isChecked = (userStyleOption as BooleanOption).value
                booleanStyle.setOnCheckedChangeListener { _, isChecked ->
                    setUserStyleOption(BooleanOption.from(isChecked))
                }
                booleanStyle.visibility = View.VISIBLE
            }
            is ListUserStyleSetting -> {
                styleOptionsList.adapter =
                    ListStyleSettingViewAdapter(
                        requireContext(),
                        styleSetting.options.filterIsInstance<ListUserStyleSetting.ListOption>(),
                        this@StyleConfigFragment,
                        currentSelection = userStyleOption
                    )
                styleOptionsList.isEdgeItemsCenteringEnabled = true
                styleOptionsList.layoutManager = WearableLinearLayoutManager(context)
                styleOptionsList.visibility = View.VISIBLE
            }
            is ComplicationSlotsUserStyleSetting -> {
                styleOptionsList.adapter =
                    ComplicationsStyleSettingViewAdapter(
                        requireContext(),
                        styleSetting.options.filterIsInstance<ComplicationSlotsOption>(),
                        this@StyleConfigFragment
                    )
                styleOptionsList.isEdgeItemsCenteringEnabled = true
                styleOptionsList.layoutManager = WearableLinearLayoutManager(context)
                styleOptionsList.visibility = View.VISIBLE
            }
            is CustomValueUserStyleSetting -> {
                // Not supported, ignore.
            }
            is CustomValueUserStyleSetting2 -> {
                // Not supported, ignore.
            }
            is DoubleRangeUserStyleSetting -> {
                val rangedStyleSetting = styleSetting as DoubleRangeUserStyleSetting
                val minValue = (rangedStyleSetting.options.first() as DoubleRangeOption).value
                val maxValue = (rangedStyleSetting.options.last() as DoubleRangeOption).value
                val delta = (maxValue - minValue) / 100.0f
                val value = (userStyleOption as DoubleRangeOption).value.toFloat()
                rangedStyle.progress = ((value - minValue) / delta).toInt()
                setupRangedStyle(rangedStyle) {
                    setUserStyleOption(DoubleRangeOption(minValue + delta * it.toFloat()))
                }
            }
            is LongRangeUserStyleSetting -> {
                val longRangeStyleSetting = styleSetting as LongRangeUserStyleSetting
                rangedStyle.min = longRangeStyleSetting.minimumValue.toInt()
                rangedStyle.max = longRangeStyleSetting.maximumValue.toInt()
                rangedStyle.progress = (userStyleOption as LongRangeOption).value.toInt()
                setupRangedStyle(rangedStyle) { setUserStyleOption(LongRangeOption(it.toLong())) }
            }
        }

        view.addCallback(
            object : SwipeDismissFrameLayout.Callback() {
                override fun onDismissed(layout: SwipeDismissFrameLayout) {
                    parentFragmentManager.popBackStackImmediate()
                }
            }
        )

        return view
    }

    private fun setupRangedStyle(rangedStyle: SeekBar, onProgressChanged: (progress: Int) -> Unit) {
        rangedStyle.setOnSeekBarChangeListener(
            object : SeekBar.OnSeekBarChangeListener {
                override fun onProgressChanged(seekBar: SeekBar, progress: Int, fromUser: Boolean) =
                    onProgressChanged(progress)

                override fun onStartTrackingTouch(seekBar: SeekBar) {}

                override fun onStopTrackingTouch(seekBar: SeekBar) {}
            }
        )

        rangedStyle.visibility = View.VISIBLE
    }

    @Suppress("DEPRECATION")
    private fun readOptionsFromArguments() {
        settingId = requireArguments().getCharSequence(SETTING_ID).toString()

        styleSchema =
            UserStyleSchema(
                ParcelUtils.fromParcelable<UserStyleSchemaWireFormat>(
                    requireArguments().getParcelable(STYLE_SCHEMA)!!
                )!!
            )

        userStyle =
            UserStyle(
                UserStyleData(
                    ParcelUtils.fromParcelable<UserStyleWireFormat>(
                        requireArguments().getParcelable(USER_STYLE)!!
                    )!!
                ),
                styleSchema
            )

        styleSetting = styleSchema[UserStyleSetting.Id(settingId)]!!
    }

    internal fun setUserStyleOption(userStyleOption: UserStyleSetting.Option) {
        val watchFaceConfigActivity = (activity as WatchFaceConfigActivity)
        val editorSession = watchFaceConfigActivity.editorSession
        editorSession.userStyle.value =
            editorSession.userStyle.value
                .toMutableUserStyle()
                .apply { this[styleSetting] = userStyleOption }
                .toUserStyle()
    }

    override fun onItemClick(userStyleOption: UserStyleSetting.Option) {
        setUserStyleOption(userStyleOption)
        if (userStyleOption.childSettings.isEmpty()) {
            parentFragmentManager.popBackStackImmediate()
        } else {
            // There's one or more child settings, so launch a new fragment.
            if (userStyleOption.childSettings.size == 1) {
                showFragment(
                    newInstance(
                        userStyleOption.childSettings.first().id.value,
                        styleSchema,
                        userStyle
                    )
                )
            } else {
                showFragment(
                    ConfigFragment.newInstance(
                        ArrayList(userStyleOption.childSettings.map { it.id.value })
                    )
                )
            }
        }
    }

    private fun showFragment(fragment: Fragment) {
        val curFragment = parentFragmentManager.findFragmentById(android.R.id.content)
        curFragment?.view?.importantForAccessibility =
            View.IMPORTANT_FOR_ACCESSIBILITY_NO_HIDE_DESCENDANTS
        // The new fragment will have its importance set by OnBackStackChangedListener.
        parentFragmentManager
            .beginTransaction()
            .add(android.R.id.content, fragment)
            .addToBackStack(null)
            .commit()
    }
}

internal class StyleSettingViewHolder(view: View) : RecyclerView.ViewHolder(view) {
    var userStyleOption: UserStyleSetting.Option? = null
}

internal interface ClickListener {
    /** Called when a userStyle option is selected. */
    fun onItemClick(userStyleOption: UserStyleSetting.Option)
}

/**
 * An adapter for [ListUserStyleSetting]. The option corresponding to [currentSelection] will be
 * rendered with a dark blue background.
 */
internal class ListStyleSettingViewAdapter(
    private val context: Context,
    private val styleOptions: List<ListUserStyleSetting.ListOption>,
    private val clickListener: ClickListener,
    private var currentSelection: UserStyleSetting.Option
) : RecyclerView.Adapter<StyleSettingViewHolder>() {

    private val handler = Handler(Looper.getMainLooper())

    override fun onCreateViewHolder(parent: ViewGroup, viewType: Int) =
        StyleSettingViewHolder(
                LayoutInflater.from(parent.context)
                    .inflate(R.layout.stylelist_item_layout, parent, false)
            )
            .apply {
                itemView.setOnClickListener {
                    currentSelection = userStyleOption!!
                    this@ListStyleSettingViewAdapter.notifyDataSetChanged()
                    clickListener.onItemClick(userStyleOption!!)
                }
            }

    override fun onBindViewHolder(holder: StyleSettingViewHolder, position: Int) {
        val styleOption = styleOptions[position]
        holder.userStyleOption = styleOption
        val textView = holder.itemView as TextView
        textView.text = styleOption.displayName
        textView.setBackgroundColor(
            if (styleOption == currentSelection) Color.rgb(20, 40, 60) else Color.BLACK
        )
        val icon = styleOption.watchFaceEditorData?.icon ?: styleOption.icon
        icon?.loadDrawableAsync(
            context,
            { drawable ->
                textView.setCompoundDrawablesRelativeWithIntrinsicBounds(
                    Helper.wrapIcon(context, drawable),
                    /* top = */ null,
                    /* end = */ null,
                    /* bottom = */ null
                )
            },
            handler
        )
    }

    override fun getItemCount() = styleOptions.size
}

/** An adapter for [ComplicationSlotsUserStyleSetting]. This is a very minimal placeholder UI. */
internal class ComplicationsStyleSettingViewAdapter(
    private val context: Context,
    private val styleOptions: List<ComplicationSlotsOption>,
    private val clickListener: ClickListener
) : RecyclerView.Adapter<StyleSettingViewHolder>() {

    private val handler = Handler(Looper.getMainLooper())

    override fun onCreateViewHolder(parent: ViewGroup, viewType: Int) =
        StyleSettingViewHolder(
                LayoutInflater.from(parent.context)
                    .inflate(R.layout.stylelist_item_layout, parent, false)
            )
            .apply { itemView.setOnClickListener { clickListener.onItemClick(userStyleOption!!) } }

    override fun onBindViewHolder(holder: StyleSettingViewHolder, position: Int) {
        val styleOption = styleOptions[position]
        holder.userStyleOption = styleOption
        val textView = holder.itemView as TextView
        textView.text = styleOption.displayName
        val icon = styleOption.watchFaceEditorData?.icon ?: styleOption.icon
        icon?.loadDrawableAsync(
            context,
            { drawable ->
                textView.setCompoundDrawablesRelativeWithIntrinsicBounds(
                    Helper.wrapIcon(context, drawable),
                    /* top = */ null,
                    /* end = */ null,
                    /* bottom = */ null
                )
            },
            handler
        )
    }

    override fun getItemCount() = styleOptions.size
}<|MERGE_RESOLUTION|>--- conflicted
+++ resolved
@@ -40,10 +40,6 @@
 import androidx.wear.watchface.style.UserStyleSetting.ComplicationSlotsUserStyleSetting
 import androidx.wear.watchface.style.UserStyleSetting.ComplicationSlotsUserStyleSetting.ComplicationSlotsOption
 import androidx.wear.watchface.style.UserStyleSetting.CustomValueUserStyleSetting
-<<<<<<< HEAD
-import androidx.wear.watchface.style.UserStyleSetting.CustomValueUserStyleSetting2
-=======
->>>>>>> fdff00cc
 import androidx.wear.watchface.style.UserStyleSetting.DoubleRangeUserStyleSetting
 import androidx.wear.watchface.style.UserStyleSetting.DoubleRangeUserStyleSetting.DoubleRangeOption
 import androidx.wear.watchface.style.UserStyleSetting.LargeCustomValueUserStyleSetting
@@ -136,7 +132,7 @@
             is CustomValueUserStyleSetting -> {
                 // Not supported, ignore.
             }
-            is CustomValueUserStyleSetting2 -> {
+            is LargeCustomValueUserStyleSetting -> {
                 // Not supported, ignore.
             }
             is DoubleRangeUserStyleSetting -> {
