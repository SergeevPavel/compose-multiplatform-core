--- conflicted
+++ resolved
@@ -25,18 +25,10 @@
     annotationProcessor(libs.nullaway)
     api("androidx.annotation:annotation:1.2.0")
 
-<<<<<<< HEAD
-    implementation("androidx.annotation:annotation-experimental:1.2.0")
-    implementation(project(path: ":wear:protolayout:protolayout-proto", configuration: "shadow"))
-
-    compileOnly(libs.kotlinStdlib) // For annotation-experimental
-
-=======
     implementation("androidx.annotation:annotation-experimental:1.3.1")
     implementation("androidx.collection:collection:1.2.0")
     implementation(project(path: ":wear:protolayout:protolayout-proto", configuration: "shadow"))
 
->>>>>>> fdff00cc
     testImplementation(libs.testExtJunit)
     testImplementation(libs.testExtTruth)
     testImplementation(libs.testRunner)
