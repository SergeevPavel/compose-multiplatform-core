--- conflicted
+++ resolved
@@ -16,7 +16,6 @@
 
 package androidx.wear.protolayout.expression.pipeline;
 
-
 import static java.lang.Math.abs;
 
 import android.util.Log;
@@ -24,14 +23,9 @@
 import androidx.annotation.NonNull;
 import androidx.annotation.Nullable;
 import androidx.annotation.UiThread;
-<<<<<<< HEAD
-import androidx.wear.protolayout.expression.pipeline.PlatformDataSources.PlatformDataSource;
-import androidx.wear.protolayout.expression.pipeline.PlatformDataSources.SensorGatewayPlatformDataSource;
-=======
 import androidx.wear.protolayout.expression.DynamicBuilders.DynamicInt32;
 import androidx.wear.protolayout.expression.DynamicDataKey;
 import androidx.wear.protolayout.expression.PlatformHealthSources;
->>>>>>> fdff00cc
 import androidx.wear.protolayout.expression.proto.AnimationParameterProto.AnimationSpec;
 import androidx.wear.protolayout.expression.proto.DynamicDataProto.DynamicDataValue;
 import androidx.wear.protolayout.expression.proto.DynamicProto.AnimatableFixedInt32;
@@ -52,19 +46,16 @@
 
 /** Dynamic data nodes which yield integers. */
 class Int32Nodes {
+
     private Int32Nodes() {}
 
     /** Dynamic integer node that has a fixed value. */
     static class FixedInt32Node implements DynamicDataSourceNode<Integer> {
         private final int mValue;
-        private final DynamicTypeValueReceiver<Integer> mDownstream;
-
-<<<<<<< HEAD
-        FixedInt32Node(FixedInt32 protoNode, DynamicTypeValueReceiver<Integer> downstream) {
-=======
+        private final DynamicTypeValueReceiverWithPreUpdate<Integer> mDownstream;
+
         FixedInt32Node(
                 FixedInt32 protoNode, DynamicTypeValueReceiverWithPreUpdate<Integer> downstream) {
->>>>>>> fdff00cc
             this.mValue = protoNode.getValue();
             this.mDownstream = downstream;
         }
@@ -87,34 +78,11 @@
     }
 
     /** Dynamic integer node that gets value from the platform source. */
-<<<<<<< HEAD
-    static class PlatformInt32SourceNode implements DynamicDataSourceNode<Integer> {
-        private static final String TAG = "PlatformInt32SourceNode";
-
-        @Nullable private final SensorGatewayPlatformDataSource mSensorGatewaySource;
-        private final PlatformInt32Source mProtoNode;
-        private final DynamicTypeValueReceiver<Integer> mDownstream;
-=======
     static class LegacyPlatformInt32SourceNode extends StateSourceNode<Integer> {
->>>>>>> fdff00cc
 
         LegacyPlatformInt32SourceNode(
                 PlatformDataStore dataStore,
                 PlatformInt32Source protoNode,
-<<<<<<< HEAD
-                @Nullable SensorGatewayPlatformDataSource sensorGatewaySource,
-                DynamicTypeValueReceiver<Integer> downstream) {
-            this.mProtoNode = protoNode;
-            this.mSensorGatewaySource = sensorGatewaySource;
-            this.mDownstream = downstream;
-        }
-
-        @Override
-        @UiThread
-        public void preInit() {
-            if (platformInt32SourceTypeToPlatformDataSource(mProtoNode.getSourceType()) != null) {
-                mDownstream.onPreUpdate();
-=======
                 DynamicTypeValueReceiverWithPreUpdate<Integer> downstream) {
             super(
                     dataStore,
@@ -127,38 +95,16 @@
         private static DynamicDataKey<?> getDataKey(PlatformInt32SourceType type) {
             if (type == PlatformInt32SourceType.PLATFORM_INT32_SOURCE_TYPE_CURRENT_HEART_RATE) {
                 return PlatformHealthSources.Keys.HEART_RATE_BPM;
->>>>>>> fdff00cc
-            }
-
-<<<<<<< HEAD
-        @Override
-        @UiThread
-        public void init() {
-            PlatformDataSource dataSource =
-                    platformInt32SourceTypeToPlatformDataSource(mProtoNode.getSourceType());
-            if (dataSource != null) {
-                dataSource.registerForData(mProtoNode.getSourceType(), mDownstream);
-            } else {
-                mDownstream.onInvalidated();
-=======
+            }
+
             if (type == PlatformInt32SourceType.PLATFORM_INT32_SOURCE_TYPE_DAILY_STEP_COUNT) {
                 return PlatformHealthSources.Keys.DAILY_STEPS;
->>>>>>> fdff00cc
             }
 
             throw new IllegalArgumentException(
                     "Unknown DynamicInt32 platform source type: " + type);
         }
 
-<<<<<<< HEAD
-        @Override
-        @UiThread
-        public void destroy() {
-            PlatformDataSource dataSource =
-                    platformInt32SourceTypeToPlatformDataSource(mProtoNode.getSourceType());
-            if (dataSource != null) {
-                dataSource.unregisterForData(mProtoNode.getSourceType(), mDownstream);
-=======
         @NonNull
         private static Function<DynamicDataValue, Integer> getStateExtractor(
                 PlatformInt32SourceType type) {
@@ -168,27 +114,10 @@
 
             if (type == PlatformInt32SourceType.PLATFORM_INT32_SOURCE_TYPE_DAILY_STEP_COUNT) {
                 return se -> se.getInt32Val().getValue();
->>>>>>> fdff00cc
             }
 
             throw new IllegalArgumentException(
                     "Unknown DynamicInt32 platform source type: " + type);
-        }
-
-        @Nullable
-        private PlatformDataSource platformInt32SourceTypeToPlatformDataSource(
-                PlatformInt32SourceType sourceType) {
-            switch (sourceType) {
-                case UNRECOGNIZED:
-                case PLATFORM_INT32_SOURCE_TYPE_UNDEFINED:
-                    Log.w(TAG, "Unknown PlatformInt32SourceType");
-                    return null;
-                case PLATFORM_INT32_SOURCE_TYPE_CURRENT_HEART_RATE:
-                case PLATFORM_INT32_SOURCE_TYPE_DAILY_STEP_COUNT:
-                    return mSensorGatewaySource;
-            }
-            Log.w(TAG, "Unknown PlatformInt32SourceType");
-            return null;
         }
     }
 
@@ -197,7 +126,8 @@
         private static final String TAG = "ArithmeticInt32Node";
 
         ArithmeticInt32Node(
-                ArithmeticInt32Op protoNode, DynamicTypeValueReceiver<Integer> downstream) {
+                ArithmeticInt32Op protoNode,
+                DynamicTypeValueReceiverWithPreUpdate<Integer> downstream) {
             super(
                     downstream,
                     (lhs, rhs) -> {
@@ -233,22 +163,13 @@
     static class StateInt32SourceNode extends StateSourceNode<Integer> {
 
         StateInt32SourceNode(
-<<<<<<< HEAD
-                ObservableStateStore observableStateStore,
-=======
                 DataStore dataStore,
->>>>>>> fdff00cc
                 StateInt32Source protoNode,
-                DynamicTypeValueReceiver<Integer> downstream) {
-            super(
-<<<<<<< HEAD
-                    observableStateStore,
-                    protoNode.getSourceKey(),
-=======
+                DynamicTypeValueReceiverWithPreUpdate<Integer> downstream) {
+            super(
                     dataStore,
                     StateSourceNode.<DynamicInt32>createKey(
                             protoNode.getSourceNamespace(), protoNode.getSourceKey()),
->>>>>>> fdff00cc
                     se -> se.getInt32Val().getValue(),
                     downstream);
         }
@@ -257,7 +178,9 @@
     /** Dynamic integer node that gets value from float. */
     static class FloatToInt32Node extends DynamicDataTransformNode<Float, Integer> {
 
-        FloatToInt32Node(FloatToInt32Op protoNode, DynamicTypeValueReceiver<Integer> downstream) {
+        FloatToInt32Node(
+                FloatToInt32Op protoNode,
+                DynamicTypeValueReceiverWithPreUpdate<Integer> downstream) {
             super(
                     downstream,
                     x -> {
@@ -279,11 +202,11 @@
 
     /** Dynamic integer node that gets duration part from a duration. */
     static class GetDurationPartOpNode extends DynamicDataTransformNode<Duration, Integer> {
-
         private static final String TAG = "GetDurationPartOpNode";
 
         GetDurationPartOpNode(
-                GetDurationPartOp protoNode, DynamicTypeValueReceiver<Integer> downstream) {
+                GetDurationPartOp protoNode,
+                DynamicTypeValueReceiverWithPreUpdate<Integer> downstream) {
             super(
                     downstream,
                     duration -> (int) getDurationPart(duration, protoNode.getDurationPart()));
@@ -321,11 +244,11 @@
             implements DynamicDataSourceNode<Integer> {
 
         private final AnimatableFixedInt32 mProtoNode;
-        private final DynamicTypeValueReceiver<Integer> mDownstream;
+        private final DynamicTypeValueReceiverWithPreUpdate<Integer> mDownstream;
 
         AnimatableFixedInt32Node(
                 AnimatableFixedInt32 protoNode,
-                DynamicTypeValueReceiver<Integer> downstream,
+                DynamicTypeValueReceiverWithPreUpdate<Integer> downstream,
                 QuotaManager quotaManager) {
             super(quotaManager, protoNode.getAnimationSpec());
             this.mProtoNode = protoNode;
@@ -358,8 +281,8 @@
     static class DynamicAnimatedInt32Node extends AnimatableNode
             implements DynamicDataNode<Integer> {
 
-        final DynamicTypeValueReceiver<Integer> mDownstream;
-        private final DynamicTypeValueReceiver<Integer> mInputCallback;
+        final DynamicTypeValueReceiverWithPreUpdate<Integer> mDownstream;
+        private final DynamicTypeValueReceiverWithPreUpdate<Integer> mInputCallback;
 
         @Nullable Integer mCurrentValue = null;
         int mPendingCalls = 0;
@@ -368,7 +291,7 @@
         // initialization but mInputCallback is only used after the constructor is finished.
         @SuppressWarnings("method.invocation.invalid")
         DynamicAnimatedInt32Node(
-                DynamicTypeValueReceiver<Integer> downstream,
+                DynamicTypeValueReceiverWithPreUpdate<Integer> downstream,
                 @NonNull AnimationSpec spec,
                 QuotaManager quotaManager) {
             super(quotaManager, spec);
@@ -381,7 +304,7 @@
                         }
                     });
             this.mInputCallback =
-                    new DynamicTypeValueReceiver<Integer>() {
+                    new DynamicTypeValueReceiverWithPreUpdate<Integer>() {
                         @Override
                         public void onPreUpdate() {
                             mPendingCalls++;
@@ -392,7 +315,7 @@
                         }
 
                         @Override
-                        public void onData(Integer newData) {
+                        public void onData(@NonNull Integer newData) {
                             if (mPendingCalls > 0) {
                                 mPendingCalls--;
                             }
@@ -422,7 +345,7 @@
                     };
         }
 
-        public DynamicTypeValueReceiver<Integer> getInputCallback() {
+        public DynamicTypeValueReceiverWithPreUpdate<Integer> getInputCallback() {
             return mInputCallback;
         }
     }
