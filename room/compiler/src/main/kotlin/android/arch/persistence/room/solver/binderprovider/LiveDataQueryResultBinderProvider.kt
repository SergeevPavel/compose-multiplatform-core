--- conflicted
+++ resolved
@@ -18,12 +18,7 @@
 
 import android.arch.persistence.room.ext.LifecyclesTypeNames
 import android.arch.persistence.room.processor.Context
-<<<<<<< HEAD
-import android.arch.persistence.room.processor.ProcessorErrors
-import android.arch.persistence.room.solver.QueryResultBinderProvider
-=======
 import android.arch.persistence.room.solver.ObservableQueryResultBinderProvider
->>>>>>> b6838fd2
 import android.arch.persistence.room.solver.query.result.LiveDataQueryResultBinder
 import android.arch.persistence.room.solver.query.result.QueryResultAdapter
 import android.arch.persistence.room.solver.query.result.QueryResultBinder
@@ -37,21 +32,6 @@
                 .getTypeElement(LifecyclesTypeNames.LIVE_DATA.toString())?.asType()
     }
 
-<<<<<<< HEAD
-    override fun provide(declared: DeclaredType, query: ParsedQuery): QueryResultBinder {
-        val liveDataTypeArg = declared.typeArguments.first()
-        val queryResultAdapter =
-                context.typeAdapterStore.findQueryResultAdapter(liveDataTypeArg, query)
-        val tableNames = ((queryResultAdapter?.accessedTableNames() ?: emptyList()) +
-                        query.tables.map { it.name }).toSet()
-        context.checker.check(!tableNames.isEmpty(),
-                              declared.asElement(),
-                              ProcessorErrors.LIVE_DATA_QUERY_NOTHING_TO_OBSERVE);
-        return LiveDataQueryResultBinder(
-                liveDataTypeArg,
-                tableNames,
-                queryResultAdapter)
-=======
     override fun extractTypeArg(declared: DeclaredType): TypeMirror = declared.typeArguments.first()
 
     override fun create(typeArg: TypeMirror, resultAdapter: QueryResultAdapter?,
@@ -60,7 +40,6 @@
                 typeArg = typeArg,
                 tableNames = tableNames,
                 adapter = resultAdapter)
->>>>>>> b6838fd2
     }
 
     override fun matches(declared: DeclaredType): Boolean =
