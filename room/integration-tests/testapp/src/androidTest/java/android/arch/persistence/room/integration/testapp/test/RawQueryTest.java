--- conflicted
+++ resolved
@@ -72,13 +72,6 @@
     }
 
     @Test
-<<<<<<< HEAD
-    public void entity_liveData() throws TimeoutException, InterruptedException {
-        final LiveData<User> liveData = mRawDao.getUserLiveData("SELECT * FROM User WHERE mId = 3");
-        InstrumentationRegistry.getInstrumentation().runOnMainSync(
-                () -> liveData.observeForever(user -> { }));
-
-=======
     public void entity_liveData_string() throws TimeoutException, InterruptedException {
         SupportSQLiteQuery query = new SimpleSQLiteQuery(
                 "SELECT * FROM User WHERE mId = ?",
@@ -93,10 +86,9 @@
     }
 
     private void liveDataTest(
-            LiveData<User> liveData) throws TimeoutException, InterruptedException {
-        liveData.observeForever(user -> {
-        });
->>>>>>> db5bf456
+            final LiveData<User> liveData) throws TimeoutException, InterruptedException {
+        InstrumentationRegistry.getInstrumentation().runOnMainSync(
+                () -> liveData.observeForever(user -> { }));
         drain();
         assertThat(liveData.getValue(), is(nullValue()));
         User user = TestUtil.createUser(3);
