--- conflicted
+++ resolved
@@ -40,8 +40,6 @@
         filter = KspAnnotated.UseSiteFilter.NO_USE_SITE_OR_RECEIVER
     ) {
 
-<<<<<<< HEAD
-=======
     override fun isContinuationParam() = false
 
     override fun isReceiverParam() = true
@@ -50,7 +48,6 @@
 
     override fun isVarArgs() = false
 
->>>>>>> fdff00cc
     override val name: String by lazy {
         // KAPT uses `$this$<functionName>`
         "$" + "this" + "$" + enclosingElement.name
