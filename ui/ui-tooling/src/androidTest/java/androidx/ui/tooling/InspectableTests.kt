--- conflicted
+++ resolved
@@ -23,9 +23,7 @@
 import androidx.ui.core.drawBehind
 import androidx.ui.foundation.Box
 import androidx.ui.foundation.drawBackground
-import androidx.ui.geometry.toRect
 import androidx.ui.graphics.Color
-import androidx.ui.graphics.Paint
 import androidx.ui.layout.Column
 import androidx.ui.layout.preferredSize
 import androidx.ui.unit.dp
@@ -44,8 +42,9 @@
 class InspectableTests : ToolingTest() {
     @Test
     fun simpleInspection() {
+        val slotTableRecord = SlotTableRecord.create()
         show {
-            Inspectable {
+            Inspectable(slotTableRecord) {
                 Column {
                     Box(Modifier.preferredSize(100.dp).drawBehind {
                         drawRect(Color(0xFF))
@@ -55,14 +54,10 @@
         }
 
         // Should be able to find the group for this test
-<<<<<<< HEAD
-        val group = tables.findGroupForFile("InspectableTests")
-=======
         val tree = slotTableRecord.store.first().asTree()
         val group = tree.firstOrNull {
             it.position?.contains("InspectableTests.kt") == true && it.box.right.value > 0
         } ?: error("Expected a group from this file")
->>>>>>> c4d097f4
         assertNotNull(group)
 
         // The group should have a non-empty bounding box
@@ -292,7 +287,7 @@
     fun inInspectionMode() {
         var displayed = false
         show {
-            Inspectable {
+            Inspectable(SlotTableRecord.create()) {
                 Column {
                     InInspectionModeOnly {
                         Box(Modifier.preferredSize(100.dp).drawBackground(Color(0xFF)))
@@ -321,10 +316,6 @@
     }
 }
 
-<<<<<<< HEAD
-fun Iterable<SlotTable>.findGroupForFile(fileName: String) =
-    map { it.findGroupForFile(fileName) }.filterNotNull().firstOrNull()
-=======
 @Suppress("UNUSED_PARAMETER")
 @Composable
 fun OneParameter(a: Int) {
@@ -369,7 +360,6 @@
 
 internal fun SlotTableRecord.findGroupForFile(fileName: String) =
     store.map { it.findGroupForFile(fileName) }.filterNotNull().firstOrNull()
->>>>>>> c4d097f4
 
 fun SlotTable.findGroupForFile(fileName: String) = asTree().findGroupForFile(fileName)
 fun Group.findGroupForFile(fileName: String): Group? {
