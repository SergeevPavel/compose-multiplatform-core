--- conflicted
+++ resolved
@@ -22,9 +22,6 @@
 import androidx.fragment.app.FragmentManager.OnBackStackChangedListener
 import androidx.fragment.app.test.FragmentTestActivity
 import androidx.fragment.test.R
-import androidx.lifecycle.Lifecycle
-import androidx.lifecycle.LifecycleEventObserver
-import androidx.lifecycle.LifecycleOwner
 import androidx.test.core.app.ActivityScenario
 import androidx.test.ext.junit.runners.AndroidJUnit4
 import androidx.test.filters.MediumTest
@@ -299,8 +296,6 @@
     }
 
     @Test
-<<<<<<< HEAD
-=======
     fun testOnBackChangeCommittedReplacePop() {
         with(ActivityScenario.launch(FragmentTestActivity::class.java)) {
             val fragmentManager = withActivity { supportFragmentManager }
@@ -349,7 +344,6 @@
     }
 
     @Test
->>>>>>> fdff00cc
     fun testOnBackChangeRemoveListenerAfterStarted() {
         with(ActivityScenario.launch(FragmentTestActivity::class.java)) {
             val fragmentManager = withActivity { supportFragmentManager }
@@ -369,15 +363,6 @@
                 }
             }
             fragmentManager.addOnBackStackChangedListener(listener)
-            withActivity {
-                fragment.lifecycle.addObserver(object : LifecycleEventObserver {
-                    override fun onStateChanged(source: LifecycleOwner, event: Lifecycle.Event) {
-                        if (event == Lifecycle.Event.ON_START) {
-                            fragmentManager.removeOnBackStackChangedListener(listener)
-                        }
-                    }
-                })
-            }
 
             fragmentManager.beginTransaction()
                 .setReorderingAllowed(true)
@@ -387,17 +372,16 @@
             executePendingTransactions()
 
             assertThat(startedCount).isEqualTo(1)
-            assertThat(committedCount).isEqualTo(0)
-        }
-    }
-
-    @Test
-    fun testOnBackChangeNoAddToBackstackWithAddToBackStack() {
+            assertThat(committedCount).isEqualTo(1)
+        }
+    }
+
+    @Test
+    fun testOnBackChangeNoAddToBackstack() {
         with(ActivityScenario.launch(FragmentTestActivity::class.java)) {
             val fragmentManager = withActivity { supportFragmentManager }
 
             val fragment = StrictFragment()
-            val fragment2 = StrictFragment()
             var startedCount = 0
             var committedCount = 0
             val listener = object : OnBackStackChangedListener {
@@ -417,6 +401,40 @@
                 fragmentManager.beginTransaction()
                     .setReorderingAllowed(true)
                     .add(R.id.content, fragment)
+                    .commitNow()
+            }
+
+            assertThat(startedCount).isEqualTo(0)
+            assertThat(committedCount).isEqualTo(0)
+        }
+    }
+
+    @Test
+    fun testOnBackChangeNoAddToBackstackWithAddToBackStack() {
+        with(ActivityScenario.launch(FragmentTestActivity::class.java)) {
+            val fragmentManager = withActivity { supportFragmentManager }
+
+            val fragment = StrictFragment()
+            val fragment2 = StrictFragment()
+            var startedCount = 0
+            var committedCount = 0
+            val listener = object : OnBackStackChangedListener {
+                override fun onBackStackChanged() { /* nothing */ }
+
+                override fun onBackStackChangeStarted(fragment: Fragment, pop: Boolean) {
+                    startedCount++
+                }
+
+                override fun onBackStackChangeCommitted(fragment: Fragment, pop: Boolean) {
+                    committedCount++
+                }
+            }
+            fragmentManager.addOnBackStackChangedListener(listener)
+
+            withActivity {
+                fragmentManager.beginTransaction()
+                    .setReorderingAllowed(true)
+                    .add(R.id.content, fragment)
                     .commit()
 
                 fragmentManager.beginTransaction()
