--- conflicted
+++ resolved
@@ -33,18 +33,8 @@
  * Note: The Bundle keys for [credentialData] and [candidateQueryData] should not be in the form
  * of androidx.credentials.*` as they are reserved for internal use by this androidx library.
  *
- * @property type the credential type determined by the credential-type-specific subclass for
+ * @param type the credential type determined by the credential-type-specific subclass for
  * custom use cases
-<<<<<<< HEAD
- * @property credentialData the data of this [CreateCustomCredentialRequest] in the [Bundle]
- * format (note: bundle keys in the form of `androidx.credentials.*` are reserved for internal
- * library use)
- * @property candidateQueryData the partial request data in the [Bundle] format that will be sent
- * to the provider during the initial candidate query stage, which should not contain sensitive
- * user credential information (note: bundle keys in the form of `androidx.credentials.*` are
- * reserved for internal library use)
- * @property isSystemProviderRequired true if must only be fulfilled by a system provider and
-=======
  * @param credentialData the data of this [CreateCustomCredentialRequest] in the [Bundle]
  * format (note: bundle keys in the form of `androidx.credentials.*` and `android.credentials.*` are
  * reserved for internal library usage)
@@ -53,22 +43,9 @@
  * user credential information (note: bundle keys in the form of `androidx.credentials.*` and
  * `android.credentials.*` are reserved for internal library usage)
  * @param isSystemProviderRequired true if must only be fulfilled by a system provider and
->>>>>>> fdff00cc
  * false otherwise
- * @property isAutoSelectAllowed defines if a create entry will be automatically chosen if it is
+ * @param isAutoSelectAllowed defines if a create entry will be automatically chosen if it is
  * the only one available option, false by default
-<<<<<<< HEAD
- * @throws IllegalArgumentException If [type] is empty
- * @throws NullPointerException If [type], [credentialData], or [candidateQueryData] is null
- */
-open class CreateCustomCredentialRequest @JvmOverloads constructor(
-    final override val type: String,
-    final override val credentialData: Bundle,
-    final override val candidateQueryData: Bundle,
-    final override val isSystemProviderRequired: Boolean,
-    displayInfo: DisplayInfo,
-    final override val isAutoSelectAllowed: Boolean = false,
-=======
  * @param displayInfo the information to be displayed on the screen
  * @param origin the origin of a different application if the request is being made on behalf of
  * that application (Note: for API level >=34, setting a non-null value for this parameter will
@@ -89,20 +66,15 @@
     isAutoSelectAllowed: Boolean = false,
     origin: String? = null,
     preferImmediatelyAvailableCredentials: Boolean = false,
->>>>>>> fdff00cc
 ) : CreateCredentialRequest(
     type,
     credentialData,
     candidateQueryData,
     isSystemProviderRequired,
     isAutoSelectAllowed,
-<<<<<<< HEAD
-    displayInfo
-=======
     displayInfo,
     origin,
     preferImmediatelyAvailableCredentials
->>>>>>> fdff00cc
 ) {
     init {
         require(type.isNotEmpty()) { "type should not be empty" }
