--- conflicted
+++ resolved
@@ -89,8 +89,6 @@
         }
     }
 
-<<<<<<< HEAD
-=======
     @Override
     public boolean onTouchEvent(MotionEvent ev) {
         // ActionBarViews always eat touch events, but should still respect the touch event dispatch
@@ -142,23 +140,6 @@
         return true;
     }
 
-    /**
-     * Sets whether the bar should be split right now, no questions asked.
-     * @param split true if the bar should split
-     */
-    public void setSplitToolbar(boolean split) {
-        mSplitActionBar = split;
-    }
-
-    /**
-     * Sets whether the bar should split if we enter a narrow screen configuration.
-     * @param splitWhenNarrow true if the bar should check to split after a config change
-     */
-    public void setSplitWhenNarrow(boolean splitWhenNarrow) {
-        mSplitWhenNarrow = splitWhenNarrow;
-    }
-
->>>>>>> 4c18f4d7
     public void setContentHeight(int height) {
         mContentHeight = height;
         requestLayout();
