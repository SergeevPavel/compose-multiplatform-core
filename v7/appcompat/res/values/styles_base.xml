<?xml version="1.0" encoding="utf-8"?>
<!-- Copyright (C) 2012 The Android Open Source Project

     Licensed under the Apache License, Version 2.0 (the "License");
     you may not use this file except in compliance with the License.
     You may obtain a copy of the License at

          http://www.apache.org/licenses/LICENSE-2.0

     Unless required by applicable law or agreed to in writing, software
     distributed under the License is distributed on an "AS IS" BASIS,
     WITHOUT WARRANTIES OR CONDITIONS OF ANY KIND, either express or implied.
     See the License for the specific language governing permissions and
     limitations under the License.
-->

<resources>

    <!-- Like in themes_base.xml, the namespace "Base.AppCompat.*" is used to
         define base styles for the platform version. The "*.AppCompat"
         variants are for direct use or use as parent styles by the app. -->
    <eat-comment/>

    <style name="Base.Widget.AppCompat.ActionBar" parent="">
        <item name="displayOptions">showTitle</item>
        <item name="divider">?attr/dividerVertical</item>
        <item name="height">?attr/actionBarSize</item>

        <item name="titleTextStyle">@style/TextAppearance.AppCompat.Widget.ActionBar.Title</item>
        <item name="subtitleTextStyle">@style/TextAppearance.AppCompat.Widget.ActionBar.Subtitle</item>

        <item name="background">@null</item>
        <item name="backgroundStacked">@null</item>
        <item name="backgroundSplit">@null</item>

        <item name="actionButtonStyle">@style/Widget.AppCompat.ActionButton</item>
        <item name="actionOverflowButtonStyle">@style/Widget.AppCompat.ActionButton.Overflow</item>

        <item name="android:gravity">center_vertical</item>
        <item name="contentInsetStart">@dimen/abc_action_bar_content_inset_material</item>
        <item name="contentInsetEnd">@dimen/abc_action_bar_content_inset_material</item>
        <item name="elevation">8dp</item>
        <item name="popupTheme">?attr/actionBarPopupTheme</item>
    </style>

    <style name="Base.Widget.AppCompat.Light.ActionBar" parent="Base.Widget.AppCompat.ActionBar">
        <item name="actionButtonStyle">@style/Widget.AppCompat.Light.ActionButton</item>
        <item name="actionOverflowButtonStyle">@style/Widget.AppCompat.Light.ActionButton.Overflow</item>
    </style>

    <style name="Base.Widget.AppCompat.ActionBar.Solid">
        <item name="background">?attr/colorPrimary</item>
        <item name="backgroundStacked">?attr/colorPrimary</item>
        <item name="backgroundSplit">?attr/colorPrimary</item>
    </style>

    <style name="Base.Widget.AppCompat.Light.ActionBar.Solid">
        <item name="background">?attr/colorPrimary</item>
        <item name="backgroundStacked">?attr/colorPrimary</item>
        <item name="backgroundSplit">?attr/colorPrimary</item>
    </style>

    <style name="Base.Widget.AppCompat.ActionButton" parent="RtlUnderlay.Widget.AppCompat.ActionButton">
        <item name="android:background">?attr/actionBarItemBackground</item>
        <item name="android:minWidth">@dimen/abc_action_button_min_width_material</item>
        <item name="android:minHeight">@dimen/abc_action_button_min_height_material</item>
        <item name="android:scaleType">center</item>
        <item name="android:gravity">center</item>
        <item name="android:maxLines">2</item>
        <item name="textAllCaps">@bool/abc_config_actionMenuItemAllCaps</item>
    </style>

    <style name="Base.Widget.AppCompat.ActionButton.CloseMode">
        <item name="android:background">?attr/controlBackground</item>
    </style>

    <style name="Base.Widget.AppCompat.ActionButton.Overflow" parent="RtlUnderlay.Widget.AppCompat.ActionButton.Overflow">
        <item name="android:src">@drawable/abc_ic_menu_moreoverflow_mtrl_alpha</item>
        <item name="android:background">?attr/actionBarItemBackground</item>
        <item name="android:contentDescription">@string/abc_action_menu_overflow_description</item>
        <item name="android:minWidth">@dimen/abc_action_button_min_width_overflow_material</item>
        <item name="android:minHeight">@dimen/abc_action_button_min_height_material</item>
    </style>

    <style name="Base.Widget.AppCompat.ActionBar.TabBar" parent="">
        <item name="divider">?attr/actionBarDivider</item>
        <item name="showDividers">middle</item>
        <item name="dividerPadding">8dip</item>
    </style>

    <style name="Base.Widget.AppCompat.Light.ActionBar.TabBar"
           parent="Base.Widget.AppCompat.ActionBar.TabBar">
    </style>

    <style name="Base.Widget.AppCompat.ActionBar.TabView" parent="">
        <item name="android:background">@drawable/abc_tab_indicator_material</item>
        <item name="android:gravity">center_horizontal</item>
        <item name="android:paddingLeft">16dip</item>
        <item name="android:paddingRight">16dip</item>
        <item name="android:layout_width">0dip</item>
        <item name="android:layout_weight">1</item>
        <item name="android:minWidth">80dip</item>
    </style>

    <style name="Base.Widget.AppCompat.Light.ActionBar.TabView" parent="Base.Widget.AppCompat.ActionBar.TabView">
        <item name="android:background">@drawable/abc_tab_indicator_material</item>
    </style>

    <style name="Base.Widget.AppCompat.ActionBar.TabText" parent="">
        <item name="android:textAppearance">@style/TextAppearance.AppCompat.Medium</item>
        <item name="android:textColor">?android:attr/textColorPrimary</item>
        <item name="android:textSize">12sp</item>
        <item name="android:textStyle">bold</item>
        <item name="android:ellipsize">marquee</item>
        <item name="android:maxLines">2</item>
        <item name="android:maxWidth">180dp</item>
        <item name="textAllCaps">true</item>
    </style>

    <style name="Base.Widget.AppCompat.Light.ActionBar.TabText"
           parent="Base.Widget.AppCompat.ActionBar.TabText">
    </style>

    <style name="Base.Widget.AppCompat.Light.ActionBar.TabText.Inverse"
           parent="Base.Widget.AppCompat.Light.ActionBar.TabText">
        <item name="android:textAppearance">@style/TextAppearance.AppCompat.Medium.Inverse</item>
    </style>

    <style name="Base.Widget.AppCompat.ActionMode" parent="">
        <item name="background">?attr/actionModeBackground</item>
        <item name="backgroundSplit">?attr/actionModeSplitBackground</item>
        <item name="height">?attr/actionBarSize</item>
        <item name="titleTextStyle">@style/TextAppearance.AppCompat.Widget.ActionMode.Title</item>
        <item name="subtitleTextStyle">@style/TextAppearance.AppCompat.Widget.ActionMode.Subtitle</item>
        <item name="closeItemLayout">@layout/abc_action_mode_close_item_material</item>
    </style>

    <style name="Base.TextAppearance.AppCompat.Widget.ActionMode.Title" parent="TextAppearance.AppCompat.Widget.ActionBar.Title"/>

    <style name="Base.TextAppearance.AppCompat.Widget.ActionMode.Subtitle" parent="TextAppearance.AppCompat.Widget.ActionBar.Subtitle"/>

    <style name="Base.TextAppearance.AppCompat.Widget.ActionBar.Menu" parent="TextAppearance.AppCompat.Menu">
        <item name="android:textColor">?attr/actionMenuTextColor</item>
        <item name="textAllCaps">@bool/abc_config_actionMenuItemAllCaps</item>
    </style>

    <style name="Base.TextAppearance.AppCompat.Widget.ActionBar.Title" parent="TextAppearance.AppCompat.Title">
        <item name="android:textSize">@dimen/abc_text_size_title_material_toolbar</item>
        <item name="android:textColor">?android:attr/textColorPrimary</item>
    </style>

    <style name="Base.TextAppearance.AppCompat.Widget.ActionBar.Subtitle" parent="TextAppearance.AppCompat.Subhead">
        <item name="android:textSize">@dimen/abc_text_size_subtitle_material_toolbar</item>
        <item name="android:textColor">?android:attr/textColorSecondary</item>
    </style>

    <style name="Base.TextAppearance.AppCompat.Widget.ActionBar.Title.Inverse" parent="TextAppearance.AppCompat.Title.Inverse">
        <item name="android:textSize">@dimen/abc_text_size_title_material_toolbar</item>
        <item name="android:textColor">?android:attr/textColorPrimaryInverse</item>
    </style>

    <style name="Base.TextAppearance.AppCompat.Widget.ActionBar.Subtitle.Inverse" parent="TextAppearance.AppCompat.Subhead.Inverse">
        <item name="android:textSize">@dimen/abc_text_size_subtitle_material_toolbar</item>
        <item name="android:textColor">?android:attr/textColorSecondaryInverse</item>
    </style>

    <style name="Base.Widget.AppCompat.ProgressBar.Horizontal" parent="android:Widget.ProgressBar.Horizontal">
    </style>

    <style name="Base.Widget.AppCompat.ProgressBar" parent="android:Widget.ProgressBar">
        <item name="android:minWidth">@dimen/abc_action_bar_progress_bar_size</item>
        <item name="android:maxWidth">@dimen/abc_action_bar_progress_bar_size</item>
        <item name="android:minHeight">@dimen/abc_action_bar_progress_bar_size</item>
        <item name="android:maxHeight">@dimen/abc_action_bar_progress_bar_size</item>
    </style>

    <!-- Spinner Widgets -->

    <style name="Platform.Widget.AppCompat.Spinner" parent="android:Widget.Spinner" />

    <style name="Base.Widget.AppCompat.Spinner" parent="Platform.Widget.AppCompat.Spinner">
        <item name="android:background">@drawable/abc_spinner_mtrl_am_alpha</item>
        <item name="android:popupBackground">@drawable/abc_popup_background_mtrl_mult</item>
        <item name="android:dropDownSelector">?attr/listChoiceBackgroundIndicator</item>
        <item name="android:dropDownVerticalOffset">0dip</item>
        <item name="android:dropDownHorizontalOffset">0dip</item>
        <item name="android:dropDownWidth">wrap_content</item>
        <item name="android:clickable">true</item>
        <item name="android:gravity">left|start|center_vertical</item>
        <item name="overlapAnchor">true</item>
    </style>

    <style name="Base.Widget.AppCompat.Spinner.Underlined">
        <item name="android:background">@drawable/abc_spinner_textfield_background_material</item>
    </style>

    <style name="Base.Widget.AppCompat.DropDownItem.Spinner" parent="">
        <item name="android:textAppearance">@style/TextAppearance.AppCompat.Widget.DropDownItem</item>
        <item name="android:paddingLeft">8dp</item>
        <item name="android:paddingRight">8dp</item>
        <item name="android:gravity">center_vertical</item>
    </style>

    <style name="Base.Widget.AppCompat.ListView" parent="android:Widget.ListView">
        <item name="android:listSelector">?attr/listChoiceBackgroundIndicator</item>
    </style>

    <style name="Base.Widget.AppCompat.ListView.DropDown">
        <item name="android:divider">@null</item>
    </style>

    <style name="Base.TextAppearance.AppCompat.Widget.DropDownItem"
           parent="android:TextAppearance.Small">
        <item name="android:textColor">?android:attr/textColorPrimaryDisableOnly</item>
    </style>

    <style name="Base.TextAppearance.Widget.AppCompat.ExpandedMenu.Item"
           parent="android:TextAppearance.Medium">
        <item name="android:textColor">?android:attr/textColorPrimaryDisableOnly</item>
    </style>

    <style name="Base.Widget.AppCompat.ListView.Menu" parent="android:Widget.ListView.Menu">
        <item name="android:listSelector">?attr/listChoiceBackgroundIndicator</item>
        <item name="android:divider">?attr/dividerHorizontal</item>
    </style>

    <style name="Base.Widget.AppCompat.ListPopupWindow" parent="">
        <item name="android:dropDownSelector">?attr/listChoiceBackgroundIndicator</item>
        <item name="android:popupBackground">@drawable/abc_popup_background_mtrl_mult</item>
        <item name="android:dropDownVerticalOffset">0dip</item>
        <item name="android:dropDownHorizontalOffset">0dip</item>
        <item name="android:dropDownWidth">wrap_content</item>
    </style>

    <style name="Base.Widget.AppCompat.PopupMenu.Overflow">
        <item name="overlapAnchor">true</item>
        <item name="android:dropDownHorizontalOffset">-4dip</item>
    </style>

    <style name="Base.Widget.AppCompat.Light.PopupMenu.Overflow">
        <item name="overlapAnchor">true</item>
        <item name="android:dropDownHorizontalOffset">-4dip</item>
    </style>

    <style name="Base.Widget.AppCompat.PopupMenu" parent="@style/Widget.AppCompat.ListPopupWindow">
    </style>

    <style name="Base.Widget.AppCompat.Light.PopupMenu" parent="@style/Widget.AppCompat.ListPopupWindow">
    </style>

    <style name="Base.TextAppearance.AppCompat.Widget.PopupMenu.Large" parent="TextAppearance.AppCompat.Menu">
    </style>

    <style name="Base.TextAppearance.AppCompat.Widget.PopupMenu.Small" parent="TextAppearance.AppCompat.Menu">
    </style>

    <style name="Base.TextAppearance.AppCompat.Light.Widget.PopupMenu.Large" parent="TextAppearance.AppCompat.Menu">
    </style>

    <style name="Base.TextAppearance.AppCompat.Light.Widget.PopupMenu.Small" parent="TextAppearance.AppCompat.Menu">
    </style>

    <style name="Base.TextAppearance.AppCompat.SearchResult" parent="">
        <item name="android:textStyle">normal</item>
        <item name="android:textColor">?android:textColorPrimary</item>
        <item name="android:textColorHint">?android:textColorHint</item>
    </style>

    <style name="Base.TextAppearance.AppCompat.SearchResult.Title">
        <item name="android:textSize">18sp</item>
    </style>

    <style name="Base.TextAppearance.AppCompat.SearchResult.Subtitle">
        <item name="android:textSize">14sp</item>
        <item name="android:textColor">?android:textColorSecondary</item>
    </style>

    <style name="Base.Widget.AppCompat.AutoCompleteTextView" parent="Base.V7.Widget.AppCompat.AutoCompleteTextView" />

    <style name="Base.V7.Widget.AppCompat.AutoCompleteTextView" parent="android:Widget.AutoCompleteTextView">
        <item name="android:dropDownSelector">?attr/listChoiceBackgroundIndicator</item>
        <item name="android:popupBackground">@drawable/abc_popup_background_mtrl_mult</item>
        <item name="android:background">?attr/editTextBackground</item>
        <item name="android:textColor">?attr/editTextColor</item>
        <item name="android:textAppearance">?android:attr/textAppearanceMediumInverse</item>
    </style>

    <style name="Base.Widget.AppCompat.ActivityChooserView" parent="">
        <item name="android:gravity">center</item>
        <item name="android:background">@drawable/abc_ab_share_pack_mtrl_alpha</item>
        <item name="divider">?attr/dividerVertical</item>
        <item name="showDividers">middle</item>
        <item name="dividerPadding">6dip</item>
    </style>

    <style name="Base.Widget.AppCompat.PopupWindow" parent="android:Widget.PopupWindow">
    </style>

    <style name="Base.Widget.AppCompat.Toolbar" parent="android:Widget">
        <item name="titleTextAppearance">@style/TextAppearance.Widget.AppCompat.Toolbar.Title</item>
        <item name="subtitleTextAppearance">@style/TextAppearance.Widget.AppCompat.Toolbar.Subtitle</item>
        <item name="android:minHeight">?attr/actionBarSize</item>
<<<<<<< HEAD
        <item name="titleMargin">4dp</item>
        <item name="maxButtonHeight">56dp</item>
        <item name="buttonGravity">top</item>
=======
        <item name="titleMargins">4dp</item>
        <item name="maxButtonHeight">@dimen/abc_action_bar_default_height_material</item>
>>>>>>> db1b7ffc
        <item name="collapseIcon">?attr/homeAsUpIndicator</item>
        <item name="collapseContentDescription">@string/abc_toolbar_collapse_description</item>
        <item name="contentInsetStart">16dp</item>
        <item name="android:paddingLeft">@dimen/abc_action_bar_default_padding_start_material</item>
        <item name="android:paddingRight">@dimen/abc_action_bar_default_padding_end_material</item>
    </style>

    <style name="Base.Widget.AppCompat.Toolbar.Button.Navigation" parent="android:Widget">
        <item name="android:background">?attr/controlBackground</item>
        <item name="android:minWidth">56dp</item>
        <item name="android:scaleType">center</item>
    </style>

    <style name="Base.TextAppearance.Widget.AppCompat.Toolbar.Title"
           parent="TextAppearance.AppCompat.Widget.ActionBar.Title">
    </style>

    <style name="Base.TextAppearance.Widget.AppCompat.Toolbar.Subtitle"
           parent="TextAppearance.AppCompat.Widget.ActionBar.Subtitle">
    </style>

    <style name="Base.Widget.AppCompat.SearchView" parent="android:Widget">
        <item name="layout">@layout/abc_search_view</item>
        <item name="queryBackground">@drawable/abc_textfield_search_material</item>
        <item name="submitBackground">@drawable/abc_textfield_search_material</item>
        <item name="closeIcon">@drawable/abc_ic_clear_mtrl_alpha</item>
        <item name="searchIcon">@drawable/abc_ic_search_api_mtrl_alpha</item>
        <item name="searchHintIcon">@drawable/abc_ic_search_api_mtrl_alpha</item>
        <item name="goIcon">@drawable/abc_ic_go_search_api_mtrl_alpha</item>
        <item name="voiceIcon">@drawable/abc_ic_voice_search_api_mtrl_alpha</item>
        <item name="commitIcon">@drawable/abc_ic_commit_search_api_mtrl_alpha</item>
        <item name="suggestionRowLayout">@layout/abc_search_dropdown_item_icons_2line</item>
    </style>

    <style name="Base.Widget.AppCompat.SearchView.ActionBar">
        <item name="queryBackground">@null</item>
        <item name="submitBackground">@null</item>
        <item name="searchHintIcon">@null</item>
        <item name="defaultQueryHint">@string/abc_search_hint</item>
    </style>

    <style name="Base.Widget.AppCompat.EditText" parent="Base.V7.Widget.AppCompat.EditText" />

    <style name="Base.V7.Widget.AppCompat.EditText" parent="android:Widget.EditText">
        <item name="android:background">?attr/editTextBackground</item>
        <item name="android:textColor">?attr/editTextColor</item>
        <item name="android:textAppearance">?android:attr/textAppearanceMediumInverse</item>
    </style>

    <!-- contains values used in all dpis -->
    <style name="Base.Widget.AppCompat.DrawerArrowToggle.Common" parent="">
        <item name="color">?android:attr/textColorSecondary</item>
        <item name="spinBars">true</item>
        <item name="thickness">2dp</item>
        <item name="arrowShaftLength">16dp</item>
        <item name="arrowHeadLength">8dp</item>
    </style>

    <!-- contains values used in all dpis except hdpi and xxhdpi -->
    <style name="Base.Widget.AppCompat.DrawerArrowToggle" parent="Base.Widget.AppCompat.DrawerArrowToggle.Common">
        <item name="barLength">18dp</item>
        <item name="gapBetweenBars">3dp</item>
        <item name="drawableSize">24dp</item>
    </style>

    <style name="Base.Widget.AppCompat.CompoundButton.CheckBox" parent="android:Widget.CompoundButton.CheckBox">
        <item name="android:button">?android:attr/listChoiceIndicatorMultiple</item>
        <item name="android:background">?attr/controlBackground</item>
    </style>

    <style name="Base.Widget.AppCompat.CompoundButton.RadioButton" parent="android:Widget.CompoundButton.RadioButton">
        <item name="android:button">?android:attr/listChoiceIndicatorSingle</item>
        <item name="android:background">?attr/controlBackground</item>
    </style>

    <style name="Base.Widget.AppCompat.CompoundButton.Switch" parent="android:Widget.CompoundButton">
        <item name="track">@drawable/abc_switch_track_mtrl_alpha</item>
        <item name="android:thumb">@drawable/abc_switch_thumb_material</item>
        <item name="switchTextAppearance">@style/TextAppearance.AppCompat.Widget.Switch</item>
        <item name="android:background">?attr/controlBackground</item>
        <item name="showText">false</item>
        <item name="switchPadding">@dimen/abc_switch_padding</item>
        <item name="android:textOn">@string/abc_capital_on</item>
        <item name="android:textOff">@string/abc_capital_off</item>
    </style>

    <style name="Base.TextAppearance.AppCompat.Widget.Switch" parent="TextAppearance.AppCompat.Button" />

    <style name="Base.Widget.AppCompat.RatingBar" parent="android:Widget.RatingBar">
        <item name="android:progressDrawable">@drawable/abc_ratingbar_full_material</item>
        <item name="android:indeterminateDrawable">@drawable/abc_ratingbar_full_material</item>
    </style>

    <style name="Base.Widget.AppCompat.RatingBar.Indicator" parent="android:Widget.RatingBar">
        <item name="android:progressDrawable">@drawable/abc_ratingbar_indicator_material</item>
        <item name="android:indeterminateDrawable">@drawable/abc_ratingbar_indicator_material</item>
        <item name="android:minHeight">36dp</item>
        <item name="android:maxHeight">36dp</item>
        <item name="android:isIndicator">true</item>
        <item name="android:thumb">@null</item>
    </style>

    <style name="Base.Widget.AppCompat.RatingBar.Small" parent="android:Widget.RatingBar">
        <item name="android:progressDrawable">@drawable/abc_ratingbar_small_material</item>
        <item name="android:indeterminateDrawable">@drawable/abc_ratingbar_small_material</item>
        <item name="android:minHeight">16dp</item>
        <item name="android:maxHeight">16dp</item>
        <item name="android:isIndicator">true</item>
        <item name="android:thumb">@null</item>
    </style>

    <style name="Base.Widget.AppCompat.SeekBar" parent="android:Widget">
        <item name="android:indeterminateOnly">false</item>
        <item name="android:progressDrawable">@drawable/abc_seekbar_track_material</item>
        <item name="android:indeterminateDrawable">@drawable/abc_seekbar_track_material</item>
        <item name="android:thumb">@drawable/abc_seekbar_thumb_material</item>
        <item name="android:focusable">true</item>
        <item name="android:paddingLeft">16dip</item>
        <item name="android:paddingRight">16dip</item>
    </style>

    <!-- Bordered ink button -->
    <style name="Base.Widget.AppCompat.Button" parent="android:Widget">
        <item name="android:background">@drawable/abc_btn_default_mtrl_shape</item>
        <item name="android:textAppearance">?android:attr/textAppearanceButton</item>
        <item name="android:minHeight">48dip</item>
        <item name="android:minWidth">88dip</item>
        <item name="android:focusable">true</item>
        <item name="android:clickable">true</item>
        <item name="android:gravity">center_vertical|center_horizontal</item>
    </style>

    <!-- Small bordered ink button -->
    <style name="Base.Widget.AppCompat.Button.Small">
        <item name="android:minHeight">48dip</item>
        <item name="android:minWidth">48dip</item>
    </style>

    <!-- Colored bordered ink button -->
    <style name="Base.Widget.AppCompat.Button.Colored">
        <item name="android:background">@drawable/abc_btn_colored_material</item>
        <item name="android:textAppearance">@style/TextAppearance.AppCompat.Widget.Button.Inverse</item>
    </style>

    <!-- Borderless ink button -->
    <style name="Base.Widget.AppCompat.Button.Borderless">
        <item name="android:background">@drawable/abc_btn_borderless_material</item>
    </style>

    <!-- Colored borderless ink button -->
    <style name="Base.Widget.AppCompat.Button.Borderless.Colored">
        <item name="android:textColor">?attr/colorAccent</item>
    </style>

    <style name="Base.Widget.AppCompat.Button.ButtonBar.AlertDialog" parent="Widget.AppCompat.Button.Borderless.Colored">
        <item name="android:minWidth">64dp</item>
        <item name="android:maxLines">2</item>
        <item name="android:minHeight">@dimen/abc_alert_dialog_button_bar_height</item>
    </style>

    <style name="Base.Widget.AppCompat.ImageButton" parent="android:Widget.ImageButton">
        <item name="android:background">@drawable/abc_btn_default_mtrl_shape</item>
    </style>

    <style name="Base.Widget.AppCompat.TextView.SpinnerItem" parent="android:Widget.TextView.SpinnerItem">
        <item name="android:textAppearance">@style/TextAppearance.AppCompat.Widget.TextView.SpinnerItem</item>
        <item name="android:paddingLeft">8dp</item>
        <item name="android:paddingRight">8dp</item>
    </style>

    <style name="Base.TextAppearance.AppCompat.Widget.TextView.SpinnerItem" parent="TextAppearance.AppCompat.Menu" />

    <style name="Base.DialogWindowTitleBackground.AppCompat" parent="android:Widget">
        <item name="android:background">@null</item>
        <item name="android:paddingLeft">?attr/dialogPreferredPadding</item>
        <item name="android:paddingRight">?attr/dialogPreferredPadding</item>
        <item name="android:paddingTop">@dimen/abc_dialog_padding_top_material</item>
    </style>

    <style name="Base.DialogWindowTitle.AppCompat" parent="android:Widget">
        <item name="android:maxLines">1</item>
        <item name="android:scrollHorizontally">true</item>
        <item name="android:textAppearance">@style/TextAppearance.AppCompat.Title</item>
    </style>

    <style name="Base.Animation.AppCompat.Dialog" parent="android:Animation">
        <item name="android:windowEnterAnimation">@anim/abc_popup_enter</item>
        <item name="android:windowExitAnimation">@anim/abc_popup_exit</item>
    </style>

    <style name="Base.Widget.AppCompat.ButtonBar" parent="android:Widget">
        <item name="android:background">@null</item>
    </style>

    <style name="Base.Widget.AppCompat.ButtonBar.AlertDialog" />

    <style name="Base.Animation.AppCompat.DropDownUp" parent="android:Animation">
        <item name="android:windowEnterAnimation">@anim/abc_grow_fade_in_from_bottom</item>
        <item name="android:windowExitAnimation">@anim/abc_shrink_fade_out_from_bottom</item>
    </style>

    <style name="Base.AlertDialog.AppCompat" parent="android:Widget">
        <item name="android:layout">@layout/abc_alert_dialog_material</item>
        <item name="listLayout">@layout/abc_select_dialog_material</item>
        <item name="listItemLayout">@layout/select_dialog_item_material</item>
        <item name="multiChoiceItemLayout">@layout/select_dialog_multichoice_material</item>
        <item name="singleChoiceItemLayout">@layout/select_dialog_singlechoice_material</item>
    </style>

    <style name="Base.AlertDialog.AppCompat.Light" parent="Base.AlertDialog.AppCompat" />

</resources><|MERGE_RESOLUTION|>--- conflicted
+++ resolved
@@ -300,14 +300,9 @@
         <item name="titleTextAppearance">@style/TextAppearance.Widget.AppCompat.Toolbar.Title</item>
         <item name="subtitleTextAppearance">@style/TextAppearance.Widget.AppCompat.Toolbar.Subtitle</item>
         <item name="android:minHeight">?attr/actionBarSize</item>
-<<<<<<< HEAD
         <item name="titleMargin">4dp</item>
-        <item name="maxButtonHeight">56dp</item>
+        <item name="maxButtonHeight">@dimen/abc_action_bar_default_height_material</item>
         <item name="buttonGravity">top</item>
-=======
-        <item name="titleMargins">4dp</item>
-        <item name="maxButtonHeight">@dimen/abc_action_bar_default_height_material</item>
->>>>>>> db1b7ffc
         <item name="collapseIcon">?attr/homeAsUpIndicator</item>
         <item name="collapseContentDescription">@string/abc_toolbar_collapse_description</item>
         <item name="contentInsetStart">16dp</item>
