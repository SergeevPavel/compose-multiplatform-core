/*
 * Copyright (C) 2022 The Android Open Source Project
 *
 * Licensed under the Apache License, Version 2.0 (the "License");
 * you may not use this file except in compliance with the License.
 * You may obtain a copy of the License at
 *
 *      http://www.apache.org/licenses/LICENSE-2.0
 *
 * Unless required by applicable law or agreed to in writing, software
 * distributed under the License is distributed on an "AS IS" BASIS,
 * WITHOUT WARRANTIES OR CONDITIONS OF ANY KIND, either express or implied.
 * See the License for the specific language governing permissions and
 * limitations under the License.
 */

import androidx.build.LibraryType
import androidx.build.SdkHelperKt
import androidx.build.AndroidXConfig

plugins {
    id("AndroidXPlugin")
    id("kotlin")
}

androidx.configureAarAsJarForConfiguration("testImplementation")

def buildToolsVersion = AndroidXConfig.getDefaultAndroidConfig(project).getBuildToolsVersion()
def compileSdk = AndroidXConfig.getDefaultAndroidConfig(project).getCompileSdk()

dependencies {
    api(libs.kotlinStdlib)
    implementation(libs.asm)
    implementation(libs.asmCommons)
    implementation(libs.kotlinMetadataJvm)
    implementation(libs.kotlinPoet)
    implementation project(path: ':privacysandbox:tools:tools')
    implementation project(path: ':privacysandbox:tools:tools-core')

    testImplementation(project(":internal-testutils-truth"))
    testImplementation(project(":privacysandbox:tools:tools-apipackager"))
    testImplementation(project(":privacysandbox:tools:tools-testing"))
    testImplementation(project(":room:room-compiler-processing-testing"))
    testImplementationAarAsJar(project(":privacysandbox:ui:ui-core"))
    testImplementationAarAsJar(project(":privacysandbox:ui:ui-client"))
    testImplementation(libs.kotlinCoroutinesCore)
    testImplementation(libs.junit)
    testImplementation(libs.truth)

    // Include android jar for compilation of generated sources.
<<<<<<< HEAD
    testImplementation(fileTree(
            dir: "${SdkHelperKt.getSdkPath(project)}/platforms/$SupportConfig.COMPILE_SDK_VERSION/",
            include: "android.jar"
    ))
    // Get AIDL compiler path and pass it to tests for code generation.
    def aidlCompilerPath = "${SdkHelperKt.getSdkPath(project)}/build-tools/${SupportConfig.BUILD_TOOLS_VERSION}/aidl"
    test {
        inputs.files(aidlCompilerPath)
                .withPropertyName("aidl_compiler_path")
                .withPathSensitivity(PathSensitivity.NAME_ONLY)
        doFirst {
            systemProperty "aidl_compiler_path", aidlCompilerPath
        }
=======
    testImplementation(SdkHelperKt.getSdkDependency(project))
}

// Get AIDL compiler path and framework.aidl path and pass to tests for code generation.
def aidlCompilerPath = "${SdkHelperKt.getSdkPath(project)}/build-tools/$buildToolsVersion/aidl"
def frameworkAidlPath = "${SdkHelperKt.getSdkPath(project)}/platforms/$compileSdk/framework.aidl"
def testGeneratedSourcesPath = "${project.buildDir}/testGeneratedSources"
test {
    inputs.files(aidlCompilerPath)
            .withPropertyName("aidl_compiler_path")
            .withPathSensitivity(PathSensitivity.NAME_ONLY)
    inputs.files(frameworkAidlPath)
            .withPropertyName("framework_aidl_path")
            .withPathSensitivity(PathSensitivity.NAME_ONLY)
    inputs.dir("src/test/test-data").withPathSensitivity(PathSensitivity.RELATIVE)
    doFirst {
        systemProperty "aidl_compiler_path", aidlCompilerPath
        systemProperty "framework_aidl_path", frameworkAidlPath
        systemProperty "test_output_dir", testGeneratedSourcesPath
>>>>>>> fdff00cc
    }
}

androidx {
    name = "androidx.privacysandbox.tools:tools-apigenerator"
    type = LibraryType.OTHER_CODE_PROCESSOR
    inceptionYear = "2022"
    description = "Generate sources for communication with SDKs in the Privacy Sandbox."
}<|MERGE_RESOLUTION|>--- conflicted
+++ resolved
@@ -43,26 +43,13 @@
     testImplementation(project(":room:room-compiler-processing-testing"))
     testImplementationAarAsJar(project(":privacysandbox:ui:ui-core"))
     testImplementationAarAsJar(project(":privacysandbox:ui:ui-client"))
+    testImplementationAarAsJar(project(":privacysandbox:sdkruntime:sdkruntime-client"))
+    testImplementationAarAsJar(project(":privacysandbox:sdkruntime:sdkruntime-core"))
     testImplementation(libs.kotlinCoroutinesCore)
     testImplementation(libs.junit)
     testImplementation(libs.truth)
 
     // Include android jar for compilation of generated sources.
-<<<<<<< HEAD
-    testImplementation(fileTree(
-            dir: "${SdkHelperKt.getSdkPath(project)}/platforms/$SupportConfig.COMPILE_SDK_VERSION/",
-            include: "android.jar"
-    ))
-    // Get AIDL compiler path and pass it to tests for code generation.
-    def aidlCompilerPath = "${SdkHelperKt.getSdkPath(project)}/build-tools/${SupportConfig.BUILD_TOOLS_VERSION}/aidl"
-    test {
-        inputs.files(aidlCompilerPath)
-                .withPropertyName("aidl_compiler_path")
-                .withPathSensitivity(PathSensitivity.NAME_ONLY)
-        doFirst {
-            systemProperty "aidl_compiler_path", aidlCompilerPath
-        }
-=======
     testImplementation(SdkHelperKt.getSdkDependency(project))
 }
 
@@ -82,7 +69,6 @@
         systemProperty "aidl_compiler_path", aidlCompilerPath
         systemProperty "framework_aidl_path", frameworkAidlPath
         systemProperty "test_output_dir", testGeneratedSourcesPath
->>>>>>> fdff00cc
     }
 }
 
