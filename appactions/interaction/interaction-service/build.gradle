--- conflicted
+++ resolved
@@ -13,31 +13,15 @@
  * See the License for the specific language governing permissions and
  * limitations under the License.
  */
-
+import androidx.build.BundleInsideHelper
 import androidx.build.LibraryType
 
 plugins {
     id("AndroidXPlugin")
     id("com.android.library")
-    id("com.google.protobuf")
     id("org.jetbrains.kotlin.android")
 }
 
-<<<<<<< HEAD
-dependencies {
-    implementation(libs.grpcAndroid)
-    implementation(libs.grpcBinder)
-    implementation(libs.grpcStub)
-    implementation(libs.protobufLite)
-    implementation("androidx.annotation:annotation:1.1.0")
-    implementation("androidx.concurrent:concurrent-futures:1.1.0")
-    implementation("androidx.wear.tiles:tiles:1.1.0")
-    implementation("javax.annotation:javax.annotation-api:1.3.2")
-    // TODO(b/268709908): Bump this to version 1.52.0 and make available from libs.grpcProtobufLite
-    implementation("io.grpc:grpc-protobuf-lite:1.45.1")
-    implementation(project(":appactions:interaction:interaction-capabilities-core"))
-    implementation(project(":appactions:interaction:interaction-proto"))
-=======
 BundleInsideHelper.forInsideAar(
         project,
         [
@@ -63,59 +47,35 @@
     implementation(libs.grpcBinder)
     implementation(libs.grpcStub)
     implementation(libs.kotlinCoroutinesCore)
->>>>>>> fdff00cc
     implementation(libs.kotlinStdlib)
+    implementation(libs.jsr250)
 
+    // Force upgrade since 1.2.0 is not compatible with latest lint.
+    implementation("androidx.annotation:annotation-experimental:1.3.0")
+
+    testImplementation(project(":appactions:interaction:interaction-capabilities-core"))
+    testImplementation(project(":appactions:interaction:interaction-capabilities-testing"))
+    testImplementation(project(":appactions:interaction:interaction-service-proto"))
+    testImplementation(libs.grpcTesting)
+    testImplementation(libs.junit)
+    testImplementation(libs.kotlinCoroutinesTest)
     testImplementation(libs.kotlinStdlib)
-    testImplementation(libs.junit)
+    testImplementation(libs.kotlinTest)
+    testImplementation(libs.mockitoKotlin)
+    testImplementation(libs.protobufLite)
     testImplementation(libs.robolectric)
     testImplementation(libs.testExtJunit)
     testImplementation(libs.testExtTruth)
     testImplementation(libs.testCore)
     testImplementation(libs.testRunner)
     testImplementation(libs.truth)
-}
-
-protobuf {
-    protoc {
-        artifact = libs.protobufCompiler.get()
-    }
-    // Configure the codegen plugins
-    plugins {
-        grpc {
-            artifact = 'io.grpc:protoc-gen-grpc-java:1.52.0'
-        }
-    }
-
-    // Generates the java proto-lite code for the protos in this project. See
-    // https://github.com/google/protobuf-gradle-plugin#customizing-protobuf-compilation
-    // for more information.
-    generateProtoTasks {
-        all().each { task ->
-            task.builtins {
-                java {
-                    option "lite"
-                }
-            }
-            task.plugins {
-                grpc {
-                    option 'lite'
-                }
-            }
-        }
-    }
+    testImplementation("androidx.concurrent:concurrent-futures-ktx:1.1.0")
 }
 
 android {
     namespace "androidx.appactions.interaction.service"
     defaultConfig {
-<<<<<<< HEAD
-        // TODO(b/266649259): Temporary bump to 33 to support capabilities-core. Lower back to 25 to
-        // support wear:tiles
-        minSdkVersion 33
-=======
         minSdkVersion 26
->>>>>>> fdff00cc
     }
     defaultConfig {
         testInstrumentationRunner "androidx.test.runner.AndroidJUnitRunner"
