/*
 * Copyright 2023 The Android Open Source Project
 *
 * Licensed under the Apache License, Version 2.0 (the "License");
 * you may not use this file except in compliance with the License.
 * You may obtain a copy of the License at
 *
 *      http://www.apache.org/licenses/LICENSE-2.0
 *
 * Unless required by applicable law or agreed to in writing, software
 * distributed under the License is distributed on an "AS IS" BASIS,
 * WITHOUT WARRANTIES OR CONDITIONS OF ANY KIND, either express or implied.
 * See the License for the specific language governing permissions and
 * limitations under the License.
 */

package androidx.appactions.interaction.capabilities.core.impl.converters;

<<<<<<< HEAD
=======
import static androidx.appactions.interaction.capabilities.core.impl.converters.TypeConverters.BOOLEAN_PARAM_VALUE_CONVERTER;
import static androidx.appactions.interaction.capabilities.core.impl.converters.TypeConverters.CALL_TYPE_SPEC;
import static androidx.appactions.interaction.capabilities.core.impl.converters.TypeConverters.INTEGER_PARAM_VALUE_CONVERTER;
import static androidx.appactions.interaction.capabilities.core.impl.converters.TypeConverters.ITEM_LIST_TYPE_SPEC;
import static androidx.appactions.interaction.capabilities.core.impl.converters.TypeConverters.LIST_ITEM_TYPE_SPEC;
import static androidx.appactions.interaction.capabilities.core.impl.converters.TypeConverters.MESSAGE_TYPE_SPEC;
import static androidx.appactions.interaction.capabilities.core.impl.converters.TypeConverters.PARTICIPANT_TYPE_SPEC;
import static androidx.appactions.interaction.capabilities.core.impl.converters.TypeConverters.RECIPIENT_TYPE_SPEC;
import static androidx.appactions.interaction.capabilities.core.impl.converters.TypeConverters.SAFETY_CHECK_TYPE_SPEC;
import static androidx.appactions.interaction.capabilities.serializers.types.TimerSerializerKt.TIMER_TYPE_SPEC;

>>>>>>> fdff00cc
import static com.google.common.truth.Truth.assertThat;

import static org.junit.Assert.assertThrows;

import androidx.appactions.builtintypes.experimental.properties.Attendee;
import androidx.appactions.builtintypes.experimental.properties.Participant;
import androidx.appactions.builtintypes.experimental.properties.Recipient;
import androidx.appactions.builtintypes.experimental.types.CalendarEvent;
import androidx.appactions.builtintypes.experimental.types.Call;
import androidx.appactions.builtintypes.experimental.types.ItemList;
import androidx.appactions.builtintypes.experimental.types.ListItem;
import androidx.appactions.builtintypes.experimental.types.Message;
import androidx.appactions.builtintypes.experimental.types.Person;
import androidx.appactions.builtintypes.experimental.types.SafetyCheck;
import androidx.appactions.builtintypes.types.DayOfWeek;
import androidx.appactions.builtintypes.types.Timer;
import androidx.appactions.interaction.capabilities.core.SearchAction;
import androidx.appactions.interaction.capabilities.core.impl.exceptions.StructConversionException;
<<<<<<< HEAD
import androidx.appactions.interaction.capabilities.core.values.Alarm;
import androidx.appactions.interaction.capabilities.core.values.CalendarEvent;
import androidx.appactions.interaction.capabilities.core.values.Call;
import androidx.appactions.interaction.capabilities.core.values.EntityValue;
import androidx.appactions.interaction.capabilities.core.values.ItemList;
import androidx.appactions.interaction.capabilities.core.values.ListItem;
import androidx.appactions.interaction.capabilities.core.values.Message;
import androidx.appactions.interaction.capabilities.core.values.Order;
import androidx.appactions.interaction.capabilities.core.values.OrderItem;
import androidx.appactions.interaction.capabilities.core.values.Organization;
import androidx.appactions.interaction.capabilities.core.values.ParcelDelivery;
import androidx.appactions.interaction.capabilities.core.values.Person;
import androidx.appactions.interaction.capabilities.core.values.SafetyCheck;
import androidx.appactions.interaction.capabilities.core.values.SearchAction;
import androidx.appactions.interaction.capabilities.core.values.Timer;
import androidx.appactions.interaction.capabilities.core.values.properties.Participant;
import androidx.appactions.interaction.capabilities.core.values.properties.Recipient;
=======
>>>>>>> fdff00cc
import androidx.appactions.interaction.proto.Entity;
import androidx.appactions.interaction.proto.ParamValue;

import com.google.protobuf.ListValue;
import com.google.protobuf.Struct;
import com.google.protobuf.Value;

import org.junit.Test;
import org.junit.runner.RunWith;
import org.junit.runners.JUnit4;

import java.time.Duration;
import java.time.LocalDate;
import java.time.LocalTime;
import java.time.ZoneId;
import java.time.ZoneOffset;
import java.time.ZonedDateTime;
import java.util.Arrays;
import java.util.Collections;
import java.util.List;

@RunWith(JUnit4.class)
public final class TypeConvertersTest {

<<<<<<< HEAD
    private static final Order ORDER_JAVA_THING =
            Order.newBuilder()
                    .setId("id")
                    .setName("name")
                    .addOrderedItem(OrderItem.newBuilder().setName("apples").build())
                    .addOrderedItem(OrderItem.newBuilder().setName("oranges").build())
                    .setSeller(Organization.newBuilder().setName("Google").build())
                    .setOrderDate(ZonedDateTime.of(2022, 1, 1, 8, 0, 0, 0, ZoneOffset.UTC))
                    .setOrderStatus(Order.OrderStatus.ORDER_DELIVERED)
                    .setOrderDelivery(
                            ParcelDelivery.newBuilder()
                                    .setDeliveryAddress("test address")
                                    .setDeliveryMethod("UPS")
                                    .setTrackingNumber("A12345")
                                    .setTrackingUrl("https://")
                                    .build())
                    .build();
=======
    private static final String EMPTY_PARAM_VALUE_MESSAGE =
            "cannot convert ParamValue into protobuf Value because it has no data types set.";
>>>>>>> fdff00cc
    private static final Person PERSON_JAVA_THING =
            Person.Builder()
                    .setName("name")
                    .setEmail("email")
                    .setTelephone("telephone")
                    .setIdentifier("id")
                    .build();
    private static final Person PERSON_JAVA_THING_2 = Person.Builder().setIdentifier("id2").build();
    private static final CalendarEvent CALENDAR_EVENT_JAVA_THING =
            CalendarEvent.Builder()
                    .setStartDate(ZonedDateTime.of(2022, 1, 1, 8, 0, 0, 0, ZoneOffset.UTC))
                    .setEndDate(ZonedDateTime.of(2023, 1, 1, 8, 0, 0, 0, ZoneOffset.UTC))
                    .addAttendee(new Attendee(PERSON_JAVA_THING))
                    .addAttendee(new Attendee(PERSON_JAVA_THING_2))
                    .build();
    private static final Call CALL_JAVA_THING =
            Call.Builder().setIdentifier("id").addParticipant(PERSON_JAVA_THING).build();
    private static final Message MESSAGE_JAVA_THING =
            Message.Builder()
                    .setIdentifier("id")
                    .addRecipient(PERSON_JAVA_THING)
                    .setText("hello")
                    .build();
    private static final SafetyCheck SAFETY_CHECK_JAVA_THING =
            SafetyCheck.Builder()
                    .setIdentifier("id")
                    .setDuration(Duration.ofMinutes(5))
                    .setCheckInTime(ZonedDateTime.of(2023, 01, 10, 10, 0, 0, 0, ZoneOffset.UTC))
                    .build();
    private static final ListValue ORDER_ITEMS_STRUCT =
            ListValue.newBuilder()
                    .addValues(
                            Value.newBuilder()
                                    .setStructValue(
                                            Struct.newBuilder()
                                                    .putFields(
                                                            "@type",
                                                            Value.newBuilder()
                                                                    .setStringValue("OrderItem")
                                                                    .build())
                                                    .putFields(
                                                            "name",
                                                            Value.newBuilder()
                                                                    .setStringValue("apples")
                                                                    .build()))
                                    .build())
                    .addValues(
                            Value.newBuilder()
                                    .setStructValue(
                                            Struct.newBuilder()
                                                    .putFields(
                                                            "@type",
                                                            Value.newBuilder()
                                                                    .setStringValue("OrderItem")
                                                                    .build())
                                                    .putFields(
                                                            "name",
                                                            Value.newBuilder()
                                                                    .setStringValue("oranges")
                                                                    .build()))
                                    .build())
                    .build();
    private static final Struct PARCEL_DELIVERY_STRUCT =
            Struct.newBuilder()
                    .putFields("@type", Value.newBuilder().setStringValue("ParcelDelivery").build())
                    .putFields(
                            "deliveryAddress",
                            Value.newBuilder().setStringValue("test address").build())
                    .putFields(
                            "hasDeliveryMethod", Value.newBuilder().setStringValue("UPS").build())
                    .putFields(
                            "trackingNumber", Value.newBuilder().setStringValue("A12345").build())
                    .putFields("trackingUrl", Value.newBuilder().setStringValue("https://").build())
                    .build();
    private static final Struct ORGANIZATION_STRUCT =
            Struct.newBuilder()
                    .putFields("@type", Value.newBuilder().setStringValue("Organization").build())
                    .putFields("name", Value.newBuilder().setStringValue("Google").build())
                    .build();
    private static final Struct ORDER_STRUCT =
            Struct.newBuilder()
                    .putFields("@type", Value.newBuilder().setStringValue("Order").build())
                    .putFields("identifier", Value.newBuilder().setStringValue("id").build())
                    .putFields("name", Value.newBuilder().setStringValue("name").build())
                    .putFields(
                            "orderDate",
                            Value.newBuilder().setStringValue("2022-01-01T08:00Z").build())
                    .putFields(
                            "orderDelivery",
                            Value.newBuilder().setStructValue(PARCEL_DELIVERY_STRUCT).build())
                    .putFields(
                            "orderedItem",
                            Value.newBuilder().setListValue(ORDER_ITEMS_STRUCT).build())
                    .putFields(
                            "orderStatus",
                            Value.newBuilder().setStringValue("OrderDelivered").build())
                    .putFields(
                            "seller",
                            Value.newBuilder().setStructValue(ORGANIZATION_STRUCT).build())
                    .build();
    private static final Struct PERSON_STRUCT =
            Struct.newBuilder()
                    .putFields("@type", Value.newBuilder().setStringValue("Person").build())
                    .putFields("identifier", Value.newBuilder().setStringValue("id").build())
                    .putFields("name", Value.newBuilder().setStringValue("name").build())
                    .putFields("email", Value.newBuilder().setStringValue("email").build())
                    .putFields("telephone", Value.newBuilder().setStringValue("telephone").build())
                    .build();
    private static final Struct PERSON_STRUCT_2 =
            Struct.newBuilder()
                    .putFields("@type", Value.newBuilder().setStringValue("Person").build())
                    .putFields("identifier", Value.newBuilder().setStringValue("id2").build())
                    .build();
    private static final Struct CALENDAR_EVENT_STRUCT =
            Struct.newBuilder()
                    .putFields("@type", Value.newBuilder().setStringValue("CalendarEvent").build())
                    .putFields(
                            "startDate",
                            Value.newBuilder().setStringValue("2022-01-01T08:00Z").build())
                    .putFields(
                            "endDate",
                            Value.newBuilder().setStringValue("2023-01-01T08:00Z").build())
                    .putFields(
                            "attendee",
                            Value.newBuilder()
                                    .setListValue(
                                            ListValue.newBuilder()
                                                    .addValues(
                                                            Value.newBuilder()
                                                                    .setStructValue(PERSON_STRUCT)
                                                                    .build())
                                                    .addValues(
                                                            Value.newBuilder()
                                                                    .setStructValue(PERSON_STRUCT_2)
                                                                    .build()))
                                    .build())
                    .build();
    private static final Struct CALL_STRUCT =
            Struct.newBuilder()
                    .putFields("@type", Value.newBuilder().setStringValue("Call").build())
<<<<<<< HEAD
                    .putFields("callFormat", Value.newBuilder().setStringValue("Audio").build())
=======
                    .putFields("identifier", Value.newBuilder().setStringValue("id").build())
>>>>>>> fdff00cc
                    .putFields(
                            "participant",
                            Value.newBuilder()
                                    .setListValue(
                                            ListValue.newBuilder()
                                                    .addValues(
                                                            Value.newBuilder()
                                                                    .setStructValue(PERSON_STRUCT)))
                                    .build())
                    .build();
    private static final Struct MESSAGE_STRUCT =
            Struct.newBuilder()
                    .putFields("@type", Value.newBuilder().setStringValue("Message").build())
                    .putFields(
                            "recipient",
                            Value.newBuilder()
                                    .setListValue(
                                            ListValue.newBuilder()
                                                    .addValues(
                                                            Value.newBuilder()
                                                                    .setStructValue(PERSON_STRUCT))
                                                    .build())
                                    .build())
                    .putFields("text", Value.newBuilder().setStringValue("hello").build())
                    .build();
    private static final Struct SAFETY_CHECK_STRUCT =
            Struct.newBuilder()
                    .putFields("@type", Value.newBuilder().setStringValue("SafetyCheck").build())
                    .putFields("identifier", Value.newBuilder().setStringValue("id").build())
                    .putFields("duration", Value.newBuilder().setStringValue("PT5M").build())
                    .putFields(
                            "checkInTime",
                            Value.newBuilder().setStringValue("2023-01-10T10:00Z").build())
                    .build();

    private static ParamValue toParamValue(Struct struct, String identifier) {
        return ParamValue.newBuilder().setIdentifier(identifier).setStructValue(struct).build();
    }

    private static Entity toEntity(Struct struct) {
        return Entity.newBuilder().setIdentifier("id").setValue(struct).build();
    }

    @Test
<<<<<<< HEAD
    public void toEntityValue() throws Exception {
        List<ParamValue> input =
                Collections.singletonList(
                        ParamValue.newBuilder()
                                .setIdentifier("entity-id")
                                .setStringValue("string-val")
                                .build());

        assertThat(SlotTypeConverter.ofSingular(TypeConverters::toEntityValue).convert(input))
                .isEqualTo(
                        EntityValue.newBuilder().setId("entity-id").setValue("string-val").build());
    }

    @Test
=======
>>>>>>> fdff00cc
    public void toIntegerValue() throws Exception {
        List<ParamValue> input =
                Collections.singletonList(ParamValue.newBuilder().setNumberValue(5).build());

        assertThat(SlotTypeConverter.ofSingular(TypeConverters::toIntegerValue).convert(input))
                .isEqualTo(5);
    }

    @Test
    public void toStringValue_fromList() throws Exception {
        List<ParamValue> input =
                Collections.singletonList(
                        ParamValue.newBuilder().setStringValue("hello world").build());

        assertThat(SlotTypeConverter.ofSingular(TypeConverters::toStringValue).convert(input))
                .isEqualTo("hello world");
    }

    @Test
<<<<<<< HEAD
    public void toStringValue_withIdentifier() throws Exception {
        List<ParamValue> input =
                Collections.singletonList(
                        ParamValue.newBuilder()
                                .setIdentifier("id1")
                                .setStringValue("hello world")
                                .build());

        assertThat(SlotTypeConverter.ofSingular(TypeConverters::toStringValue).convert(input))
                .isEqualTo("id1");
    }

    @Test
    public void toStringValue_fromSingleParam() {
=======
    public void toStringValue_fromSingleParam() throws Exception {
>>>>>>> fdff00cc
        ParamValue input = ParamValue.newBuilder().setStringValue("hello world").build();

        assertThat(TypeConverters.toStringValue(input)).isEqualTo("hello world");
    }

    @Test
    public void alarm_conversions_matchesExpected() throws Exception {
        Alarm alarm = Alarm.newBuilder().setId("id").build();

        assertThat(
                        TypeConverters.toAssistantAlarm(
                                ParamValue.newBuilder().setIdentifier("id").build()))
                .isEqualTo(alarm);
    }

    @Test
    public void listItem_conversions_matchesExpected() throws Exception {
        ListItem listItem = ListItem.Builder().setIdentifier("itemId").setName("Test Item").build();
        Struct listItemStruct =
                Struct.newBuilder()
                        .putFields("@type", Value.newBuilder().setStringValue("ListItem").build())
                        .putFields(
                                "identifier", Value.newBuilder().setStringValue("itemId").build())
                        .putFields("name", Value.newBuilder().setStringValue("Test Item").build())
                        .build();
        Entity listItemProto =
                Entity.newBuilder().setIdentifier("itemId").setValue(listItemStruct).build();

        assertThat(TypeConverters.toEntity(listItem)).isEqualTo(listItemProto);
        assertThat(TypeConverters.toListItem(toParamValue(listItemStruct, "itemId")))
                .isEqualTo(listItem);
    }

    @Test
    public void itemList_conversions_matchesExpected() throws Exception {
        ItemList itemList =
                ItemList.Builder()
                        .setIdentifier("testList")
                        .setName("Test List")
                        .addItemListElement(
                                ListItem.Builder().setIdentifier("item1").setName("apple").build())
                        .addItemListElement(
                                ListItem.Builder().setIdentifier("item2").setName("banana").build())
                        .build();
        Struct itemListStruct =
                Struct.newBuilder()
                        .putFields("@type", Value.newBuilder().setStringValue("ItemList").build())
                        .putFields(
                                "identifier", Value.newBuilder().setStringValue("testList").build())
                        .putFields("name", Value.newBuilder().setStringValue("Test List").build())
                        .putFields(
                                "itemListElement",
                                Value.newBuilder()
                                        .setListValue(
                                                ListValue.newBuilder()
                                                        .addValues(
                                                                Value.newBuilder()
                                                                        .setStructValue(
                                                                                Struct.newBuilder()
                                                                                        .putFields(
                                                                                                "@type",
                                                                                                Value
                                                                                                        .newBuilder()
                                                                                                        .setStringValue(
                                                                                                                "ListItem")
                                                                                                        .build())
                                                                                        .putFields(
                                                                                                "identifier",
                                                                                                Value
                                                                                                        .newBuilder()
                                                                                                        .setStringValue(
                                                                                                                "item1")
                                                                                                        .build())
                                                                                        .putFields(
                                                                                                "name",
                                                                                                Value
                                                                                                        .newBuilder()
                                                                                                        .setStringValue(
                                                                                                                "apple")
                                                                                                        .build())
                                                                                        .build())
                                                                        .build())
                                                        .addValues(
                                                                Value.newBuilder()
                                                                        .setStructValue(
                                                                                Struct.newBuilder()
                                                                                        .putFields(
                                                                                                "@type",
                                                                                                Value
                                                                                                        .newBuilder()
                                                                                                        .setStringValue(
                                                                                                                "ListItem")
                                                                                                        .build())
                                                                                        .putFields(
                                                                                                "identifier",
                                                                                                Value
                                                                                                        .newBuilder()
                                                                                                        .setStringValue(
                                                                                                                "item2")
                                                                                                        .build())
                                                                                        .putFields(
                                                                                                "name",
                                                                                                Value
                                                                                                        .newBuilder()
                                                                                                        .setStringValue(
                                                                                                                "banana")
                                                                                                        .build())
                                                                                        .build())
                                                                        .build())
                                                        .build())
                                        .build())
                        .build();
        Entity itemListProto =
                Entity.newBuilder().setIdentifier("testList").setValue(itemListStruct).build();

        assertThat(TypeConverters.toEntity(itemList)).isEqualTo(itemListProto);
        assertThat(TypeConverters.toItemList(toParamValue(itemListStruct, "testList")))
                .isEqualTo(itemList);
    }

    @Test
    public void order_conversions_matchesExpected() throws Exception {
        assertThat(TypeConverters.toParamValue(ORDER_JAVA_THING))
                .isEqualTo(toParamValue(ORDER_STRUCT, "id"));
        assertThat(TypeConverters.toOrder(toParamValue(ORDER_STRUCT, "id")))
                .isEqualTo(ORDER_JAVA_THING);
        assertThat(TypeConverters.toEntity(ORDER_JAVA_THING)).isEqualTo(toEntity(ORDER_STRUCT));
    }

    @Test
    public void participant_conversions_matchesExpected() throws Exception {
        ParamValue paramValue =
                ParamValue.newBuilder()
                        .setIdentifier(PERSON_JAVA_THING.getIdentifier())
                        .setStructValue(PERSON_STRUCT)
                        .build();
        Participant participant = new Participant(PERSON_JAVA_THING);

        assertThat(TypeConverters.toParamValue(participant)).isEqualTo(paramValue);
        assertThat(TypeConverters.toParticipant(paramValue)).isEqualTo(participant);
    }

    @Test
    public void calendarEvent_conversions_matchesExpected() throws Exception {
        assertThat(TypeConverters.CALENDAR_EVENT_TYPE_SPEC.toStruct(CALENDAR_EVENT_JAVA_THING))
                .isEqualTo(CALENDAR_EVENT_STRUCT);
        assertThat(TypeConverters.CALENDAR_EVENT_TYPE_SPEC.fromStruct(CALENDAR_EVENT_STRUCT))
                .isEqualTo(CALENDAR_EVENT_JAVA_THING);
    }

    @Test
    public void recipient_conversions_matchesExpected() throws Exception {
        ParamValue paramValue =
                ParamValue.newBuilder()
                        .setIdentifier(
                                PERSON_JAVA_THING.getIdentifier() == null
                                        ? "id"
                                        : PERSON_JAVA_THING.getIdentifier())
                        .setStructValue(PERSON_STRUCT)
                        .build();
        Recipient recipient = new Recipient(PERSON_JAVA_THING);

        assertThat(TypeConverters.toParamValue(recipient)).isEqualTo(paramValue);
        assertThat(TypeConverters.toRecipient(paramValue)).isEqualTo(recipient);
    }

    @Test
    public void toParticipant_unexpectedType_throwsException() {
        Struct malformedStruct =
                Struct.newBuilder()
                        .putFields("@type", Value.newBuilder().setStringValue("Malformed").build())
                        .build();

        assertThrows(
                StructConversionException.class,
                () -> TypeConverters.toParticipant(toParamValue(malformedStruct, "id")));
    }

    @Test
    public void toRecipient_unexpectedType_throwsException() {
        Struct malformedStruct =
                Struct.newBuilder()
                        .putFields("@type", Value.newBuilder().setStringValue("Malformed").build())
                        .build();

        assertThrows(
                StructConversionException.class,
                () -> TypeConverters.toRecipient(toParamValue(malformedStruct, "id")));
    }

    @Test
    public void itemList_malformedStruct_throwsException() {
        Struct malformedStruct =
                Struct.newBuilder()
                        .putFields("@type", Value.newBuilder().setStringValue("Malformed").build())
                        .putFields("name", Value.newBuilder().setStringValue("List Name").build())
                        .putFields("identifier", Value.newBuilder().setStringValue("list1").build())
                        .build();

        assertThrows(
                StructConversionException.class,
                () -> TypeConverters.toItemList(toParamValue(malformedStruct, "list1")));
    }

    @Test
    public void listItem_malformedStruct_throwsException() throws Exception {
        Struct malformedStruct =
                Struct.newBuilder()
                        .putFields("@type", Value.newBuilder().setStringValue("Malformed").build())
                        .putFields("name", Value.newBuilder().setStringValue("Apple").build())
                        .putFields("identifier", Value.newBuilder().setStringValue("item1").build())
                        .build();

        assertThrows(
                StructConversionException.class,
                () -> TypeConverters.toListItem(toParamValue(malformedStruct, "item1")));
    }

    @Test
    public void toBoolean_success() throws Exception {
        List<ParamValue> input =
                Collections.singletonList(ParamValue.newBuilder().setBoolValue(false).build());

        assertThat(SlotTypeConverter.ofSingular(TypeConverters::toBooleanValue).convert(input))
                .isFalse();
    }

    @Test
    public void toBoolean_throwsException() {
        List<ParamValue> input = Collections.singletonList(ParamValue.getDefaultInstance());

        StructConversionException thrown =
                assertThrows(
                        StructConversionException.class,
                        () ->
                                SlotTypeConverter.ofSingular(TypeConverters::toBooleanValue)
                                        .convert(input));
        assertThat(thrown).hasMessageThat().isEqualTo(EMPTY_PARAM_VALUE_MESSAGE);
    }

    @Test
<<<<<<< HEAD
    public void toLocalDate_success() throws Exception {
        List<ParamValue> input =
                Collections.singletonList(
                        ParamValue.newBuilder().setStringValue("2018-06-17").build());

        assertThat(SlotTypeConverter.ofSingular(TypeConverters::toLocalDate).convert(input))
                .isEqualTo(LocalDate.of(2018, 6, 17));
=======
    public void toInteger_throwsException() {
        List<ParamValue> input = Collections.singletonList(ParamValue.getDefaultInstance());

        StructConversionException thrown =
                assertThrows(
                        StructConversionException.class,
                        () ->
                                SlotTypeConverter.ofSingular(INTEGER_PARAM_VALUE_CONVERTER)
                                        .convert(input));
        assertThat(thrown).hasMessageThat().isEqualTo(EMPTY_PARAM_VALUE_MESSAGE);
    }

    @Test
    public void localDate_success() throws Exception {
        ParamValueConverter<LocalDate> converter = TypeConverters.LOCAL_DATE_PARAM_VALUE_CONVERTER;
        ParamValue paramValue = ParamValue.newBuilder().setStringValue("2018-06-17").build();
        LocalDate localDate = LocalDate.of(2018, 6, 17);

        assertThat(converter.fromParamValue(paramValue)).isEqualTo(localDate);
        assertThat(converter.toParamValue(localDate)).isEqualTo(paramValue);
>>>>>>> fdff00cc
    }

    @Test
    public void toLocalDate_throwsException() {
        List<ParamValue> input =
                Collections.singletonList(
                        ParamValue.newBuilder().setStringValue("2018-0617").build());

        StructConversionException thrown =
                assertThrows(
                        StructConversionException.class,
                        () ->
                                SlotTypeConverter.ofSingular(TypeConverters::toLocalDate)
                                        .convert(input));
        assertThat(thrown)
                .hasMessageThat()
                .isEqualTo("Failed to parse ISO 8601 string to LocalDate");
    }

    @Test
    public void toLocalDateMissingValue_throwsException() {
        List<ParamValue> input = Collections.singletonList(ParamValue.getDefaultInstance());

        StructConversionException thrown =
                assertThrows(
                        StructConversionException.class,
                        () ->
                                SlotTypeConverter.ofSingular(TypeConverters::toLocalDate)
                                        .convert(input));
        assertThat(thrown).hasMessageThat().isEqualTo(EMPTY_PARAM_VALUE_MESSAGE);
    }

    @Test
    public void localTime_success() throws Exception {
        ParamValueConverter<LocalTime> converter = TypeConverters.LOCAL_TIME_PARAM_VALUE_CONVERTER;
        ParamValue paramValue = ParamValue.newBuilder().setStringValue("15:10:05").build();
        LocalTime localTime = LocalTime.of(15, 10, 5);

<<<<<<< HEAD
        assertThat(SlotTypeConverter.ofSingular(TypeConverters::toLocalTime).convert(input))
                .isEqualTo(LocalTime.of(15, 10, 5));
=======
        assertThat(converter.fromParamValue(paramValue)).isEqualTo(localTime);
        assertThat(converter.toParamValue(localTime)).isEqualTo(paramValue);
>>>>>>> fdff00cc
    }

    @Test
    public void toLocalTime_throwsException() {
        List<ParamValue> input =
                Collections.singletonList(ParamValue.newBuilder().setStringValue("15:1:5").build());

        StructConversionException thrown =
                assertThrows(
                        StructConversionException.class,
                        () ->
                                SlotTypeConverter.ofSingular(TypeConverters::toLocalTime)
                                        .convert(input));
        assertThat(thrown)
                .hasMessageThat()
                .isEqualTo("Failed to parse ISO 8601 string to LocalTime");
    }

    @Test
    public void toLocalTimeMissingValue_throwsException() {
        List<ParamValue> input = Collections.singletonList(ParamValue.getDefaultInstance());

        StructConversionException thrown =
                assertThrows(
                        StructConversionException.class,
                        () ->
                                SlotTypeConverter.ofSingular(TypeConverters::toLocalTime)
                                        .convert(input));
        assertThat(thrown).hasMessageThat().isEqualTo(EMPTY_PARAM_VALUE_MESSAGE);
    }

    @Test
    public void zoneId_success() throws Exception {
        ParamValueConverter<ZoneId> converter = TypeConverters.ZONE_ID_PARAM_VALUE_CONVERTER;
        ParamValue paramValue = ParamValue.newBuilder().setStringValue("America/New_York").build();
        ZoneId zoneId = ZoneId.of("America/New_York");

<<<<<<< HEAD
        assertThat(SlotTypeConverter.ofSingular(TypeConverters::toZoneId).convert(input))
                .isEqualTo(ZoneId.of("America/New_York"));
=======
        assertThat(converter.fromParamValue(paramValue)).isEqualTo(zoneId);
        assertThat(converter.toParamValue(zoneId)).isEqualTo(paramValue);
>>>>>>> fdff00cc
    }

    @Test
    public void toZoneId_invalidZone_throwsException() {
        List<ParamValue> invalidZoneInput =
                Collections.singletonList(
                        ParamValue.newBuilder().setStringValue("America/New_Yo").build());

        StructConversionException thrown =
                assertThrows(
                        StructConversionException.class,
                        () ->
<<<<<<< HEAD
                                SlotTypeConverter.ofSingular(TypeConverters::toZoneId)
                                        .convert(input));
        assertThat(thrown).hasMessageThat().isEqualTo("Unknown time-zone ID: America/New_Yo");
=======
                                SlotTypeConverter.ofSingular(
                                                TypeConverters.ZONE_ID_PARAM_VALUE_CONVERTER)
                                        .convert(invalidZoneInput));
        assertThat(thrown).hasMessageThat().isEqualTo("Failed to parse string to ZoneId");
        assertThat(thrown.getCause())
                .hasMessageThat()
                .isEqualTo("Unknown time-zone ID: America/New_Yo");
>>>>>>> fdff00cc
    }

    @Test
    public void toZoneIdMissingValue_throwsException() {
        List<ParamValue> input = Collections.singletonList(ParamValue.getDefaultInstance());

        StructConversionException thrown =
                assertThrows(
                        StructConversionException.class,
                        () ->
                                SlotTypeConverter.ofSingular(TypeConverters::toZoneId)
                                        .convert(input));
        assertThat(thrown).hasMessageThat().isEqualTo(EMPTY_PARAM_VALUE_MESSAGE);
    }

    @Test
    public void zonedDateTime_success() throws Exception {
        ParamValueConverter<ZonedDateTime> converter =
                TypeConverters.ZONED_DATE_TIME_PARAM_VALUE_CONVERTER;
        ParamValue paramValue =
                ParamValue.newBuilder().setStringValue("2018-06-17T15:10:05Z").build();
        ZonedDateTime zonedDateTime = ZonedDateTime.of(2018, 6, 17, 15, 10, 5, 0, ZoneOffset.UTC);

<<<<<<< HEAD
        assertThat(SlotTypeConverter.ofSingular(TypeConverters::toZonedDateTime).convert(input))
                .isEqualTo(ZonedDateTime.of(2018, 6, 17, 15, 10, 5, 0, ZoneOffset.UTC));
=======
        assertThat(converter.fromParamValue(paramValue)).isEqualTo(zonedDateTime);
        assertThat(converter.toParamValue(zonedDateTime)).isEqualTo(paramValue);
>>>>>>> fdff00cc
    }

    @Test
    public void toZonedDateTime_invalidStringFormat_throwsException() {
        List<ParamValue> input =
                Collections.singletonList(
                        ParamValue.newBuilder()
                                .setStringValue("Failed to parse ISO 8601 string to ZonedDateTime")
                                .build());

        StructConversionException thrown =
                assertThrows(
                        StructConversionException.class,
                        () ->
<<<<<<< HEAD
                                SlotTypeConverter.ofSingular(TypeConverters::toZonedDateTime)
=======
                                SlotTypeConverter.ofSingular(
                                                TypeConverters
                                                        .ZONED_DATE_TIME_PARAM_VALUE_CONVERTER)
>>>>>>> fdff00cc
                                        .convert(input));
        assertThat(thrown)
                .hasMessageThat()
                .isEqualTo("Failed to parse ISO 8601 string to ZonedDateTime");
    }

    @Test
    public void toZonedDateTime_stringTypeMissing_throwsException() {
        List<ParamValue> input =
                Collections.singletonList(ParamValue.newBuilder().setNumberValue(100).build());

        StructConversionException thrown =
                assertThrows(
                        StructConversionException.class,
                        () ->
<<<<<<< HEAD
                                SlotTypeConverter.ofSingular(TypeConverters::toZonedDateTime)
=======
                                SlotTypeConverter.ofSingular(
                                                TypeConverters
                                                        .ZONED_DATE_TIME_PARAM_VALUE_CONVERTER)
>>>>>>> fdff00cc
                                        .convert(input));
        assertThat(thrown).hasMessageThat().contains("expected Value.stringValue to be present");
    }

    @Test
<<<<<<< HEAD
    public void toDuration_success() throws Exception {
        List<ParamValue> input =
                Collections.singletonList(ParamValue.newBuilder().setStringValue("PT5M").build());

        Duration convertedDuration =
                SlotTypeConverter.ofSingular(TypeConverters::toDuration).convert(input);
=======
    public void duration_success() throws Exception {
        ParamValueConverter<Duration> converter = TypeConverters.DURATION_PARAM_VALUE_CONVERTER;
        ParamValue paramValue = ParamValue.newBuilder().setStringValue("PT5M").build();
        Duration duration = Duration.ofMinutes(5);
>>>>>>> fdff00cc

        assertThat(converter.fromParamValue(paramValue)).isEqualTo(duration);
        assertThat(converter.toParamValue(duration)).isEqualTo(paramValue);
    }

    @Test
    public void toDuration_stringTypeMissing_throwsException() {
        List<ParamValue> input =
                Collections.singletonList(ParamValue.newBuilder().setNumberValue(100).build());

        StructConversionException thrown =
                assertThrows(
                        StructConversionException.class,
                        () ->
                                SlotTypeConverter.ofSingular(TypeConverters::toDuration)
                                        .convert(input));
        assertThat(thrown)
                .hasMessageThat()
                .contains("expected Value.stringValue to be present");
    }

    @Test
    public void searchActionConverter_withoutNestedObject() throws Exception {
        ParamValue input =
                ParamValue.newBuilder()
                        .setStructValue(
                                Struct.newBuilder()
                                        .putFields(
                                                "@type",
                                                Value.newBuilder()
                                                        .setStringValue("SearchAction")
                                                        .build())
                                        .putFields(
                                                "query",
                                                Value.newBuilder()
                                                        .setStringValue("grocery")
                                                        .build())
                                        .build())
                        .build();

        SearchAction<ItemList> output =
                TypeConverters.createSearchActionConverter(TypeConverters.ITEM_LIST_TYPE_SPEC)
                        .toSearchAction(input);

        assertThat(output)
                .isEqualTo(new SearchAction.Builder<String>().setQuery("grocery").build());
    }

    @Test
    public void searchActionConverter_withNestedObject() throws Exception {
        ItemList itemList =
                ItemList.Builder()
                        .addItemListElement(ListItem.Builder().setName("sugar").build())
                        .build();
        Struct nestedObject = TypeConverters.ITEM_LIST_TYPE_SPEC.toStruct(itemList);
        ParamValue input =
                ParamValue.newBuilder()
                        .setStructValue(
                                Struct.newBuilder()
                                        .putFields(
                                                "@type",
                                                Value.newBuilder()
                                                        .setStringValue("SearchAction")
                                                        .build())
                                        .putFields(
                                                "filter",
                                                Value.newBuilder()
                                                        .setStructValue(nestedObject)
                                                        .build())
                                        .build())
                        .build();

        SearchAction<ItemList> output =
                TypeConverters.createSearchActionConverter(TypeConverters.ITEM_LIST_TYPE_SPEC)
                        .toSearchAction(input);

        assertThat(output)
                .isEqualTo(new SearchAction.Builder<ItemList>().setFilter(itemList).build());
    }

    @Test
    public void createEnumParamValueConverter_withValidSupportedType() throws Exception {
        ParamValueConverter<DayOfWeek> testEnumParamValueConverter =
                TypeConverters.createEnumParamValueConverter(
                        Arrays.asList(DayOfWeek.MONDAY, DayOfWeek.WEDNESDAY)
                );
        ParamValue paramValue = ParamValue.newBuilder()
                .setIdentifier(DayOfWeek.MONDAY.toString())
                .build();

        assertThat(testEnumParamValueConverter.fromParamValue(paramValue)).isEqualTo(
                DayOfWeek.MONDAY
        );

        assertThat(testEnumParamValueConverter.toParamValue(DayOfWeek.MONDAY)).isEqualTo(
                paramValue
        );
    }

    @Test
    public void createEnumParamValueConverter_withInValidSupportedType_shouldThrowException() {
        ParamValueConverter<DayOfWeek> testEnumParamValueConverter =
                TypeConverters.createEnumParamValueConverter(
                        Arrays.asList(DayOfWeek.MONDAY, DayOfWeek.WEDNESDAY)
                );
        ParamValue paramValue = ParamValue.newBuilder().setIdentifier("invalid").build();

        StructConversionException thrown = assertThrows(
                StructConversionException.class,
                () -> testEnumParamValueConverter.fromParamValue(paramValue)
        );

        assertThat(thrown)
                .hasMessageThat()
                .contains(
                        "cannot convert paramValue to protobuf Value because identifier "
                                + paramValue.getIdentifier() + " is not one of "
                                + "the supported values");

        IllegalStateException illegalStateException = assertThrows(
                IllegalStateException.class,
                () -> testEnumParamValueConverter.toParamValue(DayOfWeek.PUBLIC_HOLIDAYS)
        );

        assertThat(illegalStateException)
                .hasMessageThat()
                .contains("cannot convert " + DayOfWeek.PUBLIC_HOLIDAYS + " to ParamValue "
                        + "because it did not match one of the supported values");
    }

    @Test
    public void createEnumEntityConverter_withValidSupportedType() throws Exception {
        EntityConverter<DayOfWeek> testEnumEntityConverter =
                TypeConverters.createEnumEntityConverter(
                        Arrays.asList(DayOfWeek.MONDAY, DayOfWeek.WEDNESDAY)
                );

        assertThat(testEnumEntityConverter.convert(DayOfWeek.MONDAY)).isEqualTo(
                Entity.newBuilder().setIdentifier(DayOfWeek.MONDAY.toString()).build()
        );
    }

    @Test
    public void createEnumEntityConverter_withInValidSupportedType_shouldThrowException() {
        EntityConverter<DayOfWeek> testEnumEntityConverter =
                TypeConverters.createEnumEntityConverter(
                        Arrays.asList(DayOfWeek.MONDAY, DayOfWeek.WEDNESDAY)
                );

        IllegalStateException thrown = assertThrows(
                IllegalStateException.class,
                () -> testEnumEntityConverter.convert(DayOfWeek.PUBLIC_HOLIDAYS)
        );

        assertThat(thrown)
                .hasMessageThat()
                .contains("cannot convert " + DayOfWeek.PUBLIC_HOLIDAYS + " to entity "
                        + "because it did not match one of the supported values");
    }

    @Test
    public void toParamValues_string_success() {
        ParamValue output = TypeConverters.toParamValue("grocery");

        assertThat(output).isEqualTo(ParamValue.newBuilder().setStringValue("grocery").build());
    }

    @Test
    public void toTimer_success() throws Exception {
<<<<<<< HEAD
        Timer timer = Timer.newBuilder().setId("abc").build();
=======
        ParamValueConverter<Timer> paramValueConverter =
                ParamValueConverter.Companion.of(TIMER_TYPE_SPEC);
        Timer timer = Timer.Builder().setIdentifier("abc").build();
>>>>>>> fdff00cc

        assertThat(
                        TypeConverters.toTimer(
                                ParamValue.newBuilder()
                                        .setStructValue(
                                                Struct.newBuilder()
                                                        .putFields(
                                                                "@type",
                                                                Value.newBuilder()
                                                                        .setStringValue("Timer")
                                                                        .build())
                                                        .putFields(
                                                                "identifier",
                                                                Value.newBuilder()
                                                                        .setStringValue("abc")
                                                                        .build()))
                                        .build()))
                .isEqualTo(timer);
    }

    @Test
    public void toParamValues_call_success() {
        assertThat(TypeConverters.toParamValue(CALL_JAVA_THING))
                .isEqualTo(
                        ParamValue.newBuilder()
                                .setStructValue(CALL_STRUCT)
                                .setIdentifier("id")
                                .build());
    }

    @Test
    public void toParamValues_message_success() {
<<<<<<< HEAD
        assertThat(TypeConverters.toParamValue(MESSAGE_JAVA_THING))
=======
        assertThat(
                        ParamValueConverter.Companion.of(MESSAGE_TYPE_SPEC)
                                .toParamValue(MESSAGE_JAVA_THING))
>>>>>>> fdff00cc
                .isEqualTo(
                        ParamValue.newBuilder()
                                .setStructValue(MESSAGE_STRUCT)
                                .setIdentifier("id")
                                .build());
    }

    @Test
    public void toParamValues_safetyCheck_success() {
        assertThat(TypeConverters.toParamValue(SAFETY_CHECK_JAVA_THING))
                .isEqualTo(
                        ParamValue.newBuilder()
                                .setStructValue(SAFETY_CHECK_STRUCT)
                                .setIdentifier("id")
                                .build());
    }
}<|MERGE_RESOLUTION|>--- conflicted
+++ resolved
@@ -16,8 +16,6 @@
 
 package androidx.appactions.interaction.capabilities.core.impl.converters;
 
-<<<<<<< HEAD
-=======
 import static androidx.appactions.interaction.capabilities.core.impl.converters.TypeConverters.BOOLEAN_PARAM_VALUE_CONVERTER;
 import static androidx.appactions.interaction.capabilities.core.impl.converters.TypeConverters.CALL_TYPE_SPEC;
 import static androidx.appactions.interaction.capabilities.core.impl.converters.TypeConverters.INTEGER_PARAM_VALUE_CONVERTER;
@@ -29,7 +27,6 @@
 import static androidx.appactions.interaction.capabilities.core.impl.converters.TypeConverters.SAFETY_CHECK_TYPE_SPEC;
 import static androidx.appactions.interaction.capabilities.serializers.types.TimerSerializerKt.TIMER_TYPE_SPEC;
 
->>>>>>> fdff00cc
 import static com.google.common.truth.Truth.assertThat;
 
 import static org.junit.Assert.assertThrows;
@@ -48,32 +45,11 @@
 import androidx.appactions.builtintypes.types.Timer;
 import androidx.appactions.interaction.capabilities.core.SearchAction;
 import androidx.appactions.interaction.capabilities.core.impl.exceptions.StructConversionException;
-<<<<<<< HEAD
-import androidx.appactions.interaction.capabilities.core.values.Alarm;
-import androidx.appactions.interaction.capabilities.core.values.CalendarEvent;
-import androidx.appactions.interaction.capabilities.core.values.Call;
-import androidx.appactions.interaction.capabilities.core.values.EntityValue;
-import androidx.appactions.interaction.capabilities.core.values.ItemList;
-import androidx.appactions.interaction.capabilities.core.values.ListItem;
-import androidx.appactions.interaction.capabilities.core.values.Message;
-import androidx.appactions.interaction.capabilities.core.values.Order;
-import androidx.appactions.interaction.capabilities.core.values.OrderItem;
-import androidx.appactions.interaction.capabilities.core.values.Organization;
-import androidx.appactions.interaction.capabilities.core.values.ParcelDelivery;
-import androidx.appactions.interaction.capabilities.core.values.Person;
-import androidx.appactions.interaction.capabilities.core.values.SafetyCheck;
-import androidx.appactions.interaction.capabilities.core.values.SearchAction;
-import androidx.appactions.interaction.capabilities.core.values.Timer;
-import androidx.appactions.interaction.capabilities.core.values.properties.Participant;
-import androidx.appactions.interaction.capabilities.core.values.properties.Recipient;
-=======
->>>>>>> fdff00cc
 import androidx.appactions.interaction.proto.Entity;
 import androidx.appactions.interaction.proto.ParamValue;
-
-import com.google.protobuf.ListValue;
-import com.google.protobuf.Struct;
-import com.google.protobuf.Value;
+import androidx.appactions.interaction.protobuf.ListValue;
+import androidx.appactions.interaction.protobuf.Struct;
+import androidx.appactions.interaction.protobuf.Value;
 
 import org.junit.Test;
 import org.junit.runner.RunWith;
@@ -91,29 +67,12 @@
 
 @RunWith(JUnit4.class)
 public final class TypeConvertersTest {
-
-<<<<<<< HEAD
-    private static final Order ORDER_JAVA_THING =
-            Order.newBuilder()
-                    .setId("id")
-                    .setName("name")
-                    .addOrderedItem(OrderItem.newBuilder().setName("apples").build())
-                    .addOrderedItem(OrderItem.newBuilder().setName("oranges").build())
-                    .setSeller(Organization.newBuilder().setName("Google").build())
-                    .setOrderDate(ZonedDateTime.of(2022, 1, 1, 8, 0, 0, 0, ZoneOffset.UTC))
-                    .setOrderStatus(Order.OrderStatus.ORDER_DELIVERED)
-                    .setOrderDelivery(
-                            ParcelDelivery.newBuilder()
-                                    .setDeliveryAddress("test address")
-                                    .setDeliveryMethod("UPS")
-                                    .setTrackingNumber("A12345")
-                                    .setTrackingUrl("https://")
-                                    .build())
-                    .build();
-=======
+    private static Value structToValue(Struct struct) {
+        return Value.newBuilder().setStructValue(struct).build();
+    }
+
     private static final String EMPTY_PARAM_VALUE_MESSAGE =
             "cannot convert ParamValue into protobuf Value because it has no data types set.";
->>>>>>> fdff00cc
     private static final Person PERSON_JAVA_THING =
             Person.Builder()
                     .setName("name")
@@ -143,77 +102,7 @@
                     .setDuration(Duration.ofMinutes(5))
                     .setCheckInTime(ZonedDateTime.of(2023, 01, 10, 10, 0, 0, 0, ZoneOffset.UTC))
                     .build();
-    private static final ListValue ORDER_ITEMS_STRUCT =
-            ListValue.newBuilder()
-                    .addValues(
-                            Value.newBuilder()
-                                    .setStructValue(
-                                            Struct.newBuilder()
-                                                    .putFields(
-                                                            "@type",
-                                                            Value.newBuilder()
-                                                                    .setStringValue("OrderItem")
-                                                                    .build())
-                                                    .putFields(
-                                                            "name",
-                                                            Value.newBuilder()
-                                                                    .setStringValue("apples")
-                                                                    .build()))
-                                    .build())
-                    .addValues(
-                            Value.newBuilder()
-                                    .setStructValue(
-                                            Struct.newBuilder()
-                                                    .putFields(
-                                                            "@type",
-                                                            Value.newBuilder()
-                                                                    .setStringValue("OrderItem")
-                                                                    .build())
-                                                    .putFields(
-                                                            "name",
-                                                            Value.newBuilder()
-                                                                    .setStringValue("oranges")
-                                                                    .build()))
-                                    .build())
-                    .build();
-    private static final Struct PARCEL_DELIVERY_STRUCT =
-            Struct.newBuilder()
-                    .putFields("@type", Value.newBuilder().setStringValue("ParcelDelivery").build())
-                    .putFields(
-                            "deliveryAddress",
-                            Value.newBuilder().setStringValue("test address").build())
-                    .putFields(
-                            "hasDeliveryMethod", Value.newBuilder().setStringValue("UPS").build())
-                    .putFields(
-                            "trackingNumber", Value.newBuilder().setStringValue("A12345").build())
-                    .putFields("trackingUrl", Value.newBuilder().setStringValue("https://").build())
-                    .build();
-    private static final Struct ORGANIZATION_STRUCT =
-            Struct.newBuilder()
-                    .putFields("@type", Value.newBuilder().setStringValue("Organization").build())
-                    .putFields("name", Value.newBuilder().setStringValue("Google").build())
-                    .build();
-    private static final Struct ORDER_STRUCT =
-            Struct.newBuilder()
-                    .putFields("@type", Value.newBuilder().setStringValue("Order").build())
-                    .putFields("identifier", Value.newBuilder().setStringValue("id").build())
-                    .putFields("name", Value.newBuilder().setStringValue("name").build())
-                    .putFields(
-                            "orderDate",
-                            Value.newBuilder().setStringValue("2022-01-01T08:00Z").build())
-                    .putFields(
-                            "orderDelivery",
-                            Value.newBuilder().setStructValue(PARCEL_DELIVERY_STRUCT).build())
-                    .putFields(
-                            "orderedItem",
-                            Value.newBuilder().setListValue(ORDER_ITEMS_STRUCT).build())
-                    .putFields(
-                            "orderStatus",
-                            Value.newBuilder().setStringValue("OrderDelivered").build())
-                    .putFields(
-                            "seller",
-                            Value.newBuilder().setStructValue(ORGANIZATION_STRUCT).build())
-                    .build();
+
     private static final Struct PERSON_STRUCT =
             Struct.newBuilder()
                     .putFields("@type", Value.newBuilder().setStringValue("Person").build())
@@ -227,38 +116,39 @@
                     .putFields("@type", Value.newBuilder().setStringValue("Person").build())
                     .putFields("identifier", Value.newBuilder().setStringValue("id2").build())
                     .build();
-    private static final Struct CALENDAR_EVENT_STRUCT =
-            Struct.newBuilder()
-                    .putFields("@type", Value.newBuilder().setStringValue("CalendarEvent").build())
-                    .putFields(
-                            "startDate",
-                            Value.newBuilder().setStringValue("2022-01-01T08:00Z").build())
-                    .putFields(
-                            "endDate",
-                            Value.newBuilder().setStringValue("2023-01-01T08:00Z").build())
-                    .putFields(
-                            "attendee",
-                            Value.newBuilder()
-                                    .setListValue(
-                                            ListValue.newBuilder()
-                                                    .addValues(
-                                                            Value.newBuilder()
-                                                                    .setStructValue(PERSON_STRUCT)
-                                                                    .build())
-                                                    .addValues(
-                                                            Value.newBuilder()
-                                                                    .setStructValue(PERSON_STRUCT_2)
-                                                                    .build()))
-                                    .build())
-                    .build();
+    private static final Value CALENDAR_EVENT_VALUE =
+            structToValue(
+                    Struct.newBuilder()
+                            .putFields(
+                                    "@type",
+                                    Value.newBuilder().setStringValue("CalendarEvent").build())
+                            .putFields(
+                                    "startDate",
+                                    Value.newBuilder().setStringValue("2022-01-01T08:00Z").build())
+                            .putFields(
+                                    "endDate",
+                                    Value.newBuilder().setStringValue("2023-01-01T08:00Z").build())
+                            .putFields(
+                                    "attendee",
+                                    Value.newBuilder()
+                                            .setListValue(
+                                                    ListValue.newBuilder()
+                                                            .addValues(
+                                                                    Value.newBuilder()
+                                                                            .setStructValue(
+                                                                                    PERSON_STRUCT)
+                                                                            .build())
+                                                            .addValues(
+                                                                    Value.newBuilder()
+                                                                            .setStructValue(
+                                                                                    PERSON_STRUCT_2)
+                                                                            .build()))
+                                            .build())
+                            .build());
     private static final Struct CALL_STRUCT =
             Struct.newBuilder()
                     .putFields("@type", Value.newBuilder().setStringValue("Call").build())
-<<<<<<< HEAD
-                    .putFields("callFormat", Value.newBuilder().setStringValue("Audio").build())
-=======
                     .putFields("identifier", Value.newBuilder().setStringValue("id").build())
->>>>>>> fdff00cc
                     .putFields(
                             "participant",
                             Value.newBuilder()
@@ -272,6 +162,7 @@
     private static final Struct MESSAGE_STRUCT =
             Struct.newBuilder()
                     .putFields("@type", Value.newBuilder().setStringValue("Message").build())
+                    .putFields("identifier", Value.newBuilder().setStringValue("id").build())
                     .putFields(
                             "recipient",
                             Value.newBuilder()
@@ -298,34 +189,16 @@
         return ParamValue.newBuilder().setIdentifier(identifier).setStructValue(struct).build();
     }
 
-    private static Entity toEntity(Struct struct) {
-        return Entity.newBuilder().setIdentifier("id").setValue(struct).build();
-    }
-
-    @Test
-<<<<<<< HEAD
-    public void toEntityValue() throws Exception {
-        List<ParamValue> input =
-                Collections.singletonList(
-                        ParamValue.newBuilder()
-                                .setIdentifier("entity-id")
-                                .setStringValue("string-val")
-                                .build());
-
-        assertThat(SlotTypeConverter.ofSingular(TypeConverters::toEntityValue).convert(input))
-                .isEqualTo(
-                        EntityValue.newBuilder().setId("entity-id").setValue("string-val").build());
-    }
-
-    @Test
-=======
->>>>>>> fdff00cc
+    @Test
     public void toIntegerValue() throws Exception {
-        List<ParamValue> input =
-                Collections.singletonList(ParamValue.newBuilder().setNumberValue(5).build());
-
-        assertThat(SlotTypeConverter.ofSingular(TypeConverters::toIntegerValue).convert(input))
+        ParamValue paramValue = ParamValue.newBuilder().setNumberValue(5).build();
+        List<ParamValue> input = Collections.singletonList(paramValue);
+
+        assertThat(SlotTypeConverter.ofSingular(INTEGER_PARAM_VALUE_CONVERTER).convert(input))
                 .isEqualTo(5);
+
+        assertThat(INTEGER_PARAM_VALUE_CONVERTER.toParamValue(5)).isEqualTo(paramValue);
+        assertThat(INTEGER_PARAM_VALUE_CONVERTER.fromParamValue(paramValue)).isEqualTo(5);
     }
 
     @Test
@@ -334,42 +207,18 @@
                 Collections.singletonList(
                         ParamValue.newBuilder().setStringValue("hello world").build());
 
-        assertThat(SlotTypeConverter.ofSingular(TypeConverters::toStringValue).convert(input))
+        assertThat(
+                        SlotTypeConverter.ofSingular(TypeConverters.STRING_PARAM_VALUE_CONVERTER)
+                                .convert(input))
                 .isEqualTo("hello world");
     }
 
     @Test
-<<<<<<< HEAD
-    public void toStringValue_withIdentifier() throws Exception {
-        List<ParamValue> input =
-                Collections.singletonList(
-                        ParamValue.newBuilder()
-                                .setIdentifier("id1")
-                                .setStringValue("hello world")
-                                .build());
-
-        assertThat(SlotTypeConverter.ofSingular(TypeConverters::toStringValue).convert(input))
-                .isEqualTo("id1");
-    }
-
-    @Test
-    public void toStringValue_fromSingleParam() {
-=======
     public void toStringValue_fromSingleParam() throws Exception {
->>>>>>> fdff00cc
         ParamValue input = ParamValue.newBuilder().setStringValue("hello world").build();
 
-        assertThat(TypeConverters.toStringValue(input)).isEqualTo("hello world");
-    }
-
-    @Test
-    public void alarm_conversions_matchesExpected() throws Exception {
-        Alarm alarm = Alarm.newBuilder().setId("id").build();
-
-        assertThat(
-                        TypeConverters.toAssistantAlarm(
-                                ParamValue.newBuilder().setIdentifier("id").build()))
-                .isEqualTo(alarm);
+        assertThat(TypeConverters.STRING_PARAM_VALUE_CONVERTER.fromParamValue(input))
+                .isEqualTo("hello world");
     }
 
     @Test
@@ -383,10 +232,13 @@
                         .putFields("name", Value.newBuilder().setStringValue("Test Item").build())
                         .build();
         Entity listItemProto =
-                Entity.newBuilder().setIdentifier("itemId").setValue(listItemStruct).build();
-
-        assertThat(TypeConverters.toEntity(listItem)).isEqualTo(listItemProto);
-        assertThat(TypeConverters.toListItem(toParamValue(listItemStruct, "itemId")))
+                Entity.newBuilder().setIdentifier("itemId").setStructValue(listItemStruct).build();
+
+        assertThat(EntityConverter.Companion.of(LIST_ITEM_TYPE_SPEC).convert(listItem))
+                .isEqualTo(listItemProto);
+        assertThat(
+                        ParamValueConverter.Companion.of(LIST_ITEM_TYPE_SPEC)
+                                .fromParamValue(toParamValue(listItemStruct, "itemId")))
                 .isEqualTo(listItem);
     }
 
@@ -470,24 +322,23 @@
                                         .build())
                         .build();
         Entity itemListProto =
-                Entity.newBuilder().setIdentifier("testList").setValue(itemListStruct).build();
-
-        assertThat(TypeConverters.toEntity(itemList)).isEqualTo(itemListProto);
-        assertThat(TypeConverters.toItemList(toParamValue(itemListStruct, "testList")))
+                Entity.newBuilder()
+                        .setIdentifier("testList")
+                        .setStructValue(itemListStruct)
+                        .build();
+
+        assertThat(EntityConverter.Companion.of(ITEM_LIST_TYPE_SPEC).convert(itemList))
+                .isEqualTo(itemListProto);
+        assertThat(
+                        ParamValueConverter.Companion.of(ITEM_LIST_TYPE_SPEC)
+                                .fromParamValue(toParamValue(itemListStruct, "testList")))
                 .isEqualTo(itemList);
     }
 
     @Test
-    public void order_conversions_matchesExpected() throws Exception {
-        assertThat(TypeConverters.toParamValue(ORDER_JAVA_THING))
-                .isEqualTo(toParamValue(ORDER_STRUCT, "id"));
-        assertThat(TypeConverters.toOrder(toParamValue(ORDER_STRUCT, "id")))
-                .isEqualTo(ORDER_JAVA_THING);
-        assertThat(TypeConverters.toEntity(ORDER_JAVA_THING)).isEqualTo(toEntity(ORDER_STRUCT));
-    }
-
-    @Test
     public void participant_conversions_matchesExpected() throws Exception {
+        ParamValueConverter<Participant> paramValueConverter =
+                ParamValueConverter.Companion.of(PARTICIPANT_TYPE_SPEC);
         ParamValue paramValue =
                 ParamValue.newBuilder()
                         .setIdentifier(PERSON_JAVA_THING.getIdentifier())
@@ -495,20 +346,22 @@
                         .build();
         Participant participant = new Participant(PERSON_JAVA_THING);
 
-        assertThat(TypeConverters.toParamValue(participant)).isEqualTo(paramValue);
-        assertThat(TypeConverters.toParticipant(paramValue)).isEqualTo(participant);
+        assertThat(paramValueConverter.toParamValue(participant)).isEqualTo(paramValue);
+        assertThat(paramValueConverter.fromParamValue(paramValue)).isEqualTo(participant);
     }
 
     @Test
     public void calendarEvent_conversions_matchesExpected() throws Exception {
-        assertThat(TypeConverters.CALENDAR_EVENT_TYPE_SPEC.toStruct(CALENDAR_EVENT_JAVA_THING))
-                .isEqualTo(CALENDAR_EVENT_STRUCT);
-        assertThat(TypeConverters.CALENDAR_EVENT_TYPE_SPEC.fromStruct(CALENDAR_EVENT_STRUCT))
+        assertThat(TypeConverters.CALENDAR_EVENT_TYPE_SPEC.toValue(CALENDAR_EVENT_JAVA_THING))
+                .isEqualTo(CALENDAR_EVENT_VALUE);
+        assertThat(TypeConverters.CALENDAR_EVENT_TYPE_SPEC.fromValue(CALENDAR_EVENT_VALUE))
                 .isEqualTo(CALENDAR_EVENT_JAVA_THING);
     }
 
     @Test
     public void recipient_conversions_matchesExpected() throws Exception {
+        ParamValueConverter<Recipient> paramValueConverter =
+                ParamValueConverter.Companion.of(RECIPIENT_TYPE_SPEC);
         ParamValue paramValue =
                 ParamValue.newBuilder()
                         .setIdentifier(
@@ -519,12 +372,14 @@
                         .build();
         Recipient recipient = new Recipient(PERSON_JAVA_THING);
 
-        assertThat(TypeConverters.toParamValue(recipient)).isEqualTo(paramValue);
-        assertThat(TypeConverters.toRecipient(paramValue)).isEqualTo(recipient);
+        assertThat(paramValueConverter.toParamValue(recipient)).isEqualTo(paramValue);
+        assertThat(paramValueConverter.fromParamValue(paramValue)).isEqualTo(recipient);
     }
 
     @Test
     public void toParticipant_unexpectedType_throwsException() {
+        ParamValueConverter<Participant> paramValueConverter =
+                ParamValueConverter.Companion.of(PARTICIPANT_TYPE_SPEC);
         Struct malformedStruct =
                 Struct.newBuilder()
                         .putFields("@type", Value.newBuilder().setStringValue("Malformed").build())
@@ -532,11 +387,13 @@
 
         assertThrows(
                 StructConversionException.class,
-                () -> TypeConverters.toParticipant(toParamValue(malformedStruct, "id")));
+                () -> paramValueConverter.fromParamValue(toParamValue(malformedStruct, "id")));
     }
 
     @Test
     public void toRecipient_unexpectedType_throwsException() {
+        ParamValueConverter<Recipient> paramValueConverter =
+                ParamValueConverter.Companion.of(RECIPIENT_TYPE_SPEC);
         Struct malformedStruct =
                 Struct.newBuilder()
                         .putFields("@type", Value.newBuilder().setStringValue("Malformed").build())
@@ -544,11 +401,13 @@
 
         assertThrows(
                 StructConversionException.class,
-                () -> TypeConverters.toRecipient(toParamValue(malformedStruct, "id")));
+                () -> paramValueConverter.fromParamValue(toParamValue(malformedStruct, "id")));
     }
 
     @Test
     public void itemList_malformedStruct_throwsException() {
+        ParamValueConverter<ItemList> paramValueConverter =
+                ParamValueConverter.Companion.of(ITEM_LIST_TYPE_SPEC);
         Struct malformedStruct =
                 Struct.newBuilder()
                         .putFields("@type", Value.newBuilder().setStringValue("Malformed").build())
@@ -558,11 +417,13 @@
 
         assertThrows(
                 StructConversionException.class,
-                () -> TypeConverters.toItemList(toParamValue(malformedStruct, "list1")));
+                () -> paramValueConverter.fromParamValue(toParamValue(malformedStruct, "list1")));
     }
 
     @Test
     public void listItem_malformedStruct_throwsException() throws Exception {
+        ParamValueConverter<ListItem> paramValueConverter =
+                ParamValueConverter.Companion.of(LIST_ITEM_TYPE_SPEC);
         Struct malformedStruct =
                 Struct.newBuilder()
                         .putFields("@type", Value.newBuilder().setStringValue("Malformed").build())
@@ -572,7 +433,7 @@
 
         assertThrows(
                 StructConversionException.class,
-                () -> TypeConverters.toListItem(toParamValue(malformedStruct, "item1")));
+                () -> paramValueConverter.fromParamValue(toParamValue(malformedStruct, "item1")));
     }
 
     @Test
@@ -580,7 +441,7 @@
         List<ParamValue> input =
                 Collections.singletonList(ParamValue.newBuilder().setBoolValue(false).build());
 
-        assertThat(SlotTypeConverter.ofSingular(TypeConverters::toBooleanValue).convert(input))
+        assertThat(SlotTypeConverter.ofSingular(BOOLEAN_PARAM_VALUE_CONVERTER).convert(input))
                 .isFalse();
     }
 
@@ -592,21 +453,12 @@
                 assertThrows(
                         StructConversionException.class,
                         () ->
-                                SlotTypeConverter.ofSingular(TypeConverters::toBooleanValue)
+                                SlotTypeConverter.ofSingular(BOOLEAN_PARAM_VALUE_CONVERTER)
                                         .convert(input));
         assertThat(thrown).hasMessageThat().isEqualTo(EMPTY_PARAM_VALUE_MESSAGE);
     }
 
     @Test
-<<<<<<< HEAD
-    public void toLocalDate_success() throws Exception {
-        List<ParamValue> input =
-                Collections.singletonList(
-                        ParamValue.newBuilder().setStringValue("2018-06-17").build());
-
-        assertThat(SlotTypeConverter.ofSingular(TypeConverters::toLocalDate).convert(input))
-                .isEqualTo(LocalDate.of(2018, 6, 17));
-=======
     public void toInteger_throwsException() {
         List<ParamValue> input = Collections.singletonList(ParamValue.getDefaultInstance());
 
@@ -627,7 +479,6 @@
 
         assertThat(converter.fromParamValue(paramValue)).isEqualTo(localDate);
         assertThat(converter.toParamValue(localDate)).isEqualTo(paramValue);
->>>>>>> fdff00cc
     }
 
     @Test
@@ -640,7 +491,8 @@
                 assertThrows(
                         StructConversionException.class,
                         () ->
-                                SlotTypeConverter.ofSingular(TypeConverters::toLocalDate)
+                                SlotTypeConverter.ofSingular(
+                                                TypeConverters.LOCAL_DATE_PARAM_VALUE_CONVERTER)
                                         .convert(input));
         assertThat(thrown)
                 .hasMessageThat()
@@ -655,7 +507,8 @@
                 assertThrows(
                         StructConversionException.class,
                         () ->
-                                SlotTypeConverter.ofSingular(TypeConverters::toLocalDate)
+                                SlotTypeConverter.ofSingular(
+                                                TypeConverters.LOCAL_DATE_PARAM_VALUE_CONVERTER)
                                         .convert(input));
         assertThat(thrown).hasMessageThat().isEqualTo(EMPTY_PARAM_VALUE_MESSAGE);
     }
@@ -666,13 +519,8 @@
         ParamValue paramValue = ParamValue.newBuilder().setStringValue("15:10:05").build();
         LocalTime localTime = LocalTime.of(15, 10, 5);
 
-<<<<<<< HEAD
-        assertThat(SlotTypeConverter.ofSingular(TypeConverters::toLocalTime).convert(input))
-                .isEqualTo(LocalTime.of(15, 10, 5));
-=======
         assertThat(converter.fromParamValue(paramValue)).isEqualTo(localTime);
         assertThat(converter.toParamValue(localTime)).isEqualTo(paramValue);
->>>>>>> fdff00cc
     }
 
     @Test
@@ -684,7 +532,8 @@
                 assertThrows(
                         StructConversionException.class,
                         () ->
-                                SlotTypeConverter.ofSingular(TypeConverters::toLocalTime)
+                                SlotTypeConverter.ofSingular(
+                                                TypeConverters.LOCAL_TIME_PARAM_VALUE_CONVERTER)
                                         .convert(input));
         assertThat(thrown)
                 .hasMessageThat()
@@ -699,7 +548,8 @@
                 assertThrows(
                         StructConversionException.class,
                         () ->
-                                SlotTypeConverter.ofSingular(TypeConverters::toLocalTime)
+                                SlotTypeConverter.ofSingular(
+                                                TypeConverters.LOCAL_TIME_PARAM_VALUE_CONVERTER)
                                         .convert(input));
         assertThat(thrown).hasMessageThat().isEqualTo(EMPTY_PARAM_VALUE_MESSAGE);
     }
@@ -710,13 +560,8 @@
         ParamValue paramValue = ParamValue.newBuilder().setStringValue("America/New_York").build();
         ZoneId zoneId = ZoneId.of("America/New_York");
 
-<<<<<<< HEAD
-        assertThat(SlotTypeConverter.ofSingular(TypeConverters::toZoneId).convert(input))
-                .isEqualTo(ZoneId.of("America/New_York"));
-=======
         assertThat(converter.fromParamValue(paramValue)).isEqualTo(zoneId);
         assertThat(converter.toParamValue(zoneId)).isEqualTo(paramValue);
->>>>>>> fdff00cc
     }
 
     @Test
@@ -729,11 +574,6 @@
                 assertThrows(
                         StructConversionException.class,
                         () ->
-<<<<<<< HEAD
-                                SlotTypeConverter.ofSingular(TypeConverters::toZoneId)
-                                        .convert(input));
-        assertThat(thrown).hasMessageThat().isEqualTo("Unknown time-zone ID: America/New_Yo");
-=======
                                 SlotTypeConverter.ofSingular(
                                                 TypeConverters.ZONE_ID_PARAM_VALUE_CONVERTER)
                                         .convert(invalidZoneInput));
@@ -741,7 +581,6 @@
         assertThat(thrown.getCause())
                 .hasMessageThat()
                 .isEqualTo("Unknown time-zone ID: America/New_Yo");
->>>>>>> fdff00cc
     }
 
     @Test
@@ -752,7 +591,8 @@
                 assertThrows(
                         StructConversionException.class,
                         () ->
-                                SlotTypeConverter.ofSingular(TypeConverters::toZoneId)
+                                SlotTypeConverter.ofSingular(
+                                                TypeConverters.ZONE_ID_PARAM_VALUE_CONVERTER)
                                         .convert(input));
         assertThat(thrown).hasMessageThat().isEqualTo(EMPTY_PARAM_VALUE_MESSAGE);
     }
@@ -765,13 +605,8 @@
                 ParamValue.newBuilder().setStringValue("2018-06-17T15:10:05Z").build();
         ZonedDateTime zonedDateTime = ZonedDateTime.of(2018, 6, 17, 15, 10, 5, 0, ZoneOffset.UTC);
 
-<<<<<<< HEAD
-        assertThat(SlotTypeConverter.ofSingular(TypeConverters::toZonedDateTime).convert(input))
-                .isEqualTo(ZonedDateTime.of(2018, 6, 17, 15, 10, 5, 0, ZoneOffset.UTC));
-=======
         assertThat(converter.fromParamValue(paramValue)).isEqualTo(zonedDateTime);
         assertThat(converter.toParamValue(zonedDateTime)).isEqualTo(paramValue);
->>>>>>> fdff00cc
     }
 
     @Test
@@ -786,13 +621,9 @@
                 assertThrows(
                         StructConversionException.class,
                         () ->
-<<<<<<< HEAD
-                                SlotTypeConverter.ofSingular(TypeConverters::toZonedDateTime)
-=======
                                 SlotTypeConverter.ofSingular(
                                                 TypeConverters
                                                         .ZONED_DATE_TIME_PARAM_VALUE_CONVERTER)
->>>>>>> fdff00cc
                                         .convert(input));
         assertThat(thrown)
                 .hasMessageThat()
@@ -808,31 +639,18 @@
                 assertThrows(
                         StructConversionException.class,
                         () ->
-<<<<<<< HEAD
-                                SlotTypeConverter.ofSingular(TypeConverters::toZonedDateTime)
-=======
                                 SlotTypeConverter.ofSingular(
                                                 TypeConverters
                                                         .ZONED_DATE_TIME_PARAM_VALUE_CONVERTER)
->>>>>>> fdff00cc
                                         .convert(input));
         assertThat(thrown).hasMessageThat().contains("expected Value.stringValue to be present");
     }
 
     @Test
-<<<<<<< HEAD
-    public void toDuration_success() throws Exception {
-        List<ParamValue> input =
-                Collections.singletonList(ParamValue.newBuilder().setStringValue("PT5M").build());
-
-        Duration convertedDuration =
-                SlotTypeConverter.ofSingular(TypeConverters::toDuration).convert(input);
-=======
     public void duration_success() throws Exception {
         ParamValueConverter<Duration> converter = TypeConverters.DURATION_PARAM_VALUE_CONVERTER;
         ParamValue paramValue = ParamValue.newBuilder().setStringValue("PT5M").build();
         Duration duration = Duration.ofMinutes(5);
->>>>>>> fdff00cc
 
         assertThat(converter.fromParamValue(paramValue)).isEqualTo(duration);
         assertThat(converter.toParamValue(duration)).isEqualTo(paramValue);
@@ -847,7 +665,8 @@
                 assertThrows(
                         StructConversionException.class,
                         () ->
-                                SlotTypeConverter.ofSingular(TypeConverters::toDuration)
+                                SlotTypeConverter.ofSingular(
+                                                TypeConverters.DURATION_PARAM_VALUE_CONVERTER)
                                         .convert(input));
         assertThat(thrown)
                 .hasMessageThat()
@@ -887,7 +706,7 @@
                 ItemList.Builder()
                         .addItemListElement(ListItem.Builder().setName("sugar").build())
                         .build();
-        Struct nestedObject = TypeConverters.ITEM_LIST_TYPE_SPEC.toStruct(itemList);
+        Struct nestedObject = TypeConverters.ITEM_LIST_TYPE_SPEC.toValue(itemList).getStructValue();
         ParamValue input =
                 ParamValue.newBuilder()
                         .setStructValue(
@@ -995,23 +814,19 @@
 
     @Test
     public void toParamValues_string_success() {
-        ParamValue output = TypeConverters.toParamValue("grocery");
+        ParamValue output = TypeConverters.STRING_PARAM_VALUE_CONVERTER.toParamValue("grocery");
 
         assertThat(output).isEqualTo(ParamValue.newBuilder().setStringValue("grocery").build());
     }
 
     @Test
     public void toTimer_success() throws Exception {
-<<<<<<< HEAD
-        Timer timer = Timer.newBuilder().setId("abc").build();
-=======
         ParamValueConverter<Timer> paramValueConverter =
                 ParamValueConverter.Companion.of(TIMER_TYPE_SPEC);
         Timer timer = Timer.Builder().setIdentifier("abc").build();
->>>>>>> fdff00cc
 
         assertThat(
-                        TypeConverters.toTimer(
+                        paramValueConverter.fromParamValue(
                                 ParamValue.newBuilder()
                                         .setStructValue(
                                                 Struct.newBuilder()
@@ -1031,7 +846,7 @@
 
     @Test
     public void toParamValues_call_success() {
-        assertThat(TypeConverters.toParamValue(CALL_JAVA_THING))
+        assertThat(ParamValueConverter.Companion.of(CALL_TYPE_SPEC).toParamValue(CALL_JAVA_THING))
                 .isEqualTo(
                         ParamValue.newBuilder()
                                 .setStructValue(CALL_STRUCT)
@@ -1041,13 +856,9 @@
 
     @Test
     public void toParamValues_message_success() {
-<<<<<<< HEAD
-        assertThat(TypeConverters.toParamValue(MESSAGE_JAVA_THING))
-=======
         assertThat(
                         ParamValueConverter.Companion.of(MESSAGE_TYPE_SPEC)
                                 .toParamValue(MESSAGE_JAVA_THING))
->>>>>>> fdff00cc
                 .isEqualTo(
                         ParamValue.newBuilder()
                                 .setStructValue(MESSAGE_STRUCT)
@@ -1057,7 +868,9 @@
 
     @Test
     public void toParamValues_safetyCheck_success() {
-        assertThat(TypeConverters.toParamValue(SAFETY_CHECK_JAVA_THING))
+        assertThat(
+                        ParamValueConverter.Companion.of(SAFETY_CHECK_TYPE_SPEC)
+                                .toParamValue(SAFETY_CHECK_JAVA_THING))
                 .isEqualTo(
                         ParamValue.newBuilder()
                                 .setStructValue(SAFETY_CHECK_STRUCT)
