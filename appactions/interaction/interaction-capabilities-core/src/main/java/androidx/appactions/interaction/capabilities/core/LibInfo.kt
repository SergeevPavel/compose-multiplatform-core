--- conflicted
+++ resolved
@@ -21,22 +21,19 @@
 import java.util.Objects.requireNonNull
 import java.util.regex.Pattern
 
-<<<<<<< HEAD
-/** @hide */
-=======
->>>>>>> fdff00cc
 @RestrictTo(RestrictTo.Scope.LIBRARY_GROUP)
-internal data class LibInfo(val context: Context) {
-  fun getVersion(): Version {
-    return Version.parse(
-            context.getResources().getString(R.string.appactions_interaction_library_version))
-  }
+data class LibInfo(val context: Context) {
+    fun getVersion(): Version {
+        return Version.parse(
+            context.resources.getString(R.string.appactions_interaction_library_version)
+        )
+    }
 
-  data class Version(
-    val major: Int,
-    val minor: Int,
-    val patch: Int,
-    val preReleaseId: String? = null,
+    data class Version(
+        val major: Int,
+        val minor: Int,
+        val patch: Int,
+        val preReleaseId: String? = null,
   ) : Comparable<Version> {
 
     override fun compareTo(other: Version) = compareValuesBy(
